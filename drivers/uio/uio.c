/*
 * drivers/uio/uio.c
 *
 * Copyright(C) 2005, Benedikt Spranger <b.spranger@linutronix.de>
 * Copyright(C) 2005, Thomas Gleixner <tglx@linutronix.de>
 * Copyright(C) 2006, Hans J. Koch <hjk@hansjkoch.de>
 * Copyright(C) 2006, Greg Kroah-Hartman <greg@kroah.com>
 *
 * Userspace IO
 *
 * Base Functions
 *
 * Licensed under the GPLv2 only.
 */

#include <linux/module.h>
#include <linux/init.h>
#include <linux/poll.h>
#include <linux/device.h>
#include <linux/slab.h>
#include <linux/mm.h>
#include <linux/idr.h>
#include <linux/sched.h>
#include <linux/string.h>
#include <linux/kobject.h>
#include <linux/cdev.h>
#include <linux/uio_driver.h>

#define UIO_MAX_DEVICES		(1U << MINORBITS)

struct uio_device {
	struct module		*owner;
	struct device		*dev;
	int			minor;
	atomic_t		event;
	struct fasync_struct	*async_queue;
	wait_queue_head_t	wait;
	int			vma_count;
	struct uio_info		*info;
	struct kobject		*map_dir;
	struct kobject		*portio_dir;
};

static int uio_major;
static struct cdev *uio_cdev;
static DEFINE_IDR(uio_idr);
static const struct file_operations uio_fops;

/* Protect idr accesses */
static DEFINE_MUTEX(minor_lock);

/*
 * attributes
 */

struct uio_map {
	struct kobject kobj;
	struct uio_mem *mem;
};
#define to_map(map) container_of(map, struct uio_map, kobj)

static ssize_t map_name_show(struct uio_mem *mem, char *buf)
{
	if (unlikely(!mem->name))
		mem->name = "";

	return sprintf(buf, "%s\n", mem->name);
}

static ssize_t map_addr_show(struct uio_mem *mem, char *buf)
{
	return sprintf(buf, "0x%llx\n", (unsigned long long)mem->addr);
}

static ssize_t map_size_show(struct uio_mem *mem, char *buf)
{
	return sprintf(buf, "0x%lx\n", mem->size);
}

static ssize_t map_offset_show(struct uio_mem *mem, char *buf)
{
	return sprintf(buf, "0x%llx\n", (unsigned long long)mem->addr & ~PAGE_MASK);
}

struct map_sysfs_entry {
	struct attribute attr;
	ssize_t (*show)(struct uio_mem *, char *);
	ssize_t (*store)(struct uio_mem *, const char *, size_t);
};

static struct map_sysfs_entry name_attribute =
	__ATTR(name, S_IRUGO, map_name_show, NULL);
static struct map_sysfs_entry addr_attribute =
	__ATTR(addr, S_IRUGO, map_addr_show, NULL);
static struct map_sysfs_entry size_attribute =
	__ATTR(size, S_IRUGO, map_size_show, NULL);
static struct map_sysfs_entry offset_attribute =
	__ATTR(offset, S_IRUGO, map_offset_show, NULL);

static struct attribute *attrs[] = {
	&name_attribute.attr,
	&addr_attribute.attr,
	&size_attribute.attr,
	&offset_attribute.attr,
	NULL,	/* need to NULL terminate the list of attributes */
};

static void map_release(struct kobject *kobj)
{
	struct uio_map *map = to_map(kobj);
	kfree(map);
}

static ssize_t map_type_show(struct kobject *kobj, struct attribute *attr,
			     char *buf)
{
	struct uio_map *map = to_map(kobj);
	struct uio_mem *mem = map->mem;
	struct map_sysfs_entry *entry;

	entry = container_of(attr, struct map_sysfs_entry, attr);

	if (!entry->show)
		return -EIO;

	return entry->show(mem, buf);
}

static const struct sysfs_ops map_sysfs_ops = {
	.show = map_type_show,
};

static struct kobj_type map_attr_type = {
	.release	= map_release,
	.sysfs_ops	= &map_sysfs_ops,
	.default_attrs	= attrs,
};

struct uio_portio {
	struct kobject kobj;
	struct uio_port *port;
};
#define to_portio(portio) container_of(portio, struct uio_portio, kobj)

static ssize_t portio_name_show(struct uio_port *port, char *buf)
{
	if (unlikely(!port->name))
		port->name = "";

	return sprintf(buf, "%s\n", port->name);
}

static ssize_t portio_start_show(struct uio_port *port, char *buf)
{
	return sprintf(buf, "0x%lx\n", port->start);
}

static ssize_t portio_size_show(struct uio_port *port, char *buf)
{
	return sprintf(buf, "0x%lx\n", port->size);
}

static ssize_t portio_porttype_show(struct uio_port *port, char *buf)
{
	const char *porttypes[] = {"none", "x86", "gpio", "other"};

	if ((port->porttype < 0) || (port->porttype > UIO_PORT_OTHER))
		return -EINVAL;

	return sprintf(buf, "port_%s\n", porttypes[port->porttype]);
}

struct portio_sysfs_entry {
	struct attribute attr;
	ssize_t (*show)(struct uio_port *, char *);
	ssize_t (*store)(struct uio_port *, const char *, size_t);
};

static struct portio_sysfs_entry portio_name_attribute =
	__ATTR(name, S_IRUGO, portio_name_show, NULL);
static struct portio_sysfs_entry portio_start_attribute =
	__ATTR(start, S_IRUGO, portio_start_show, NULL);
static struct portio_sysfs_entry portio_size_attribute =
	__ATTR(size, S_IRUGO, portio_size_show, NULL);
static struct portio_sysfs_entry portio_porttype_attribute =
	__ATTR(porttype, S_IRUGO, portio_porttype_show, NULL);

static struct attribute *portio_attrs[] = {
	&portio_name_attribute.attr,
	&portio_start_attribute.attr,
	&portio_size_attribute.attr,
	&portio_porttype_attribute.attr,
	NULL,
};

static void portio_release(struct kobject *kobj)
{
	struct uio_portio *portio = to_portio(kobj);
	kfree(portio);
}

static ssize_t portio_type_show(struct kobject *kobj, struct attribute *attr,
			     char *buf)
{
	struct uio_portio *portio = to_portio(kobj);
	struct uio_port *port = portio->port;
	struct portio_sysfs_entry *entry;

	entry = container_of(attr, struct portio_sysfs_entry, attr);

	if (!entry->show)
		return -EIO;

	return entry->show(port, buf);
}

static const struct sysfs_ops portio_sysfs_ops = {
	.show = portio_type_show,
};

static struct kobj_type portio_attr_type = {
	.release	= portio_release,
	.sysfs_ops	= &portio_sysfs_ops,
	.default_attrs	= portio_attrs,
};

static ssize_t show_name(struct device *dev,
			 struct device_attribute *attr, char *buf)
{
	struct uio_device *idev = dev_get_drvdata(dev);
	return sprintf(buf, "%s\n", idev->info->name);
}

static ssize_t show_version(struct device *dev,
			    struct device_attribute *attr, char *buf)
{
	struct uio_device *idev = dev_get_drvdata(dev);
	return sprintf(buf, "%s\n", idev->info->version);
}

static ssize_t show_event(struct device *dev,
			  struct device_attribute *attr, char *buf)
{
	struct uio_device *idev = dev_get_drvdata(dev);
	return sprintf(buf, "%u\n", (unsigned int)atomic_read(&idev->event));
}

static struct device_attribute uio_class_attributes[] = {
	__ATTR(name, S_IRUGO, show_name, NULL),
	__ATTR(version, S_IRUGO, show_version, NULL),
	__ATTR(event, S_IRUGO, show_event, NULL),
	{}
};

/* UIO class infrastructure */
static struct class uio_class = {
	.name = "uio",
	.dev_attrs = uio_class_attributes,
};

/*
 * device functions
 */
static int uio_dev_add_attributes(struct uio_device *idev)
{
	int ret;
	int mi, pi;
	int map_found = 0;
	int portio_found = 0;
	struct uio_mem *mem;
	struct uio_map *map;
	struct uio_port *port;
	struct uio_portio *portio;

	for (mi = 0; mi < MAX_UIO_MAPS; mi++) {
		mem = &idev->info->mem[mi];
		if (mem->size == 0)
			break;
		if (!map_found) {
			map_found = 1;
			idev->map_dir = kobject_create_and_add("maps",
							&idev->dev->kobj);
			if (!idev->map_dir)
				goto err_map;
		}
		map = kzalloc(sizeof(*map), GFP_KERNEL);
		if (!map)
			goto err_map;
		kobject_init(&map->kobj, &map_attr_type);
		map->mem = mem;
		mem->map = map;
		ret = kobject_add(&map->kobj, idev->map_dir, "map%d", mi);
		if (ret)
			goto err_map;
		ret = kobject_uevent(&map->kobj, KOBJ_ADD);
		if (ret)
			goto err_map;
	}

	for (pi = 0; pi < MAX_UIO_PORT_REGIONS; pi++) {
		port = &idev->info->port[pi];
		if (port->size == 0)
			break;
		if (!portio_found) {
			portio_found = 1;
			idev->portio_dir = kobject_create_and_add("portio",
							&idev->dev->kobj);
			if (!idev->portio_dir)
				goto err_portio;
		}
		portio = kzalloc(sizeof(*portio), GFP_KERNEL);
		if (!portio)
			goto err_portio;
		kobject_init(&portio->kobj, &portio_attr_type);
		portio->port = port;
		port->portio = portio;
		ret = kobject_add(&portio->kobj, idev->portio_dir,
							"port%d", pi);
		if (ret)
			goto err_portio;
		ret = kobject_uevent(&portio->kobj, KOBJ_ADD);
		if (ret)
			goto err_portio;
	}

	return 0;

err_portio:
	for (pi--; pi >= 0; pi--) {
		port = &idev->info->port[pi];
		portio = port->portio;
		kobject_put(&portio->kobj);
	}
	kobject_put(idev->portio_dir);
err_map:
	for (mi--; mi>=0; mi--) {
		mem = &idev->info->mem[mi];
		map = mem->map;
		kobject_put(&map->kobj);
	}
	kobject_put(idev->map_dir);
	dev_err(idev->dev, "error creating sysfs files (%d)\n", ret);
	return ret;
}

static void uio_dev_del_attributes(struct uio_device *idev)
{
	int i;
	struct uio_mem *mem;
	struct uio_port *port;

	for (i = 0; i < MAX_UIO_MAPS; i++) {
		mem = &idev->info->mem[i];
		if (mem->size == 0)
			break;
		kobject_put(&mem->map->kobj);
	}
	kobject_put(idev->map_dir);

	for (i = 0; i < MAX_UIO_PORT_REGIONS; i++) {
		port = &idev->info->port[i];
		if (port->size == 0)
			break;
		kobject_put(&port->portio->kobj);
	}
	kobject_put(idev->portio_dir);
}

static int uio_get_minor(struct uio_device *idev)
{
	int retval = -ENOMEM;

	mutex_lock(&minor_lock);
	retval = idr_alloc(&uio_idr, idev, 0, UIO_MAX_DEVICES, GFP_KERNEL);
	if (retval >= 0) {
		idev->minor = retval;
		retval = 0;
	} else if (retval == -ENOSPC) {
		dev_err(idev->dev, "too many uio devices\n");
		retval = -EINVAL;
	}
	mutex_unlock(&minor_lock);
	return retval;
}

static void uio_free_minor(struct uio_device *idev)
{
	mutex_lock(&minor_lock);
	idr_remove(&uio_idr, idev->minor);
	mutex_unlock(&minor_lock);
}

/**
 * uio_event_notify - trigger an interrupt event
 * @info: UIO device capabilities
 */
void uio_event_notify(struct uio_info *info)
{
	struct uio_device *idev = info->uio_dev;

	atomic_inc(&idev->event);
	wake_up_interruptible(&idev->wait);
	kill_fasync(&idev->async_queue, SIGIO, POLL_IN);
}
EXPORT_SYMBOL_GPL(uio_event_notify);

/**
 * uio_interrupt - hardware interrupt handler
 * @irq: IRQ number, can be UIO_IRQ_CYCLIC for cyclic timer
 * @dev_id: Pointer to the devices uio_device structure
 */
static irqreturn_t uio_interrupt(int irq, void *dev_id)
{
	struct uio_device *idev = (struct uio_device *)dev_id;
	irqreturn_t ret = idev->info->handler(irq, idev->info);

	if (ret == IRQ_HANDLED)
		uio_event_notify(idev->info);

	return ret;
}

struct uio_listener {
	struct uio_device *dev;
	s32 event_count;
};

static int uio_open(struct inode *inode, struct file *filep)
{
	struct uio_device *idev;
	struct uio_listener *listener;
	int ret = 0;

	mutex_lock(&minor_lock);
	idev = idr_find(&uio_idr, iminor(inode));
	mutex_unlock(&minor_lock);
	if (!idev) {
		ret = -ENODEV;
		goto out;
	}

	if (!try_module_get(idev->owner)) {
		ret = -ENODEV;
		goto out;
	}

	listener = kmalloc(sizeof(*listener), GFP_KERNEL);
	if (!listener) {
		ret = -ENOMEM;
		goto err_alloc_listener;
	}

	listener->dev = idev;
	listener->event_count = atomic_read(&idev->event);
	filep->private_data = listener;

	if (idev->info->open) {
		ret = idev->info->open(idev->info, inode);
		if (ret)
			goto err_infoopen;
	}
	return 0;

err_infoopen:
	kfree(listener);

err_alloc_listener:
	module_put(idev->owner);

out:
	return ret;
}

static int uio_fasync(int fd, struct file *filep, int on)
{
	struct uio_listener *listener = filep->private_data;
	struct uio_device *idev = listener->dev;

	return fasync_helper(fd, filep, on, &idev->async_queue);
}

static int uio_release(struct inode *inode, struct file *filep)
{
	int ret = 0;
	struct uio_listener *listener = filep->private_data;
	struct uio_device *idev = listener->dev;

	if (idev->info->release)
		ret = idev->info->release(idev->info, inode);

	module_put(idev->owner);
	kfree(listener);
	return ret;
}

static unsigned int uio_poll(struct file *filep, poll_table *wait)
{
	struct uio_listener *listener = filep->private_data;
	struct uio_device *idev = listener->dev;

	if (!idev->info->irq)
		return -EIO;

	poll_wait(filep, &idev->wait, wait);
	if (listener->event_count != atomic_read(&idev->event))
		return POLLIN | POLLRDNORM;
	return 0;
}

static ssize_t uio_read(struct file *filep, char __user *buf,
			size_t count, loff_t *ppos)
{
	struct uio_listener *listener = filep->private_data;
	struct uio_device *idev = listener->dev;
	DECLARE_WAITQUEUE(wait, current);
	ssize_t retval;
	s32 event_count;

	if (!idev->info->irq)
		return -EIO;

	if (count != sizeof(s32))
		return -EINVAL;

	add_wait_queue(&idev->wait, &wait);

	do {
		set_current_state(TASK_INTERRUPTIBLE);

		event_count = atomic_read(&idev->event);
		if (event_count != listener->event_count) {
			if (copy_to_user(buf, &event_count, count))
				retval = -EFAULT;
			else {
				listener->event_count = event_count;
				retval = count;
			}
			break;
		}

		if (filep->f_flags & O_NONBLOCK) {
			retval = -EAGAIN;
			break;
		}

		if (signal_pending(current)) {
			retval = -ERESTARTSYS;
			break;
		}
		schedule();
	} while (1);

	__set_current_state(TASK_RUNNING);
	remove_wait_queue(&idev->wait, &wait);

	return retval;
}

static ssize_t uio_write(struct file *filep, const char __user *buf,
			size_t count, loff_t *ppos)
{
	struct uio_listener *listener = filep->private_data;
	struct uio_device *idev = listener->dev;
	ssize_t retval;
	s32 irq_on;

	if (!idev->info->irq)
		return -EIO;

	if (count != sizeof(s32))
		return -EINVAL;

	if (!idev->info->irqcontrol)
		return -ENOSYS;

	if (copy_from_user(&irq_on, buf, count))
		return -EFAULT;

	retval = idev->info->irqcontrol(idev->info, irq_on);

	return retval ? retval : sizeof(s32);
}

static int uio_find_mem_index(struct vm_area_struct *vma)
{
	struct uio_device *idev = vma->vm_private_data;

	if (vma->vm_pgoff < MAX_UIO_MAPS) {
		if (idev->info->mem[vma->vm_pgoff].size == 0)
			return -1;
		return (int)vma->vm_pgoff;
	}
	return -1;
}

static void uio_vma_open(struct vm_area_struct *vma)
{
	struct uio_device *idev = vma->vm_private_data;
	idev->vma_count++;
}

static void uio_vma_close(struct vm_area_struct *vma)
{
	struct uio_device *idev = vma->vm_private_data;
	idev->vma_count--;
}

static int uio_vma_fault(struct vm_area_struct *vma, struct vm_fault *vmf)
{
	struct uio_device *idev = vma->vm_private_data;
	struct page *page;
	unsigned long offset;

	int mi = uio_find_mem_index(vma);
	if (mi < 0)
		return VM_FAULT_SIGBUS;

	/*
	 * We need to subtract mi because userspace uses offset = N*PAGE_SIZE
	 * to use mem[N].
	 */
	offset = (vmf->pgoff - mi) << PAGE_SHIFT;

	if (idev->info->mem[mi].memtype == UIO_MEM_LOGICAL)
		page = virt_to_page(idev->info->mem[mi].addr + offset);
	else
		page = vmalloc_to_page((void *)(unsigned long)idev->info->mem[mi].addr + offset);
	get_page(page);
	vmf->page = page;
	return 0;
}

static const struct vm_operations_struct uio_logical_vm_ops = {
	.open = uio_vma_open,
	.close = uio_vma_close,
	.fault = uio_vma_fault,
};

static int uio_mmap_logical(struct vm_area_struct *vma)
{
	vma->vm_flags |= VM_DONTEXPAND | VM_DONTDUMP;
	vma->vm_ops = &uio_logical_vm_ops;
	uio_vma_open(vma);
	return 0;
}

static const struct vm_operations_struct uio_physical_vm_ops = {
#ifdef CONFIG_HAVE_IOREMAP_PROT
	.access = generic_access_phys,
#endif
};

static int uio_mmap_physical(struct vm_area_struct *vma)
{
	struct uio_device *idev = vma->vm_private_data;
	int mi = uio_find_mem_index(vma);
	struct uio_mem *mem;
	if (mi < 0)
		return -EINVAL;
	mem = idev->info->mem + mi;
<<<<<<< HEAD

	if (vma->vm_end - vma->vm_start > mem->size)
		return -EINVAL;

=======

	if (vma->vm_end - vma->vm_start > mem->size)
		return -EINVAL;

>>>>>>> 020abbc9
	vma->vm_ops = &uio_physical_vm_ops;
	vma->vm_page_prot = pgprot_noncached(vma->vm_page_prot);

	/*
	 * We cannot use the vm_iomap_memory() helper here,
	 * because vma->vm_pgoff is the map index we looked
	 * up above in uio_find_mem_index(), rather than an
	 * actual page offset into the mmap.
	 *
	 * So we just do the physical mmap without a page
	 * offset.
	 */
<<<<<<< HEAD

=======
>>>>>>> 020abbc9
	return remap_pfn_range(vma,
			       vma->vm_start,
			       mem->addr >> PAGE_SHIFT,
			       vma->vm_end - vma->vm_start,
			       vma->vm_page_prot);
}

static int uio_mmap(struct file *filep, struct vm_area_struct *vma)
{
	struct uio_listener *listener = filep->private_data;
	struct uio_device *idev = listener->dev;
	int mi;
	unsigned long requested_pages, actual_pages;
	int ret = 0;

	if (vma->vm_end < vma->vm_start)
		return -EINVAL;

	vma->vm_private_data = idev;

	mi = uio_find_mem_index(vma);
	if (mi < 0)
		return -EINVAL;

	requested_pages = (vma->vm_end - vma->vm_start) >> PAGE_SHIFT;
	actual_pages = ((idev->info->mem[mi].addr & ~PAGE_MASK)
			+ idev->info->mem[mi].size + PAGE_SIZE -1) >> PAGE_SHIFT;
	if (requested_pages > actual_pages)
		return -EINVAL;

	if (idev->info->mmap) {
		ret = idev->info->mmap(idev->info, vma);
		return ret;
	}

	switch (idev->info->mem[mi].memtype) {
		case UIO_MEM_PHYS:
			return uio_mmap_physical(vma);
		case UIO_MEM_LOGICAL:
		case UIO_MEM_VIRTUAL:
			return uio_mmap_logical(vma);
		default:
			return -EINVAL;
	}
}

static const struct file_operations uio_fops = {
	.owner		= THIS_MODULE,
	.open		= uio_open,
	.release	= uio_release,
	.read		= uio_read,
	.write		= uio_write,
	.mmap		= uio_mmap,
	.poll		= uio_poll,
	.fasync		= uio_fasync,
	.llseek		= noop_llseek,
};

static int uio_major_init(void)
{
	static const char name[] = "uio";
	struct cdev *cdev = NULL;
	dev_t uio_dev = 0;
	int result;

	result = alloc_chrdev_region(&uio_dev, 0, UIO_MAX_DEVICES, name);
	if (result)
		goto out;

	result = -ENOMEM;
	cdev = cdev_alloc();
	if (!cdev)
		goto out_unregister;

	cdev->owner = THIS_MODULE;
	cdev->ops = &uio_fops;
	kobject_set_name(&cdev->kobj, "%s", name);

	result = cdev_add(cdev, uio_dev, UIO_MAX_DEVICES);
	if (result)
		goto out_put;

	uio_major = MAJOR(uio_dev);
	uio_cdev = cdev;
	return 0;
out_put:
	kobject_put(&cdev->kobj);
out_unregister:
	unregister_chrdev_region(uio_dev, UIO_MAX_DEVICES);
out:
	return result;
}

static void uio_major_cleanup(void)
{
	unregister_chrdev_region(MKDEV(uio_major, 0), UIO_MAX_DEVICES);
	cdev_del(uio_cdev);
}

static int init_uio_class(void)
{
	int ret;

	/* This is the first time in here, set everything up properly */
	ret = uio_major_init();
	if (ret)
		goto exit;

	ret = class_register(&uio_class);
	if (ret) {
		printk(KERN_ERR "class_register failed for uio\n");
		goto err_class_register;
	}
	return 0;

err_class_register:
	uio_major_cleanup();
exit:
	return ret;
}

static void release_uio_class(void)
{
	class_unregister(&uio_class);
	uio_major_cleanup();
}

/**
 * uio_register_device - register a new userspace IO device
 * @owner:	module that creates the new device
 * @parent:	parent device
 * @info:	UIO device capabilities
 *
 * returns zero on success or a negative error code.
 */
int __uio_register_device(struct module *owner,
			  struct device *parent,
			  struct uio_info *info)
{
	struct uio_device *idev;
	int ret = 0;

	if (!parent || !info || !info->name || !info->version)
		return -EINVAL;

	info->uio_dev = NULL;

	idev = kzalloc(sizeof(*idev), GFP_KERNEL);
	if (!idev) {
		ret = -ENOMEM;
		goto err_kzalloc;
	}

	idev->owner = owner;
	idev->info = info;
	init_waitqueue_head(&idev->wait);
	atomic_set(&idev->event, 0);

	ret = uio_get_minor(idev);
	if (ret)
		goto err_get_minor;

	idev->dev = device_create(&uio_class, parent,
				  MKDEV(uio_major, idev->minor), idev,
				  "uio%d", idev->minor);
	if (IS_ERR(idev->dev)) {
		printk(KERN_ERR "UIO: device register failed\n");
		ret = PTR_ERR(idev->dev);
		goto err_device_create;
	}

	ret = uio_dev_add_attributes(idev);
	if (ret)
		goto err_uio_dev_add_attributes;

	info->uio_dev = idev;

	if (info->irq && (info->irq != UIO_IRQ_CUSTOM)) {
		ret = request_irq(info->irq, uio_interrupt,
				  info->irq_flags, info->name, idev);
		if (ret)
			goto err_request_irq;
	}

	return 0;

err_request_irq:
	uio_dev_del_attributes(idev);
err_uio_dev_add_attributes:
	device_destroy(&uio_class, MKDEV(uio_major, idev->minor));
err_device_create:
	uio_free_minor(idev);
err_get_minor:
	kfree(idev);
err_kzalloc:
	return ret;
}
EXPORT_SYMBOL_GPL(__uio_register_device);

/**
 * uio_unregister_device - unregister a industrial IO device
 * @info:	UIO device capabilities
 *
 */
void uio_unregister_device(struct uio_info *info)
{
	struct uio_device *idev;

	if (!info || !info->uio_dev)
		return;

	idev = info->uio_dev;

	uio_free_minor(idev);

	if (info->irq && (info->irq != UIO_IRQ_CUSTOM))
		free_irq(info->irq, idev);

	uio_dev_del_attributes(idev);

	device_destroy(&uio_class, MKDEV(uio_major, idev->minor));
	kfree(idev);

	return;
}
EXPORT_SYMBOL_GPL(uio_unregister_device);

static int __init uio_init(void)
{
	return init_uio_class();
}

static void __exit uio_exit(void)
{
	release_uio_class();
}

module_init(uio_init)
module_exit(uio_exit)
MODULE_LICENSE("GPL v2");<|MERGE_RESOLUTION|>--- conflicted
+++ resolved
@@ -658,17 +658,10 @@
 	if (mi < 0)
 		return -EINVAL;
 	mem = idev->info->mem + mi;
-<<<<<<< HEAD
 
 	if (vma->vm_end - vma->vm_start > mem->size)
 		return -EINVAL;
 
-=======
-
-	if (vma->vm_end - vma->vm_start > mem->size)
-		return -EINVAL;
-
->>>>>>> 020abbc9
 	vma->vm_ops = &uio_physical_vm_ops;
 	vma->vm_page_prot = pgprot_noncached(vma->vm_page_prot);
 
@@ -681,10 +674,6 @@
 	 * So we just do the physical mmap without a page
 	 * offset.
 	 */
-<<<<<<< HEAD
-
-=======
->>>>>>> 020abbc9
 	return remap_pfn_range(vma,
 			       vma->vm_start,
 			       mem->addr >> PAGE_SHIFT,
