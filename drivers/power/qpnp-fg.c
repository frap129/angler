/* Copyright (c) 2014-2015, The Linux Foundation. All rights reserved.
 *
 * This program is free software; you can redistribute it and/or modify
 * it under the terms of the GNU General Public License version 2 and
 * only version 2 as published by the Free Software Foundation.
 *
 * This program is distributed in the hope that it will be useful,
 * but WITHOUT ANY WARRANTY; without even the implied warranty of
 * MERCHANTABILITY or FITNESS FOR A PARTICULAR PURPOSE.  See the
 * GNU General Public License for more details.
 */

#define pr_fmt(fmt)	"FG: %s: " fmt, __func__

#include <linux/atomic.h>
#include <linux/delay.h>
#include <linux/kernel.h>
#include <linux/of.h>
#include <linux/rtc.h>
#include <linux/err.h>
#include <linux/debugfs.h>
#include <linux/slab.h>
#include <linux/uaccess.h>
#include <linux/init.h>
#include <linux/spmi.h>
#include <linux/of_irq.h>
#include <linux/interrupt.h>
#include <linux/bitops.h>
#include <linux/types.h>
#include <linux/module.h>
#include <linux/ktime.h>
#include <linux/power_supply.h>
#include <linux/of_batterydata.h>
#include <linux/string_helpers.h>
#include <linux/alarmtimer.h>
#include <linux/qpnp-revid.h>

/* Register offsets */

/* Interrupt offsets */
#define INT_RT_STS(base)			(base + 0x10)
#define INT_EN_CLR(base)			(base + 0x16)

/* SPMI Register offsets */
#define SOC_MONOTONIC_SOC	0x09
#define OTP_CFG1		0xE2
#define SOC_BOOT_MOD		0x50
#define SOC_RESTART		0x51

#define REG_OFFSET_PERP_SUBTYPE	0x05

/* RAM register offsets */
#define RAM_OFFSET		0x400

/* Bit/Mask definitions */
#define FULL_PERCENT		0xFF
#define MAX_TRIES_SOC		5
#define MA_MV_BIT_RES		39
#define MSB_SIGN		BIT(7)
#define IBAT_VBAT_MASK		0x7F
#define NO_OTP_PROF_RELOAD	BIT(6)
#define REDO_FIRST_ESTIMATE	BIT(3)
#define RESTART_GO		BIT(0)

/* SUBTYPE definitions */
#define FG_SOC			0x9
#define FG_BATT			0xA
#define FG_ADC			0xB
#define FG_MEMIF		0xC

#define QPNP_FG_DEV_NAME "qcom,qpnp-fg"
#define MEM_IF_TIMEOUT_MS	5000

#define BCL_MA_TO_ADC(_current, _adc_val) {		\
	_adc_val = (u8)((_current) * 100 / 976);	\
}

/* Debug Flag Definitions */
enum {
	FG_SPMI_DEBUG_WRITES		= BIT(0), /* Show SPMI writes */
	FG_SPMI_DEBUG_READS		= BIT(1), /* Show SPMI reads */
	FG_IRQS				= BIT(2), /* Show interrupts */
	FG_MEM_DEBUG_WRITES		= BIT(3), /* Show SRAM writes */
	FG_MEM_DEBUG_READS		= BIT(4), /* Show SRAM reads */
	FG_POWER_SUPPLY			= BIT(5), /* Show POWER_SUPPLY */
	FG_STATUS			= BIT(6), /* Show FG status changes */
	FG_AGING			= BIT(7), /* Show FG aging algorithm */
};

enum dig_major {
	DIG_REV_8994_1 = 0x1,
	DIG_REV_8994_2 = 0x2,
};

enum pmic_subtype {
	PMI8994		= 10,
	PMI8950		= 17,
};

struct fg_mem_setting {
	u16	address;
	u8	offset;
	int	value;
};

struct fg_mem_data {
	u16	address;
	u8	offset;
	unsigned int len;
	int	value;
};

struct fg_learning_data {
	int			prev_status;
	int64_t			cc_uah;
	int64_t			learned_cc_uah;
	bool			active;
	struct mutex		learning_lock;
	ktime_t			time_stamp;
	/* configuration properties */
	int			max_start_soc;
	int			max_increment;
	int			max_decrement;
	int			min_temp;
	int			max_temp;
};

struct fg_rslow_data {
	u8			rslow_cfg;
	u8			rslow_thr;
	u8			rs_to_rslow[2];
	u8			rslow_comp[4];
	uint32_t		chg_rs_to_rslow;
	uint32_t		chg_rslow_comp_c1;
	uint32_t		chg_rslow_comp_c2;
	uint32_t		chg_rslow_comp_thr;
	bool			active;
	struct mutex		lock;
};

/* FG_MEMIF setting index */
enum fg_mem_setting_index {
	FG_MEM_SOFT_COLD = 0,
	FG_MEM_SOFT_HOT,
	FG_MEM_HARD_COLD,
	FG_MEM_HARD_HOT,
	FG_MEM_RESUME_SOC,
	FG_MEM_BCL_LM_THRESHOLD,
	FG_MEM_BCL_MH_THRESHOLD,
	FG_MEM_TERM_CURRENT,
	FG_MEM_CHG_TERM_CURRENT,
	FG_MEM_IRQ_VOLT_EMPTY,
	FG_MEM_CUTOFF_VOLTAGE,
	FG_MEM_VBAT_EST_DIFF,
	FG_MEM_DELTA_SOC,
	FG_MEM_SOC_MAX,
	FG_MEM_SOC_MIN,
	FG_MEM_BATT_LOW,
	FG_MEM_SETTING_MAX,
};

/* FG_MEMIF data index */
enum fg_mem_data_index {
	FG_DATA_BATT_TEMP = 0,
	FG_DATA_OCV,
	FG_DATA_VOLTAGE,
	FG_DATA_CURRENT,
	FG_DATA_BATT_ESR,
	FG_DATA_BATT_ESR_COUNT,
	FG_DATA_BATT_SOC,
	FG_DATA_CC_CHARGE,
	FG_DATA_VINT_ERR,
	/* values below this only gets read once per profile reload */
	FG_DATA_CPRED_VOLTAGE,
	FG_DATA_BATT_ID,
	FG_DATA_BATT_ID_INFO,
	FG_DATA_MAX,
};

#define SETTING(_idx, _address, _offset, _value)	\
	[FG_MEM_##_idx] = {				\
		.address = _address,			\
		.offset = _offset,			\
		.value = _value,			\
	}						\

/* modify the battery warm and hot temperature threshold */
/* as our battery warm/hot temperature is 45 and 60 degree */
static struct fg_mem_setting settings[FG_MEM_SETTING_MAX] = {
	/*       ID                    Address, Offset, Value*/
	SETTING(SOFT_COLD,       0x454,   0,      100),
	SETTING(SOFT_HOT,        0x454,   1,      450),
	SETTING(HARD_COLD,       0x454,   2,      50),
	SETTING(HARD_HOT,        0x454,   3,      600),
	SETTING(RESUME_SOC,      0x45C,   1,      0),
	SETTING(BCL_LM_THRESHOLD, 0x47C,   2,      50),
	SETTING(BCL_MH_THRESHOLD, 0x47C,   3,      752),
	SETTING(TERM_CURRENT,	 0x40C,   2,      250),
	SETTING(CHG_TERM_CURRENT, 0x4F8,   2,      250),
	SETTING(IRQ_VOLT_EMPTY,	 0x458,   3,      3100),
	SETTING(CUTOFF_VOLTAGE,	 0x40C,   0,      3200),
	SETTING(VBAT_EST_DIFF,	 0x000,   0,      30),
	SETTING(DELTA_SOC,	 0x450,   3,      1),
	SETTING(SOC_MAX,	 0x458,   1,      85),
	SETTING(SOC_MIN,	 0x458,   2,      15),
	SETTING(BATT_LOW,	 0x458,   0,      4200),
};

#define DATA(_idx, _address, _offset, _length,  _value)	\
	[FG_DATA_##_idx] = {				\
		.address = _address,			\
		.offset = _offset,			\
		.len = _length,			\
		.value = _value,			\
	}						\

static struct fg_mem_data fg_data[FG_DATA_MAX] = {
	/*       ID           Address, Offset, Length, Value*/
	DATA(BATT_TEMP,       0x550,   2,      2,     -EINVAL),
	DATA(OCV,             0x588,   3,      2,     -EINVAL),
	DATA(VOLTAGE,         0x5CC,   1,      2,     -EINVAL),
	DATA(CURRENT,         0x5CC,   3,      2,     -EINVAL),
	DATA(BATT_ESR,        0x554,   2,      2,     -EINVAL),
	DATA(BATT_ESR_COUNT,  0x558,   2,      2,     -EINVAL),
	DATA(BATT_SOC,        0x56C,   1,      3,     -EINVAL),
	DATA(CC_CHARGE,       0x570,   0,      4,     -EINVAL),
	DATA(VINT_ERR,        0x560,   0,      4,     -EINVAL),
	DATA(CPRED_VOLTAGE,   0x540,   0,      2,     -EINVAL),
	DATA(BATT_ID,         0x594,   1,      1,     -EINVAL),
	DATA(BATT_ID_INFO,    0x594,   3,      1,     -EINVAL),
};

static int fg_debug_mask;
module_param_named(
	debug_mask, fg_debug_mask, int, S_IRUSR | S_IWUSR
);

static int fg_sense_type = -EINVAL;
static int fg_restart;

static int fg_est_dump;
module_param_named(
	first_est_dump, fg_est_dump, int, S_IRUSR | S_IWUSR
);

static char *fg_batt_type;
module_param_named(
	battery_type, fg_batt_type, charp, S_IRUSR | S_IWUSR
);

static int fg_sram_update_period_ms = 30000;
module_param_named(
	sram_update_period_ms, fg_sram_update_period_ms, int, S_IRUSR | S_IWUSR
);

struct fg_irq {
	int			irq;
	unsigned long		disabled;
};

enum fg_soc_irq {
	HIGH_SOC,
	LOW_SOC,
	FULL_SOC,
	EMPTY_SOC,
	DELTA_SOC,
	FIRST_EST_DONE,
	SW_FALLBK_OCV,
	SW_FALLBK_NEW_BATTRT_STS,
	FG_SOC_IRQ_COUNT,
};

enum fg_batt_irq {
	JEITA_SOFT_COLD,
	JEITA_SOFT_HOT,
	VBATT_LOW,
	BATT_IDENTIFIED,
	BATT_ID_REQ,
	BATTERY_UNKNOWN,
	BATT_MISSING,
	BATT_MATCH,
	FG_BATT_IRQ_COUNT,
};

enum fg_mem_if_irq {
	FG_MEM_AVAIL,
	TA_RCVRY_SUG,
	FG_MEM_IF_IRQ_COUNT,
};

enum fg_batt_aging_mode {
	FG_AGING_NONE,
	FG_AGING_ESR,
	FG_AGING_CC,
};

enum register_type {
	MEM_INTF_CFG,
	MEM_INTF_CTL,
	MEM_INTF_ADDR_LSB,
	MEM_INTF_RD_DATA0,
	MEM_INTF_WR_DATA0,
	MAX_ADDRESS,
};

struct register_offset {
	u16 address[MAX_ADDRESS];
};

static struct register_offset offset[] = {
	[0] = {
			 /* CFG   CTL   LSB   RD0   WD0 */
		.address = {0x40, 0x41, 0x42, 0x4C, 0x48},
	},
};

#define MEM_INTF_CFG(chip)	\
		((chip)->mem_base + (chip)->offset[MEM_INTF_CFG])
#define MEM_INTF_CTL(chip)	\
		((chip)->mem_base + (chip)->offset[MEM_INTF_CTL])
#define MEM_INTF_ADDR_LSB(chip) \
		((chip)->mem_base + (chip)->offset[MEM_INTF_ADDR_LSB])
#define MEM_INTF_RD_DATA0(chip) \
		((chip)->mem_base + (chip)->offset[MEM_INTF_RD_DATA0])
#define MEM_INTF_WR_DATA0(chip) \
		((chip)->mem_base + (chip)->offset[MEM_INTF_WR_DATA0])

struct fg_wakeup_source {
	struct wakeup_source	source;
	unsigned long		enabled;
};

static void fg_stay_awake(struct fg_wakeup_source *source)
{
	if (!__test_and_set_bit(0, &source->enabled)) {
		__pm_stay_awake(&source->source);
		pr_debug("enabled source %s\n", source->source.name);
	}
}

static void fg_relax(struct fg_wakeup_source *source)
{
	if (__test_and_clear_bit(0, &source->enabled)) {
		__pm_relax(&source->source);
		pr_debug("disabled source %s\n", source->source.name);
	}
}

#define THERMAL_COEFF_N_BYTES		6
struct fg_chip {
	struct device		*dev;
	struct spmi_device	*spmi;
	u8			pmic_subtype;
	u8			revision[4];
	u16			soc_base;
	u16			batt_base;
	u16			mem_base;
	u16			vbat_adc_addr;
	u16			ibat_adc_addr;
	u16			tp_rev_addr;
	atomic_t		memif_user_cnt;
	struct fg_irq		soc_irq[FG_SOC_IRQ_COUNT];
	struct fg_irq		batt_irq[FG_BATT_IRQ_COUNT];
	struct fg_irq		mem_irq[FG_MEM_IF_IRQ_COUNT];
	struct completion	sram_access_granted;
	struct completion	sram_access_revoked;
	struct completion	batt_id_avail;
	struct power_supply	bms_psy;
	struct mutex		rw_lock;
	struct mutex		cyc_ctr_lock;
	struct mutex		sysfs_restart_lock;
	struct work_struct	batt_profile_init;
	struct work_struct	dump_sram;
	struct work_struct	status_change_work;
	struct work_struct	cycle_count_work;
	struct work_struct	battery_age_work;
	struct work_struct	update_esr_work;
	struct work_struct	set_resume_soc_work;
	struct work_struct	init_work;
<<<<<<< HEAD
=======
	struct work_struct	rslow_comp_work;
	struct work_struct	sysfs_restart_work;
>>>>>>> 60e3d074
	struct power_supply	*batt_psy;
	struct power_supply	*usb_psy;
	struct power_supply	*dc_psy;
	struct fg_wakeup_source	memif_wakeup_source;
	struct fg_wakeup_source	profile_wakeup_source;
	struct fg_wakeup_source	empty_check_wakeup_source;
	struct fg_wakeup_source	resume_soc_wakeup_source;
	bool			first_profile_loaded;
	struct fg_wakeup_source	update_temp_wakeup_source;
	struct fg_wakeup_source	update_sram_wakeup_source;
	bool			profile_loaded;
	bool			use_otp_profile;
	bool			battery_missing;
	bool			power_supply_registered;
	bool			sw_rbias_ctrl;
	bool			use_thermal_coefficients;
	bool			cyc_ctr_en;
	bool			cyc_ctr_started;
	bool			esr_strict_filter;
	bool			soc_empty;
	bool			charge_done;
	bool			resume_soc_lowered;
	bool			vbat_low_irq_enabled;
	struct delayed_work	update_jeita_setting;
	struct delayed_work	update_sram_data;
	struct delayed_work	update_temp_work;
	struct delayed_work	check_empty_work;
	char			*batt_profile;
	u8			thermal_coefficients[THERMAL_COEFF_N_BYTES];
	u16			cycle_counter;
	u32			cyc_ctr_low_soc;
	u32			cyc_ctr_hi_soc;
	u32			cc_cv_threshold_mv;
	unsigned int		batt_profile_len;
	unsigned int		batt_max_voltage_uv;
	const char		*batt_type;
	const char		*batt_psy_name;
	unsigned long		last_sram_update_time;
	unsigned long		last_temp_update_time;
	int			cyc_ctr_freq;
	int64_t			ocv_coeffs[12];
	int64_t			cutoff_voltage;
	int			evaluation_current;
	int			ocv_junction_p1p2;
	int			ocv_junction_p2p3;
	int			nom_cap_uah;
	int			actual_cap_uah;
	int			status;
	int			health;
	enum fg_batt_aging_mode	batt_aging_mode;
	/* capacity learning */
	struct fg_learning_data	learning_data;
	struct alarm		fg_cap_learning_alarm;
	struct work_struct	fg_cap_learning_work;
<<<<<<< HEAD
=======
	/* rslow compensation */
	struct fg_rslow_data	rslow_comp;
	/* interleaved memory access */
>>>>>>> 60e3d074
	u16			*offset;
};

/* FG_MEMIF DEBUGFS structures */
#define ADDR_LEN	4	/* 3 byte address + 1 space character */
#define CHARS_PER_ITEM	3	/* Format is 'XX ' */
#define ITEMS_PER_LINE	4	/* 4 data items per line */
#define MAX_LINE_LENGTH  (ADDR_LEN + (ITEMS_PER_LINE * CHARS_PER_ITEM) + 1)
#define MAX_REG_PER_TRANSACTION	(8)

static const char *DFS_ROOT_NAME	= "fg_memif";
static const mode_t DFS_MODE = S_IRUSR | S_IWUSR;
static const char *default_batt_type	= "Unknown Battery";
static const char *loading_batt_type	= "Loading Battery Data";
static const char *missing_batt_type	= "Disconnected Battery";

/* Log buffer */
struct fg_log_buffer {
	size_t rpos;	/* Current 'read' position in buffer */
	size_t wpos;	/* Current 'write' position in buffer */
	size_t len;	/* Length of the buffer */
	char data[0];	/* Log buffer */
};

/* transaction parameters */
struct fg_trans {
	u32 cnt;	/* Number of bytes to read */
	u16 addr;	/* 12-bit address in SRAM */
	u32 offset;	/* Offset of last read data + byte offset */
	struct fg_chip *chip;
	struct fg_log_buffer *log; /* log buffer */
	u8 *data;	/* fg data that is read */
};

struct fg_dbgfs {
	u32 cnt;
	u32 addr;
	struct fg_chip *chip;
	struct dentry *root;
	struct mutex  lock;
	struct debugfs_blob_wrapper help_msg;
};

static struct fg_dbgfs dbgfs_data = {
	.lock = __MUTEX_INITIALIZER(dbgfs_data.lock),
	.help_msg = {
	.data =
"FG Debug-FS support\n"
"\n"
"Hierarchy schema:\n"
"/sys/kernel/debug/fg_memif\n"
"       /help            -- Static help text\n"
"       /address  -- Starting register address for reads or writes\n"
"       /count    -- Number of registers to read (only used for reads)\n"
"       /data     -- Initiates the SRAM read (formatted output)\n"
"\n",
	},
};

static const struct of_device_id fg_match_table[] = {
	{	.compatible = QPNP_FG_DEV_NAME, },
	{}
};

static char *fg_supplicants[] = {
	"battery",
	"bcl",
	"fg_adc"
};

#define DEBUG_PRINT_BUFFER_SIZE 64
static void fill_string(char *str, size_t str_len, u8 *buf, int buf_len)
{
	int pos = 0;
	int i;

	for (i = 0; i < buf_len; i++) {
		pos += scnprintf(str + pos, str_len - pos, "%02X", buf[i]);
		if (i < buf_len - 1)
			pos += scnprintf(str + pos, str_len - pos, " ");
	}
}

static int fg_write(struct fg_chip *chip, u8 *val, u16 addr, int len)
{
	int rc = 0;
	struct spmi_device *spmi = chip->spmi;
	char str[DEBUG_PRINT_BUFFER_SIZE];

	if ((addr & 0xff00) == 0) {
		pr_err("addr cannot be zero base=0x%02x sid=0x%02x rc=%d\n",
			addr, spmi->sid, rc);
		return -EINVAL;
	}

	rc = spmi_ext_register_writel(spmi->ctrl, spmi->sid, addr, val, len);
	if (rc) {
		pr_err("write failed addr=0x%02x sid=0x%02x rc=%d\n",
			addr, spmi->sid, rc);
		return rc;
	}

	if (!rc && (fg_debug_mask & FG_SPMI_DEBUG_WRITES)) {
		str[0] = '\0';
		fill_string(str, DEBUG_PRINT_BUFFER_SIZE, val, len);
		pr_info("write(0x%04X), sid=%d, len=%d; %s\n",
			addr, spmi->sid, len, str);
	}

	return rc;
}

static int fg_read(struct fg_chip *chip, u8 *val, u16 addr, int len)
{
	int rc = 0;
	struct spmi_device *spmi = chip->spmi;
	char str[DEBUG_PRINT_BUFFER_SIZE];

	if ((addr & 0xff00) == 0) {
		pr_err("base cannot be zero base=0x%02x sid=0x%02x rc=%d\n",
			addr, spmi->sid, rc);
		return -EINVAL;
	}

	rc = spmi_ext_register_readl(spmi->ctrl, spmi->sid, addr, val, len);
	if (rc) {
		pr_err("SPMI read failed base=0x%02x sid=0x%02x rc=%d\n", addr,
				spmi->sid, rc);
		return rc;
	}

	if (!rc && (fg_debug_mask & FG_SPMI_DEBUG_READS)) {
		str[0] = '\0';
		fill_string(str, DEBUG_PRINT_BUFFER_SIZE, val, len);
		pr_info("read(0x%04x), sid=%d, len=%d; %s\n",
			addr, spmi->sid, len, str);
	}

	return rc;
}

static int fg_masked_write(struct fg_chip *chip, u16 addr,
		u8 mask, u8 val, int len)
{
	int rc;
	u8 reg;

	rc = fg_read(chip, &reg, addr, len);
	if (rc) {
		pr_err("spmi read failed: addr=%03X, rc=%d\n", addr, rc);
		return rc;
	}
	pr_debug("addr = 0x%x read 0x%x\n", addr, reg);

	reg &= ~mask;
	reg |= val & mask;

	pr_debug("Writing 0x%x\n", reg);

	rc = fg_write(chip, &reg, addr, len);
	if (rc) {
		pr_err("spmi write failed: addr=%03X, rc=%d\n", addr, rc);
		return rc;
	}

	return rc;
}

#define RIF_MEM_ACCESS_REQ	BIT(7)
static inline bool fg_check_sram_access(struct fg_chip *chip)
{
	int rc;
	u8 mem_if_sts;

	rc = fg_read(chip, &mem_if_sts, INT_RT_STS(chip->mem_base), 1);
	if (rc) {
		pr_err("failed to read mem status rc=%d\n", rc);
		return 0;
	}

	if ((mem_if_sts & BIT(FG_MEM_AVAIL)) == 0)
		return false;

	rc = fg_read(chip, &mem_if_sts, MEM_INTF_CFG(chip), 1);
	if (rc) {
		pr_err("failed to read mem status rc=%d\n", rc);
		return 0;
	}

	if ((mem_if_sts & RIF_MEM_ACCESS_REQ) == 0)
		return false;

	return true;
}

#define RIF_MEM_ACCESS_REQ	BIT(7)
static inline int fg_assert_sram_access(struct fg_chip *chip)
{
	int rc;
	u8 mem_if_sts;

	rc = fg_read(chip, &mem_if_sts, INT_RT_STS(chip->mem_base), 1);
	if (rc) {
		pr_err("failed to read mem status rc=%d\n", rc);
		return rc;
	}

	if ((mem_if_sts & BIT(FG_MEM_AVAIL)) == 0) {
		pr_err("mem_avail not high: %02x\n", mem_if_sts);
		return -EINVAL;
	}

	rc = fg_read(chip, &mem_if_sts, MEM_INTF_CFG(chip), 1);
	if (rc) {
		pr_err("failed to read mem status rc=%d\n", rc);
		return rc;
	}

	if ((mem_if_sts & RIF_MEM_ACCESS_REQ) == 0) {
		pr_err("mem_avail not high: %02x\n", mem_if_sts);
		return -EINVAL;
	}

	return 0;
}

#define INTF_CTL_BURST		BIT(7)
#define INTF_CTL_WR_EN		BIT(6)
static int fg_config_access(struct fg_chip *chip, bool write,
		bool burst, bool otp)
{
	int rc;
	u8 intf_ctl = 0;

	if (otp) {
		/* Configure OTP access */
		rc = fg_masked_write(chip, chip->mem_base + OTP_CFG1,
				0xFF, 0x00, 1);
		if (rc) {
			pr_err("failed to set OTP cfg\n");
			return -EIO;
		}
	}

	intf_ctl = (write ? INTF_CTL_WR_EN : 0) | (burst ? INTF_CTL_BURST : 0);

	rc = fg_write(chip, &intf_ctl, MEM_INTF_CTL(chip), 1);
	if (rc) {
		pr_err("failed to set mem access bit\n");
		return -EIO;
	}

	return rc;
}

static int fg_req_and_wait_access(struct fg_chip *chip, int timeout)
{
	int rc = 0, ret = 0;
	bool tried_again = false;

	if (!fg_check_sram_access(chip)) {
		rc = fg_masked_write(chip, MEM_INTF_CFG(chip),
			RIF_MEM_ACCESS_REQ, RIF_MEM_ACCESS_REQ, 1);
		if (rc) {
			pr_err("failed to set mem access bit\n");
			return -EIO;
		}
		fg_stay_awake(&chip->memif_wakeup_source);
	}

wait:
	/* Wait for MEM_AVAIL IRQ. */
	ret = wait_for_completion_interruptible_timeout(
			&chip->sram_access_granted,
			msecs_to_jiffies(timeout));
	/* If we were interrupted wait again one more time. */
	if (ret == -ERESTARTSYS && !tried_again) {
		tried_again = true;
		goto wait;
	} else if (ret <= 0) {
		rc = -ETIMEDOUT;
		pr_err("transaction timed out rc=%d\n", rc);
		return rc;
	}

	return rc;
}

static int fg_release_access(struct fg_chip *chip)
{
	int rc;

	rc = fg_masked_write(chip, MEM_INTF_CFG(chip),
			RIF_MEM_ACCESS_REQ, 0, 1);
	fg_relax(&chip->memif_wakeup_source);
	INIT_COMPLETION(chip->sram_access_granted);

	return rc;
}

static void fg_release_access_if_necessary(struct fg_chip *chip)
{
	mutex_lock(&chip->rw_lock);
	if (atomic_sub_return(1, &chip->memif_user_cnt) <= 0) {
		fg_release_access(chip);
	}
	mutex_unlock(&chip->rw_lock);
}

/*
 * fg_mem_lock disallows the fuel gauge to release access until it has been
 * released.
 *
 * an equal number of calls must be made to fg_mem_release for the fuel gauge
 * driver to release the sram access.
 */
static void fg_mem_lock(struct fg_chip *chip)
{
	mutex_lock(&chip->rw_lock);
	atomic_add_return(1, &chip->memif_user_cnt);
	mutex_unlock(&chip->rw_lock);
}

static void fg_mem_release(struct fg_chip *chip)
{
	fg_release_access_if_necessary(chip);
}

static int fg_set_ram_addr(struct fg_chip *chip, u16 *address)
{
	int rc;

	rc = fg_write(chip, (u8 *) address,
		chip->mem_base + chip->offset[MEM_INTF_ADDR_LSB], 2);
	if (rc) {
		pr_err("spmi write failed: addr=%03X, rc=%d\n",
			chip->mem_base + chip->offset[MEM_INTF_ADDR_LSB], rc);
		return rc;
	}

	return rc;
}

#define BUF_LEN		4
static int fg_sub_mem_read(struct fg_chip *chip, u8 *val, u16 address, int len,
		int offset)
{
	int rc, total_len;
	u8 *rd_data = val;
	bool otp;
	char str[DEBUG_PRINT_BUFFER_SIZE];

	if (address < RAM_OFFSET)
		otp = true;

	rc = fg_config_access(chip, 0, (len > 4), otp);
	if (rc)
		return rc;

	rc = fg_set_ram_addr(chip, &address);
	if (rc)
		return rc;

	if (fg_debug_mask & FG_MEM_DEBUG_READS)
		pr_info("length %d addr=%02X\n", len, address);

	total_len = len;
	while (len > 0) {
		if (!offset) {
			rc = fg_read(chip, rd_data, MEM_INTF_RD_DATA0(chip),
							min(len, BUF_LEN));
		} else {
			rc = fg_read(chip, rd_data,
				MEM_INTF_RD_DATA0(chip) + offset,
				min(len, BUF_LEN - offset));

			/* manually set address to allow continous reads */
			address += BUF_LEN;

			rc = fg_set_ram_addr(chip, &address);
			if (rc)
				return rc;
		}
		if (rc) {
			pr_err("spmi read failed: addr=%03x, rc=%d\n",
				MEM_INTF_RD_DATA0(chip) + offset, rc);
			return rc;
		}
		rd_data += (BUF_LEN - offset);
		len -= (BUF_LEN - offset);
		offset = 0;
	}

	if (fg_debug_mask & FG_MEM_DEBUG_READS) {
		fill_string(str, DEBUG_PRINT_BUFFER_SIZE, val, total_len);
		pr_info("data: %s\n", str);
	}
	return rc;
}

static int fg_mem_read(struct fg_chip *chip, u8 *val, u16 address,
		int len, int offset, bool keep_access)
{
	int rc = 0, user_cnt = 0, orig_address = address;

	if (offset > 3) {
		pr_err("offset too large %d\n", offset);
		return -EINVAL;
	}

	address = ((orig_address + offset) / 4) * 4;
	offset = (orig_address + offset) % 4;

	user_cnt = atomic_add_return(1, &chip->memif_user_cnt);
	if (fg_debug_mask & FG_MEM_DEBUG_READS)
		pr_info("user_cnt %d\n", user_cnt);
	mutex_lock(&chip->rw_lock);
	if (!fg_check_sram_access(chip)) {
		rc = fg_req_and_wait_access(chip, MEM_IF_TIMEOUT_MS);
		if (rc)
			goto out;
	}

	rc = fg_sub_mem_read(chip, val, address, len, offset);

out:
	user_cnt = atomic_sub_return(1, &chip->memif_user_cnt);
	if (fg_debug_mask & FG_MEM_DEBUG_READS)
		pr_info("user_cnt %d\n", user_cnt);

	fg_assert_sram_access(chip);

	if (!keep_access && (user_cnt == 0) && !rc) {
		rc = fg_release_access(chip);
		if (rc) {
			pr_err("failed to set mem access bit\n");
			rc = -EIO;
		}
	}

	mutex_unlock(&chip->rw_lock);
	return rc;
}

static int fg_mem_write(struct fg_chip *chip, u8 *val, u16 address,
		int len, int offset, bool keep_access)
{
	int rc = 0, user_cnt = 0, sublen;
	bool access_configured = false;
	u8 *wr_data = val, word[4];
	char str[DEBUG_PRINT_BUFFER_SIZE];

	if (address < RAM_OFFSET)
		return -EINVAL;

	if (offset > 3)
		return -EINVAL;

	address = ((address + offset) / 4) * 4;
	offset = (address + offset) % 4;

	user_cnt = atomic_add_return(1, &chip->memif_user_cnt);
	if (fg_debug_mask & FG_MEM_DEBUG_WRITES)
		pr_info("user_cnt %d\n", user_cnt);
	mutex_lock(&chip->rw_lock);
	if (!fg_check_sram_access(chip)) {
		rc = fg_req_and_wait_access(chip, MEM_IF_TIMEOUT_MS);
		if (rc)
			goto out;
	}

	if (fg_debug_mask & FG_MEM_DEBUG_WRITES) {
		pr_info("length %d addr=%02X offset=%d\n",
				len, address, offset);
		fill_string(str, DEBUG_PRINT_BUFFER_SIZE, wr_data, len);
		pr_info("writing: %s\n", str);
	}

	while (len > 0) {
		if (offset != 0) {
			sublen = min(4 - offset, len);
			rc = fg_sub_mem_read(chip, word, address, 4, 0);
			if (rc)
				goto out;
			memcpy(word + offset, wr_data, sublen);
			/* configure access as burst if more to write */
			rc = fg_config_access(chip, 1, (len - sublen) > 0, 0);
			if (rc)
				goto out;
			rc = fg_set_ram_addr(chip, &address);
			if (rc)
				goto out;
			offset = 0;
			access_configured = true;
		} else if (len >= 4) {
			if (!access_configured) {
				rc = fg_config_access(chip, 1, len > 4, 0);
				if (rc)
					goto out;
				rc = fg_set_ram_addr(chip, &address);
				if (rc)
					goto out;
				access_configured = true;
			}
			sublen = 4;
			memcpy(word, wr_data, 4);
		} else if (len > 0 && len < 4) {
			sublen = len;
			rc = fg_sub_mem_read(chip, word, address, 4, 0);
			if (rc)
				goto out;
			memcpy(word, wr_data, sublen);
			rc = fg_config_access(chip, 1, 0, 0);
			if (rc)
				goto out;
			rc = fg_set_ram_addr(chip, &address);
			if (rc)
				goto out;
			access_configured = true;
		} else {
			pr_err("Invalid length: %d\n", len);
			break;
		}
		rc = fg_write(chip, word, MEM_INTF_WR_DATA0(chip), 4);
		if (rc) {
			pr_err("spmi write failed: addr=%03x, rc=%d\n",
					MEM_INTF_WR_DATA0(chip), rc);
			goto out;
		}
		len -= sublen;
		wr_data += sublen;
		address += 4;
	}

out:
	user_cnt = atomic_sub_return(1, &chip->memif_user_cnt);
	if (fg_debug_mask & FG_MEM_DEBUG_WRITES)
		pr_info("user_cnt %d\n", user_cnt);

	fg_assert_sram_access(chip);

	if (!keep_access && (user_cnt == 0) && !rc) {
		rc = fg_release_access(chip);
		if (rc) {
			pr_err("failed to set mem access bit\n");
			rc = -EIO;
		}
	}

	mutex_unlock(&chip->rw_lock);
	return rc;
}

static int fg_mem_masked_write(struct fg_chip *chip, u16 addr,
		u8 mask, u8 val, u8 offset)
{
	int rc = 0;
	u8 reg[4];
	char str[DEBUG_PRINT_BUFFER_SIZE];

	rc = fg_mem_read(chip, reg, addr, 4, 0, 1);
	if (rc) {
		pr_err("spmi read failed: addr=%03X, rc=%d\n", addr, rc);
		return rc;
	}

	reg[offset] &= ~mask;
	reg[offset] |= val & mask;

	str[0] = '\0';
	fill_string(str, DEBUG_PRINT_BUFFER_SIZE, reg, 4);
	pr_debug("Writing %s address %03x, offset %d\n", str, addr, offset);

	rc = fg_mem_write(chip, reg, addr, 4, 0, 0);
	if (rc) {
		pr_err("spmi write failed: addr=%03X, rc=%d\n", addr, rc);
		return rc;
	}

	return rc;
}

static int soc_to_setpoint(int soc)
{
	return DIV_ROUND_CLOSEST(soc * 255, 100);
}

static void batt_to_setpoint_adc(int vbatt_mv, u8 *data)
{
	int val;
	/* Battery voltage is an offset from 0 V and LSB is 1/2^15. */
	val = DIV_ROUND_CLOSEST(vbatt_mv * 32768, 5000);
	data[0] = val & 0xFF;
	data[1] = val >> 8;
	return;
}

static u8 batt_to_setpoint_8b(int vbatt_mv)
{
	int val;
	/* Battery voltage is an offset from 2.5 V and LSB is 5/2^9. */
	val = (vbatt_mv - 2500) * 512 / 1000;
	return DIV_ROUND_CLOSEST(val, 5);
}

static int get_current_time(unsigned long *now_tm_sec)
{
	struct rtc_time tm;
	struct rtc_device *rtc;
	int rc;

	rtc = rtc_class_open(CONFIG_RTC_HCTOSYS_DEVICE);
	if (rtc == NULL) {
		pr_err("%s: unable to open rtc device (%s)\n",
			__FILE__, CONFIG_RTC_HCTOSYS_DEVICE);
		return -EINVAL;
	}

	rc = rtc_read_time(rtc, &tm);
	if (rc) {
		pr_err("Error reading rtc device (%s) : %d\n",
			CONFIG_RTC_HCTOSYS_DEVICE, rc);
		goto close_time;
	}

	rc = rtc_valid_tm(&tm);
	if (rc) {
		pr_err("Invalid RTC time (%s): %d\n",
			CONFIG_RTC_HCTOSYS_DEVICE, rc);
		goto close_time;
	}
	rtc_tm_to_time(&tm, now_tm_sec);

close_time:
	rtc_class_close(rtc);
	return rc;
}

#define BATTERY_SOC_REG		0x56C
#define BATTERY_SOC_OFFSET	1
#define FULL_PERCENT_3B		0xFFFFFF
static int get_battery_soc_raw(struct fg_chip *chip)
{
	int rc;
	u8 buffer[3];

	rc = fg_mem_read(chip, buffer, BATTERY_SOC_REG, 3, 1, 0);
	if (rc) {
		pr_err("Unable to read battery soc: %d\n", rc);
		return 0;
	}
	return (int)(buffer[2] << 16 | buffer[1] << 8 | buffer[0]);
}

#define COUNTER_IMPTR_REG	0X558
#define COUNTER_PULSE_REG	0X55C
#define SOC_FULL_REG		0x564
#define COUNTER_IMPTR_OFFSET	2
#define COUNTER_PULSE_OFFSET	0
#define SOC_FULL_OFFSET		3
#define ESR_PULSE_RECONFIG_SOC	0xFFF971
static int fg_configure_soc(struct fg_chip *chip)
{
	u32 batt_soc;
	u8 cntr[2] = {0, 0};
	int rc = 0;

	mutex_lock(&chip->rw_lock);
	atomic_add_return(1, &chip->memif_user_cnt);
	mutex_unlock(&chip->rw_lock);

	/* Read Battery SOC */
	batt_soc = get_battery_soc_raw(chip);

	if (batt_soc > ESR_PULSE_RECONFIG_SOC) {
		if (fg_debug_mask & FG_POWER_SUPPLY)
			pr_info("Configuring soc registers batt_soc: %x\n",
				batt_soc);
		batt_soc = ESR_PULSE_RECONFIG_SOC;
		rc = fg_mem_write(chip, (u8 *)&batt_soc, BATTERY_SOC_REG, 3,
				BATTERY_SOC_OFFSET, 1);
		if (rc) {
			pr_err("failed to write BATT_SOC rc=%d\n", rc);
			goto out;
		}

		rc = fg_mem_write(chip, (u8 *)&batt_soc, SOC_FULL_REG, 3,
				SOC_FULL_OFFSET, 1);
		if (rc) {
			pr_err("failed to write SOC_FULL rc=%d\n", rc);
			goto out;
		}

		rc = fg_mem_write(chip, cntr, COUNTER_IMPTR_REG, 2,
				COUNTER_IMPTR_OFFSET, 1);
		if (rc) {
			pr_err("failed to write COUNTER_IMPTR rc=%d\n", rc);
			goto out;
		}

		rc = fg_mem_write(chip, cntr, COUNTER_PULSE_REG, 2,
				COUNTER_PULSE_OFFSET, 0);
		if (rc)
			pr_err("failed to write COUNTER_IMPTR rc=%d\n", rc);
	}
out:
	fg_release_access_if_necessary(chip);
	return rc;
}

#define SOC_EMPTY	BIT(3)
static bool fg_is_batt_empty(struct fg_chip *chip)
{
	u8 fg_soc_sts;
	int rc;

	rc = fg_read(chip, &fg_soc_sts,
				 INT_RT_STS(chip->soc_base), 1);
	if (rc) {
		pr_err("spmi read failed: addr=%03X, rc=%d\n",
				INT_RT_STS(chip->soc_base), rc);
		return false;
	}

	return (fg_soc_sts & SOC_EMPTY) != 0;
}

#define EMPTY_CAPACITY		1
#define DEFAULT_CAPACITY	50
#define MISSING_CAPACITY	100
static int get_prop_capacity(struct fg_chip *chip)
{
	u8 cap[2];
	int rc, capacity = 0, tries = 0;

	if (chip->battery_missing)
		return MISSING_CAPACITY;
	if (!chip->profile_loaded && !chip->use_otp_profile)
		return DEFAULT_CAPACITY;
	if (chip->soc_empty) {
		if (fg_debug_mask & FG_POWER_SUPPLY)
			pr_info_ratelimited("capacity: %d, EMPTY\n",
					EMPTY_CAPACITY);
		return EMPTY_CAPACITY;
	}
	while (tries < MAX_TRIES_SOC) {
		rc = fg_read(chip, cap,
				chip->soc_base + SOC_MONOTONIC_SOC, 2);
		if (rc) {
			pr_err("spmi read failed: addr=%03x, rc=%d\n",
				chip->soc_base + SOC_MONOTONIC_SOC, rc);
			return rc;
		}

		if (cap[0] == cap[1])
			break;

		tries++;
	}

	if (tries == MAX_TRIES_SOC) {
		pr_err("shadow registers do not match\n");
		return -EINVAL;
	}

	if (cap[0] > 0)
		capacity = (cap[0] * 100 / FULL_PERCENT);

	if (fg_debug_mask & FG_POWER_SUPPLY)
		pr_info_ratelimited("capacity: %d, raw: 0x%02x\n",
				capacity, cap[0]);
	if(capacity == 0)
		capacity = 1;
	return capacity;
}

#define HIGH_BIAS	3
#define MED_BIAS	BIT(1)
#define LOW_BIAS	BIT(0)
static u8 bias_ua[] = {
	[HIGH_BIAS] = 150,
	[MED_BIAS] = 15,
	[LOW_BIAS] = 5,
};

static int64_t get_batt_id(unsigned int battery_id_uv, u8 bid_info)
{
	u64 battery_id_ohm;

	if (!(bid_info & 0x3) >= 1) {
		pr_err("can't determine battery id %d\n", bid_info);
		return -EINVAL;
	}

	battery_id_ohm = div_u64(battery_id_uv, bias_ua[bid_info & 0x3]);

	return battery_id_ohm;
}

#define DEFAULT_TEMP_DEGC	250
static int get_sram_prop_now(struct fg_chip *chip, unsigned int type)
{
	if (fg_debug_mask & FG_POWER_SUPPLY)
		pr_info("addr 0x%02X, offset %d value %d\n",
			fg_data[type].address, fg_data[type].offset,
			fg_data[type].value);

	if (type == FG_DATA_BATT_ID)
		return get_batt_id(fg_data[type].value,
				fg_data[FG_DATA_BATT_ID_INFO].value);

	return fg_data[type].value;
}

#define MIN_TEMP_DEGC	-300
#define MAX_TEMP_DEGC	970
static int get_prop_jeita_temp(struct fg_chip *chip, unsigned int type)
{
	if (fg_debug_mask & FG_POWER_SUPPLY)
		pr_info("addr 0x%02X, offset %d\n", settings[type].address,
			settings[type].offset);

	return settings[type].value;
}

static int set_prop_jeita_temp(struct fg_chip *chip,
				unsigned int type, int decidegc)
{
	int rc = 0;

	if (fg_debug_mask & FG_POWER_SUPPLY)
		pr_info("addr 0x%02X, offset %d temp%d\n",
			settings[type].address,
			settings[type].offset, decidegc);

	settings[type].value = decidegc;

	cancel_delayed_work_sync(
		&chip->update_jeita_setting);
	schedule_delayed_work(
		&chip->update_jeita_setting, 0);

	return rc;
}

#define EXTERNAL_SENSE_SELECT		0x4AC
#define EXTERNAL_SENSE_OFFSET		0x2
#define EXTERNAL_SENSE_BIT		BIT(2)
static int set_prop_sense_type(struct fg_chip *chip, int ext_sense_type)
{
	int rc;

	rc = fg_mem_masked_write(chip, EXTERNAL_SENSE_SELECT,
			EXTERNAL_SENSE_BIT,
			ext_sense_type ? EXTERNAL_SENSE_BIT : 0,
			EXTERNAL_SENSE_OFFSET);
	if (rc) {
		pr_err("failed to write profile rc=%d\n", rc);
		return rc;
	}

	return 0;
}

#define EXPONENT_MASK		0xF800
#define MANTISSA_MASK		0x3FF
#define SIGN			BIT(10)
#define EXPONENT_SHIFT		11
#define MICRO_UNIT		1000000ULL
static int64_t float_decode(u16 reg)
{
	int64_t final_val, exponent_val, mantissa_val;
	int exponent, mantissa, n;
	bool sign;

	exponent = (reg & EXPONENT_MASK) >> EXPONENT_SHIFT;
	mantissa = (reg & MANTISSA_MASK);
	sign = !!(reg & SIGN);

	pr_debug("exponent=%d mantissa=%d sign=%d\n", exponent, mantissa, sign);

	mantissa_val = mantissa * MICRO_UNIT;

	n = exponent - 15;
	if (n < 0)
		exponent_val = MICRO_UNIT >> -n;
	else
		exponent_val = MICRO_UNIT << n;

	n = n - 10;
	if (n < 0)
		mantissa_val >>= -n;
	else
		mantissa_val <<= n;

	final_val = exponent_val + mantissa_val;

	if (sign)
		final_val *= -1;

	return final_val;
}

#define MIN_HALFFLOAT_EXP_N		-15
#define MAX_HALFFLOAT_EXP_N		 16
static int log2_floor(int64_t uval)
{
	int n = 0;
	int64_t i = MICRO_UNIT;

	if (uval > i) {
		while (uval > i && n > MIN_HALFFLOAT_EXP_N) {
			i <<= 1;
			n += 1;
		}
		if (uval < i)
			n -= 1;
	} else if (uval < i) {
		while (uval < i && n < MAX_HALFFLOAT_EXP_N) {
			i >>= 1;
			n -= 1;
		}
	}

	return n;
}

static int64_t exp2_int(int64_t n)
{
	int p = n - 1;

	if (p > 0)
		return (2 * MICRO_UNIT) << p;
	else
		return (2 * MICRO_UNIT) >> abs(p);
}

static u16 float_encode(int64_t uval)
{
	int sign = 0, n, exp, mantissa;
	u16 half = 0;

	if (uval < 0) {
		sign = 1;
		uval = abs(uval);
	}
	n = log2_floor(uval);
	exp = n + 15;
	mantissa = div_s64(div_s64((uval - exp2_int(n)) * exp2_int(10 - n),
				MICRO_UNIT) + MICRO_UNIT / 2, MICRO_UNIT);

	half = (mantissa & MANTISSA_MASK) | ((sign << 10) & SIGN)
		| ((exp << 11) & EXPONENT_MASK);

	if (fg_debug_mask & FG_STATUS)
		pr_info("uval = %lld, m = 0x%02x, sign = 0x%02x, exp = 0x%02x, half = 0x%04x\n",
				uval, mantissa, sign, exp, half);
	return half;
}

#define BATT_IDED	BIT(3)
static int fg_is_batt_id_valid(struct fg_chip *chip)
{
	u8 fg_batt_sts;
	int rc;

	rc = fg_read(chip, &fg_batt_sts,
				 INT_RT_STS(chip->batt_base), 1);
	if (rc) {
		pr_err("spmi read failed: addr=%03X, rc=%d\n",
				INT_RT_STS(chip->batt_base), rc);
		return rc;
	}

	if (fg_debug_mask & FG_IRQS)
		pr_info("fg batt sts 0x%x\n", fg_batt_sts);

	return (fg_batt_sts & BATT_IDED) ? 1 : 0;
}

static int64_t twos_compliment_extend(int64_t val, int nbytes)
{
	int i;
	int64_t mask;

	mask = 0x80LL << ((nbytes - 1) * 8);
	if (val & mask) {
		for (i = 8; i > nbytes; i--) {
			mask = 0xFFLL << ((i - 1) * 8);
			val |= mask;
		}
	}

	return val;
}

#define LSB_16B_NUMRTR		152587
#define LSB_16B_DENMTR		1000
#define LSB_8B		9800
#define TEMP_LSB_16B	625
#define DECIKELVIN	2730
#define SRAM_PERIOD_NO_ID_UPDATE_MS	100
#define FULL_PERCENT_28BIT		0xFFFFFFF
static void update_sram_data(struct fg_chip *chip, int *resched_ms)
{
	int i, j, rc = 0;
	u8 reg[4];
	int64_t temp;
	int battid_valid = fg_is_batt_id_valid(chip);

	fg_stay_awake(&chip->update_sram_wakeup_source);
	fg_mem_lock(chip);
	for (i = 1; i < FG_DATA_MAX; i++) {
		if (chip->profile_loaded && i >= FG_DATA_CPRED_VOLTAGE)
			continue;
		rc = fg_mem_read(chip, reg, fg_data[i].address,
			fg_data[i].len, fg_data[i].offset, 0);
		if (rc) {
			pr_err("Failed to update sram data\n");
			break;
		}

		temp = 0;
		for (j = 0; j < fg_data[i].len; j++)
			temp |= reg[j] << (8 * j);

		switch (i) {
		case FG_DATA_OCV:
		case FG_DATA_VOLTAGE:
		case FG_DATA_CPRED_VOLTAGE:
			fg_data[i].value = div_u64(
					(u64)(u16)temp * LSB_16B_NUMRTR,
					LSB_16B_DENMTR);
			break;
		case FG_DATA_CURRENT:
			temp = twos_compliment_extend(temp, fg_data[i].len);
			fg_data[i].value = div_s64(
					(s64)temp * LSB_16B_NUMRTR,
					LSB_16B_DENMTR);
			break;
		case FG_DATA_BATT_ESR:
			fg_data[i].value = float_decode((u16) temp);
			break;
		case FG_DATA_BATT_ESR_COUNT:
			fg_data[i].value = (u16)temp;
			break;
		case FG_DATA_BATT_ID:
			if (battid_valid)
				fg_data[i].value = reg[0] * LSB_8B;
			break;
		case FG_DATA_BATT_ID_INFO:
			if (battid_valid)
				fg_data[i].value = reg[0];
			break;
		case FG_DATA_BATT_SOC:
			fg_data[i].value = temp * 10000 / FULL_PERCENT_3B;
			break;
		case FG_DATA_CC_CHARGE:
			temp = twos_compliment_extend(temp, fg_data[i].len);
			fg_data[i].value = div64_s64(
					temp * (int64_t)chip->nom_cap_uah,
					FULL_PERCENT_28BIT);
			break;
		case FG_DATA_VINT_ERR:
			temp = twos_compliment_extend(temp, fg_data[i].len);
			fg_data[i].value = div64_s64(temp * chip->nom_cap_uah,
					FULL_PERCENT_3B);
			break;
		};

		if (fg_debug_mask & FG_MEM_DEBUG_READS)
			pr_info("%d %lld %d\n", i, temp, fg_data[i].value);
	}
	fg_mem_release(chip);

	if (!rc)
		get_current_time(&chip->last_sram_update_time);

	if (battid_valid) {
		complete_all(&chip->batt_id_avail);
		*resched_ms = fg_sram_update_period_ms;
	} else {
		*resched_ms = SRAM_PERIOD_NO_ID_UPDATE_MS;
	}
	fg_relax(&chip->update_sram_wakeup_source);
}

#define SRAM_TIMEOUT_MS			3000
static void update_sram_data_work(struct work_struct *work)
{
	struct fg_chip *chip = container_of(work,
				struct fg_chip,
				update_sram_data.work);
	int resched_ms, ret;
	bool tried_again = false;

wait:
	/* Wait for MEMIF access revoked */
	ret = wait_for_completion_interruptible_timeout(
			&chip->sram_access_revoked,
			msecs_to_jiffies(SRAM_TIMEOUT_MS));

	/* If we were interrupted wait again one more time. */
	if (ret == -ERESTARTSYS && !tried_again) {
		tried_again = true;
		goto wait;
	} else if (ret <= 0) {
		pr_err("transaction timed out ret=%d\n", ret);
		goto out;
	}
	update_sram_data(chip, &resched_ms);

out:
	schedule_delayed_work(
		&chip->update_sram_data,
		msecs_to_jiffies(resched_ms));
}

#define BATT_TEMP_OFFSET	3
#define BATT_TEMP_CNTRL_MASK	0x17
#define BATT_TEMP_ON		0x16
#define BATT_TEMP_OFF		0x01
#define TEMP_PERIOD_UPDATE_MS		10000
#define TEMP_PERIOD_TIMEOUT_MS		3000
static void update_temp_data(struct work_struct *work)
{
	s16 temp;
	u8 reg[2];
	bool tried_again = false;
	int rc, ret, timeout = TEMP_PERIOD_TIMEOUT_MS;
	struct fg_chip *chip = container_of(work,
				struct fg_chip,
				update_temp_work.work);

	fg_stay_awake(&chip->update_temp_wakeup_source);
	if (chip->sw_rbias_ctrl) {
		rc = fg_mem_masked_write(chip, EXTERNAL_SENSE_SELECT,
				BATT_TEMP_CNTRL_MASK,
				BATT_TEMP_ON,
				BATT_TEMP_OFFSET);
		if (rc) {
			pr_err("failed to write BATT_TEMP_ON rc=%d\n", rc);
			goto out;
		}

wait:
		/* Wait for MEMIF access revoked */
		ret = wait_for_completion_interruptible_timeout(
				&chip->sram_access_revoked,
				msecs_to_jiffies(timeout));

		/* If we were interrupted wait again one more time. */
		if (ret == -ERESTARTSYS && !tried_again) {
			tried_again = true;
			goto wait;
		} else if (ret <= 0) {
			rc = -ETIMEDOUT;
			pr_err("transaction timed out ret=%d\n", ret);
			goto out;
		}
	}

	/* Read FG_DATA_BATT_TEMP now */
	rc = fg_mem_read(chip, reg, fg_data[0].address,
		fg_data[0].len, fg_data[0].offset,
		chip->sw_rbias_ctrl ? 1 : 0);
	if (rc) {
		pr_err("Failed to update temp data\n");
		goto out;
	}

	temp = reg[0] | (reg[1] << 8);
	fg_data[0].value = (temp * TEMP_LSB_16B / 1000)
		- DECIKELVIN;

	if (fg_debug_mask & FG_MEM_DEBUG_READS)
		pr_info("BATT_TEMP %d %d\n", temp, fg_data[0].value);

	get_current_time(&chip->last_temp_update_time);

out:
	if (chip->sw_rbias_ctrl) {
		rc = fg_mem_masked_write(chip, EXTERNAL_SENSE_SELECT,
				BATT_TEMP_CNTRL_MASK,
				BATT_TEMP_OFF,
				BATT_TEMP_OFFSET);
		if (rc)
			pr_err("failed to write BATT_TEMP_OFF rc=%d\n", rc);
	}
	schedule_delayed_work(
		&chip->update_temp_work,
		msecs_to_jiffies(TEMP_PERIOD_UPDATE_MS));
	fg_relax(&chip->update_temp_wakeup_source);
}

static void update_jeita_setting(struct work_struct *work)
{
	struct fg_chip *chip = container_of(work,
				struct fg_chip,
				update_jeita_setting.work);
	u8 reg[4];
	int i, rc;

	for (i = 0; i < 4; i++)
		reg[i] = (settings[FG_MEM_SOFT_COLD + i].value / 10) + 30;

	rc = fg_mem_write(chip, reg, settings[FG_MEM_SOFT_COLD].address,
			4, settings[FG_MEM_SOFT_COLD].offset, 0);
	if (rc)
		pr_err("failed to update JEITA setting rc=%d\n", rc);
}

static int fg_set_resume_soc(struct fg_chip *chip, u8 threshold)
{
	u16 address;
	int offset, rc;

	address = settings[FG_MEM_RESUME_SOC].address;
	offset = settings[FG_MEM_RESUME_SOC].offset;

	rc = fg_mem_masked_write(chip, address, 0xFF, threshold, offset);

	if (rc)
		pr_err("write failed rc=%d\n", rc);
	else
		pr_info("setting resume-soc to %x\n", threshold);

	return rc;
}

#define VBATT_LOW_STS_BIT BIT(2)
static int fg_get_vbatt_status(struct fg_chip *chip, bool *vbatt_low_sts)
{
	int rc = 0;
	u8 fg_batt_sts;

	rc = fg_read(chip, &fg_batt_sts, INT_RT_STS(chip->batt_base), 1);
	if (!rc)
		*vbatt_low_sts = !!(fg_batt_sts & VBATT_LOW_STS_BIT);
	return rc;
}

#define BATT_CYCLE_NUMBER_REG		0x58C
#define BATT_CYCLE_OFFSET		3
static int fg_inc_store_cycle_ctr(struct fg_chip *chip)
{
	int rc = 0;
	u16 cyc_count;
	u8 reg[2];

	cyc_count = chip->cycle_counter;
	cyc_count++;
	reg[0] = cyc_count & 0xFF;
	reg[1] = cyc_count >> 8;
	rc = fg_mem_write(chip, reg, BATT_CYCLE_NUMBER_REG, 2,
			BATT_CYCLE_OFFSET, 0);
	if (rc)
		pr_err("failed to write BATT_CYCLE_NUMBER rc=%d\n", rc);
	else
		chip->cycle_counter = cyc_count;
	return rc;
}

#define CYCLE_CTR_UPDATE_FREQUENCY	2
static void update_cycle_count(struct work_struct *work)
{
	int rc = 0;
	u8 reg[3];
	struct fg_chip *chip = container_of(work,
				struct fg_chip,
				cycle_count_work);

	chip->cyc_ctr_freq++;
	if (chip->cyc_ctr_freq % CYCLE_CTR_UPDATE_FREQUENCY) {
		if (chip->status == POWER_SUPPLY_STATUS_CHARGING) {
			rc = fg_mem_read(chip, reg, BATTERY_SOC_REG, 3,
					BATTERY_SOC_OFFSET, 0);
			if (rc) {
				pr_err("Failed to read battery soc rc: %d\n",
					rc);
				return;
			}

			/* Check the MSB of battery SOC against the
			 * Low and High SOC thresholds specified for
			 * cycle counter algorithm. Since the low and
			 * high SOC thresholds are already converted
			 * to the scale of 0-255, they can be used
			 * as is against the battery SOC.
			 */
			mutex_lock(&chip->cyc_ctr_lock);
			if ((reg[2] < chip->cyc_ctr_low_soc) &&
					!chip->cyc_ctr_started) {
				chip->cyc_ctr_started = true;
			} else if ((reg[2] > chip->cyc_ctr_hi_soc) &&
					chip->cyc_ctr_started) {
				rc = fg_inc_store_cycle_ctr(chip);
				if (rc)
					pr_err("Error in storing cycle_ctr rc: %d\n",
						rc);
				else
					chip->cyc_ctr_started = false;
			}
			mutex_unlock(&chip->cyc_ctr_lock);
		} else {
			/* There is a slim chance where the cycle counter
			 * algorithm might have started and the charger
			 * got disconnected before the delta SOC interrupt
			 * had scheduled this work again. Read the battery
			 * SOC again in such cases to determine whether the
			 * cycle counter needs to be stored.
			 */
			if (chip->cyc_ctr_started) {
				rc = fg_mem_read(chip, reg, BATTERY_SOC_REG, 3,
						BATTERY_SOC_OFFSET, 0);
				if (rc) {
					pr_err("Failed to read battery soc rc: %d\n",
						rc);
					return;
				}
				mutex_lock(&chip->cyc_ctr_lock);
				if (reg[2] > chip->cyc_ctr_hi_soc) {
					rc = fg_inc_store_cycle_ctr(chip);
					if (rc)
						pr_err("Error in storing cycle_ctr rc: %d\n",
							rc);
				}
				chip->cyc_ctr_started = false;
				mutex_unlock(&chip->cyc_ctr_lock);
			}
		}
	} else {
		chip->cyc_ctr_freq = 0;
	}
}

static int fg_get_cycle_count(struct fg_chip *chip)
{
	int cyc_count;
	mutex_lock(&chip->cyc_ctr_lock);
	cyc_count = chip->cycle_counter;
	mutex_unlock(&chip->cyc_ctr_lock);
	return cyc_count;
}

static void half_float_to_buffer(int64_t uval, u8 *buffer)
{
	u16 raw;

	raw = float_encode(uval);
	buffer[0] = (u8)(raw & 0xFF);
	buffer[1] = (u8)((raw >> 8) & 0xFF);
}

static int64_t half_float(u8 *buffer)
{
	u16 val;

	val = buffer[1] << 8 | buffer[0];
	return float_decode(val);
}

static int voltage_2b(u8 *buffer)
{
	u16 val;

	val = buffer[1] << 8 | buffer[0];
	/* the range of voltage 2b is [-5V, 5V], so it will fit in an int */
	return (int)div_u64(((u64)val) * LSB_16B_NUMRTR, LSB_16B_DENMTR);
}

static int bcap_uah_2b(u8 *buffer)
{
	u16 val;

	val = buffer[1] << 8 | buffer[0];
	return ((int)val) * 1000;
}

static int lookup_ocv_for_soc(struct fg_chip *chip, int soc)
{
	int64_t *coeffs;

	if (soc > chip->ocv_junction_p1p2 * 10)
		coeffs = chip->ocv_coeffs;
	else if (soc > chip->ocv_junction_p2p3 * 10)
		coeffs = chip->ocv_coeffs + 4;
	else
		coeffs = chip->ocv_coeffs + 8;
	/* the range of ocv will fit in a 32 bit int */
	return (int)(coeffs[0]
		+ div_s64(coeffs[1] * soc, 1000LL)
		+ div_s64(coeffs[2] * soc * soc, 1000000LL)
		+ div_s64(coeffs[3] * soc * soc * soc, 1000000000LL));
}

static int lookup_soc_for_ocv(struct fg_chip *chip, int ocv)
{
	int64_t val;
	int soc = -EINVAL;
	/*
	 * binary search variables representing the valid start and end
	 * percentages to search
	 */
	int start = 0, end = 1000, mid;

	if (fg_debug_mask & FG_AGING)
		pr_info("target_ocv = %d\n", ocv);
	/* do a binary search for the closest soc to match the ocv */
	while (end - start > 1) {
		mid = (start + end) / 2;
		val = lookup_ocv_for_soc(chip, mid);
		if (fg_debug_mask & FG_AGING)
			pr_info("start = %d, mid = %d, end = %d, ocv = %lld\n",
					start, mid, end, val);
		if (ocv < val) {
			end = mid;
		} else if (ocv > val) {
			start = mid;
		} else {
			soc = mid;
			break;
		}
	}
	/*
	 * if the exact soc was not found and there are two or less values
	 * remaining, just compare them and see which one is closest to the ocv
	 */
	if (soc == -EINVAL) {
		if (abs(ocv - lookup_ocv_for_soc(chip, start))
				> abs(ocv - lookup_ocv_for_soc(chip, end)))
			soc = end;
		else
			soc = start;
	}
	if (fg_debug_mask & FG_AGING)
		pr_info("closest = %d, target_ocv = %d, ocv_found = %d\n",
				soc, ocv, lookup_ocv_for_soc(chip, soc));
	return soc;
}

#define ESR_ACTUAL_REG		0x554
#define BATTERY_ESR_REG		0x4F4
#define TEMP_RS_TO_RSLOW_REG	0x514
static int estimate_battery_age(struct fg_chip *chip, int *actual_capacity)
{
	int64_t ocv_cutoff_new, ocv_cutoff_aged, temp_rs_to_rslow;
	int64_t esr_actual, battery_esr, val;
	int soc_cutoff_aged, soc_cutoff_new, rc;
	int battery_soc, unusable_soc, batt_temp;
	u8 buffer[3];

	if (chip->batt_aging_mode != FG_AGING_ESR)
		return 0;

	if (chip->nom_cap_uah == 0) {
		if (fg_debug_mask & FG_AGING)
			pr_info("ocv coefficients not loaded, aborting\n");
		return 0;
	}
	fg_mem_lock(chip);

	batt_temp = get_sram_prop_now(chip, FG_DATA_BATT_TEMP);
	if (batt_temp < 150 || batt_temp > 400) {
		if (fg_debug_mask & FG_AGING)
			pr_info("Battery temp (%d) out of range, aborting\n",
					(int)batt_temp);
		rc = 0;
		goto done;
	}

	battery_soc = get_battery_soc_raw(chip) * 100 / FULL_PERCENT_3B;
	if (rc) {
		goto error_done;
	} else if (battery_soc < 25 || battery_soc > 75) {
		if (fg_debug_mask & FG_AGING)
			pr_info("Battery SoC (%d) out of range, aborting\n",
					(int)battery_soc);
		rc = 0;
		goto done;
	}

	rc = fg_mem_read(chip, buffer, ESR_ACTUAL_REG, 2, 2, 0);
	esr_actual = half_float(buffer);
	rc |= fg_mem_read(chip, buffer, BATTERY_ESR_REG, 2, 2, 0);
	battery_esr = half_float(buffer);

	if (rc) {
		goto error_done;
	} else if (esr_actual < battery_esr) {
		if (fg_debug_mask & FG_AGING)
			pr_info("Batt ESR lower than ESR actual, aborting\n");
		rc = 0;
		goto done;
	}
	rc = fg_mem_read(chip, buffer, TEMP_RS_TO_RSLOW_REG, 2, 0, 0);
	temp_rs_to_rslow = half_float(buffer);

	if (rc)
		goto error_done;

	fg_mem_release(chip);

	if (fg_debug_mask & FG_AGING) {
		pr_info("batt_soc = %d, cutoff_voltage = %lld, eval current = %d\n",
				battery_soc, chip->cutoff_voltage,
				chip->evaluation_current);
		pr_info("temp_rs_to_rslow = %lld, batt_esr = %lld, esr_actual = %lld\n",
				temp_rs_to_rslow, battery_esr, esr_actual);
	}

	/* calculate soc_cutoff_new */
	val = (1000000LL + temp_rs_to_rslow) * battery_esr;
	do_div(val, 1000000);
	ocv_cutoff_new = div64_s64(chip->evaluation_current * val, 1000)
		+ chip->cutoff_voltage;

	/* calculate soc_cutoff_aged */
	val = (1000000LL + temp_rs_to_rslow) * esr_actual;
	do_div(val, 1000000);
	ocv_cutoff_aged = div64_s64(chip->evaluation_current * val, 1000)
		+ chip->cutoff_voltage;

	if (fg_debug_mask & FG_AGING)
		pr_info("ocv_cutoff_new = %lld, ocv_cutoff_aged = %lld\n",
				ocv_cutoff_new, ocv_cutoff_aged);

	soc_cutoff_new = lookup_soc_for_ocv(chip, ocv_cutoff_new);
	soc_cutoff_aged = lookup_soc_for_ocv(chip, ocv_cutoff_aged);

	if (fg_debug_mask & FG_AGING)
		pr_info("aged soc = %d, new soc = %d\n",
				soc_cutoff_aged, soc_cutoff_new);
	unusable_soc = soc_cutoff_aged - soc_cutoff_new;

	*actual_capacity = div64_s64(((int64_t)chip->nom_cap_uah)
				* (1000 - unusable_soc), 1000);
	if (fg_debug_mask & FG_AGING)
		pr_info("nom cap = %d, actual cap = %d\n",
				chip->nom_cap_uah, *actual_capacity);

	return rc;

error_done:
	pr_err("some register reads failed: %d\n", rc);
done:
	fg_mem_release(chip);
	return rc;
}

static void battery_age_work(struct work_struct *work)
{
	struct fg_chip *chip = container_of(work,
				struct fg_chip,
				battery_age_work);

	estimate_battery_age(chip, &chip->actual_cap_uah);
}

static enum power_supply_property fg_power_props[] = {
	POWER_SUPPLY_PROP_CAPACITY,
	POWER_SUPPLY_PROP_CAPACITY_RAW,
	POWER_SUPPLY_PROP_CURRENT_NOW,
	POWER_SUPPLY_PROP_VOLTAGE_NOW,
	POWER_SUPPLY_PROP_VOLTAGE_OCV,
	POWER_SUPPLY_PROP_VOLTAGE_MAX_DESIGN,
	POWER_SUPPLY_PROP_CHARGE_NOW,
	POWER_SUPPLY_PROP_CHARGE_NOW_RAW,
	POWER_SUPPLY_PROP_CHARGE_NOW_ERROR,
	POWER_SUPPLY_PROP_CHARGE_FULL,
	POWER_SUPPLY_PROP_CHARGE_FULL_DESIGN,
	POWER_SUPPLY_PROP_TEMP,
	POWER_SUPPLY_PROP_COOL_TEMP,
	POWER_SUPPLY_PROP_WARM_TEMP,
	POWER_SUPPLY_PROP_RESISTANCE,
	POWER_SUPPLY_PROP_RESISTANCE_ID,
	POWER_SUPPLY_PROP_BATTERY_TYPE,
	POWER_SUPPLY_PROP_UPDATE_NOW,
	POWER_SUPPLY_PROP_ESR_COUNT,
	POWER_SUPPLY_PROP_VOLTAGE_MIN,
	POWER_SUPPLY_PROP_CYCLE_COUNT,
};

static int fg_power_get_property(struct power_supply *psy,
				       enum power_supply_property psp,
				       union power_supply_propval *val)
{
	struct fg_chip *chip = container_of(psy, struct fg_chip, bms_psy);
	bool vbatt_low_sts;

	switch (psp) {
	case POWER_SUPPLY_PROP_BATTERY_TYPE:
		val->strval = chip->batt_type;
		break;
	case POWER_SUPPLY_PROP_CAPACITY:
		val->intval = get_prop_capacity(chip);
		break;
	case POWER_SUPPLY_PROP_CAPACITY_RAW:
		val->intval = get_sram_prop_now(chip, FG_DATA_BATT_SOC);
		break;
	case POWER_SUPPLY_PROP_CHARGE_NOW_ERROR:
		val->intval = get_sram_prop_now(chip, FG_DATA_VINT_ERR);
		break;
	case POWER_SUPPLY_PROP_CURRENT_NOW:
		val->intval = get_sram_prop_now(chip, FG_DATA_CURRENT);
		break;
	case POWER_SUPPLY_PROP_VOLTAGE_NOW:
		val->intval = get_sram_prop_now(chip, FG_DATA_VOLTAGE);
		break;
	case POWER_SUPPLY_PROP_VOLTAGE_OCV:
		val->intval = get_sram_prop_now(chip, FG_DATA_OCV);
		break;
	case POWER_SUPPLY_PROP_VOLTAGE_MAX_DESIGN:
		val->intval = chip->batt_max_voltage_uv;
		break;
	case POWER_SUPPLY_PROP_TEMP:
		val->intval = get_sram_prop_now(chip, FG_DATA_BATT_TEMP);
		break;
	case POWER_SUPPLY_PROP_COOL_TEMP:
		val->intval = get_prop_jeita_temp(chip, FG_MEM_SOFT_COLD);
		break;
	case POWER_SUPPLY_PROP_WARM_TEMP:
		val->intval = get_prop_jeita_temp(chip, FG_MEM_SOFT_HOT);
		break;
	case POWER_SUPPLY_PROP_RESISTANCE:
		val->intval = get_sram_prop_now(chip, FG_DATA_BATT_ESR);
		break;
	case POWER_SUPPLY_PROP_ESR_COUNT:
		val->intval = get_sram_prop_now(chip, FG_DATA_BATT_ESR_COUNT);
		break;
	case POWER_SUPPLY_PROP_CYCLE_COUNT:
		val->intval = fg_get_cycle_count(chip);
		break;
	case POWER_SUPPLY_PROP_RESISTANCE_ID:
		val->intval = get_sram_prop_now(chip, FG_DATA_BATT_ID);
		break;
	case POWER_SUPPLY_PROP_UPDATE_NOW:
		val->intval = 0;
		break;
	case POWER_SUPPLY_PROP_VOLTAGE_MIN:
		if (!fg_get_vbatt_status(chip, &vbatt_low_sts))
			val->intval = (int)vbatt_low_sts;
		else
			val->intval = 1;
		break;
	case POWER_SUPPLY_PROP_CHARGE_FULL_DESIGN:
		val->intval = chip->nom_cap_uah;
		break;
	case POWER_SUPPLY_PROP_CHARGE_FULL:
		val->intval = chip->learning_data.learned_cc_uah;
		break;
	case POWER_SUPPLY_PROP_CHARGE_NOW:
		val->intval = chip->learning_data.cc_uah;
		break;
	case POWER_SUPPLY_PROP_CHARGE_NOW_RAW:
		val->intval = get_sram_prop_now(chip, FG_DATA_CC_CHARGE);
		break;
	default:
		return -EINVAL;
	}

	return 0;
}

static int correction_times[] = {
	1470,
	2940,
	4410,
	5880,
	7350,
	8820,
	10290,
	11760,
	13230,
	14700,
	16170,
	17640,
	19110,
	20580,
	22050,
	23520,
	24990,
	26460,
	27930,
	29400,
	30870,
	32340,
	33810,
	35280,
	36750,
	38220,
	39690,
	41160,
	42630,
	44100,
	45570,
	47040,
};

static int correction_factors[] = {
	1000000,
	1007874,
	1015789,
	1023745,
	1031742,
	1039780,
	1047859,
	1055979,
	1064140,
	1072342,
	1080584,
	1088868,
	1097193,
	1105558,
	1113964,
	1122411,
	1130899,
	1139427,
	1147996,
	1156606,
	1165256,
	1173947,
	1182678,
	1191450,
	1200263,
	1209115,
	1218008,
	1226942,
	1235915,
	1244929,
	1253983,
	1263076,
};

#define FG_CONVERSION_FACTOR	(64198531LL)
static int iavg_3b_to_uah(u8 *buffer, int delta_ms)
{
	int64_t val, i_filtered;
	int i, correction_factor;

	for (i = 0; i < ARRAY_SIZE(correction_times); i++) {
		if (correction_times[i] > delta_ms)
			break;
	}
	if (i >= ARRAY_SIZE(correction_times)) {
		if (fg_debug_mask & FG_STATUS)
			pr_info("fuel gauge took more than 32 cycles\n");
		i = ARRAY_SIZE(correction_times) - 1;
	}
	correction_factor = correction_factors[i];
	if (fg_debug_mask & FG_STATUS)
		pr_info("delta_ms = %d, cycles = %d, correction = %d\n",
				delta_ms, i, correction_factor);
	val = buffer[2] << 16 | buffer[1] << 8 | buffer[0];
	/* convert val from signed 24b to signed 64b */
	i_filtered = (val << 40) >> 40;
	val = i_filtered * correction_factor;
	val = div64_s64(val + FG_CONVERSION_FACTOR / 2, FG_CONVERSION_FACTOR);
	if (fg_debug_mask & FG_STATUS)
		pr_info("i_filtered = 0x%llx/%lld, cc_uah = %lld\n",
				i_filtered, i_filtered, val);

	return val;
}

static bool fg_is_temperature_ok_for_learning(struct fg_chip *chip)
{
	int batt_temp = get_sram_prop_now(chip, FG_DATA_BATT_TEMP);

	if (batt_temp > chip->learning_data.max_temp
			|| batt_temp < chip->learning_data.min_temp) {
		if (fg_debug_mask & FG_AGING)
			pr_info("temp (%d) out of range [%d, %d], aborting\n",
					batt_temp,
					chip->learning_data.min_temp,
					chip->learning_data.max_temp);
		return false;
	}
	return true;
}

static void fg_cap_learning_stop(struct fg_chip *chip)
{
	chip->learning_data.cc_uah = 0;
	chip->learning_data.active = false;
}

#define I_FILTERED_REG			0x584
static void fg_cap_learning_work(struct work_struct *work)
{
	struct fg_chip *chip = container_of(work,
				struct fg_chip,
				fg_cap_learning_work);
	u8 i_filtered[3], data[3];
	int rc, cc_uah, delta_ms;
	ktime_t now_kt, delta_kt;

	mutex_lock(&chip->learning_data.learning_lock);
	if (!chip->learning_data.active)
		goto fail;
	if (!fg_is_temperature_ok_for_learning(chip)) {
		fg_cap_learning_stop(chip);
		goto fail;
	}
	fg_mem_lock(chip);

	rc = fg_mem_read(chip, i_filtered, I_FILTERED_REG, 3, 0, 0);
	if (rc) {
		pr_err("Failed to read i_filtered: %d\n", rc);
		fg_mem_release(chip);
		goto fail;
	}
	memset(data, 0, 3);
	rc = fg_mem_write(chip, data, I_FILTERED_REG, 3, 0, 0);
	if (rc) {
		pr_err("Failed to clear i_filtered: %d\n", rc);
		fg_mem_release(chip);
		goto fail;
	}
	fg_mem_release(chip);

	now_kt = ktime_get_boottime();
	delta_kt = ktime_sub(now_kt, chip->learning_data.time_stamp);
	chip->learning_data.time_stamp = now_kt;

	delta_ms = (int)div64_s64(ktime_to_ns(delta_kt), 1000000);

	cc_uah = iavg_3b_to_uah(i_filtered, delta_ms);
	chip->learning_data.cc_uah -= cc_uah;
	if (fg_debug_mask & FG_AGING)
		pr_info("total_cc_uah = %lld\n", chip->learning_data.cc_uah);

fail:
	mutex_unlock(&chip->learning_data.learning_lock);
	return;

}

#define FG_CAP_LEARNING_INTERVAL_NS	30000000000
static enum alarmtimer_restart fg_cap_learning_alarm_cb(struct alarm *alarm,
							ktime_t now)
{
	struct fg_chip *chip = container_of(alarm, struct fg_chip,
					fg_cap_learning_alarm);

	if (chip->learning_data.active) {
		if (fg_debug_mask & FG_AGING)
			pr_info("alarm fired\n");
		schedule_work(&chip->fg_cap_learning_work);
		alarm_forward_now(alarm,
				ns_to_ktime(FG_CAP_LEARNING_INTERVAL_NS));
		return ALARMTIMER_RESTART;
	}
	if (fg_debug_mask & FG_AGING)
		pr_info("alarm misfired\n");
	return ALARMTIMER_NORESTART;
}

#define FG_AGING_STORAGE_REG		0x5E4
static void fg_cap_learning_load_data(struct fg_chip *chip)
{
	int16_t cc_mah;
	int64_t old_cap = chip->learning_data.learned_cc_uah;
	int rc;

	rc = fg_mem_read(chip, (u8 *)&cc_mah, FG_AGING_STORAGE_REG, 2, 0, 0);
	if (rc) {
		pr_err("Failed to store aged capacity: %d\n", rc);
	} else {
		chip->learning_data.learned_cc_uah = cc_mah * 1000;
		if (fg_debug_mask & FG_AGING)
			pr_info("learned capacity %lld-> %lld/%x uah\n",
					old_cap,
					chip->learning_data.learned_cc_uah,
					cc_mah);
	}
}

static void fg_cap_learning_save_data(struct fg_chip *chip)
{
	int16_t cc_mah;
	int rc;

	cc_mah = chip->learning_data.learned_cc_uah / 1000;

	rc = fg_mem_write(chip, (u8 *)&cc_mah, FG_AGING_STORAGE_REG, 2, 0, 0);
	if (rc)
		pr_err("Failed to store aged capacity: %d\n", rc);
	else if (fg_debug_mask & FG_AGING)
		pr_info("learned capacity %lld uah (%d/0x%x uah) saved to sram\n",
				chip->learning_data.learned_cc_uah,
				cc_mah, cc_mah);
}

static void fg_cap_learning_post_process(struct fg_chip *chip)
{
	int max_inc_val, min_dec_val;
	int64_t old_cap;

	max_inc_val = chip->learning_data.learned_cc_uah
			* (1000 + chip->learning_data.max_increment) / 1000;
	min_dec_val = chip->learning_data.learned_cc_uah
			* (1000 - chip->learning_data.max_decrement) / 1000;

	old_cap = chip->learning_data.learned_cc_uah;
	if (chip->learning_data.cc_uah > max_inc_val)
		chip->learning_data.learned_cc_uah = max_inc_val;
	else if (chip->learning_data.cc_uah < min_dec_val)
		chip->learning_data.learned_cc_uah = min_dec_val;
	else
		chip->learning_data.learned_cc_uah =
			chip->learning_data.cc_uah;

	fg_cap_learning_save_data(chip);
	if (fg_debug_mask & FG_AGING)
		pr_info("final cc_uah = %lld, learned capacity %lld -> %lld uah\n",
				chip->learning_data.cc_uah,
				old_cap, chip->learning_data.learned_cc_uah);
}

#define CBITS_INPUT_FILTER_REG		0x4B4
#define IBATTF_TAU_MASK			0x38
#define IBATTF_TAU_99_S			0x30
static int fg_cap_learning_check(struct fg_chip *chip)
{
	u8 data[3];
	int rc = 0, battery_soc;

	mutex_lock(&chip->learning_data.learning_lock);
	if (chip->status == POWER_SUPPLY_STATUS_CHARGING
				&& !chip->learning_data.active
				&& chip->batt_aging_mode == FG_AGING_CC) {
		if (chip->learning_data.learned_cc_uah == 0) {
			if (fg_debug_mask & FG_AGING)
				pr_info("no capacity, aborting\n");
			goto fail;
		}

		if (!fg_is_temperature_ok_for_learning(chip))
			goto fail;

		fg_mem_lock(chip);
		battery_soc = get_battery_soc_raw(chip);
		if (fg_debug_mask & FG_AGING)
			pr_info("checking battery soc (%d vs %d)\n",
				battery_soc * 100 / FULL_PERCENT_3B,
				chip->learning_data.max_start_soc);
		/* check if the battery is low enough to start soc learning */
		if (battery_soc * 100 / FULL_PERCENT_3B
				> chip->learning_data.max_start_soc) {
			if (fg_debug_mask & FG_AGING)
				pr_info("battery soc too low (%d < %d), aborting\n",
					battery_soc * 100 / FULL_PERCENT_3B,
					chip->learning_data.max_start_soc);
			fg_mem_release(chip);
			fg_cap_learning_stop(chip);
			goto fail;
		}

		/* set the coulomb counter to a percentage of the capacity */
		chip->learning_data.cc_uah = (chip->learning_data.learned_cc_uah
			* battery_soc) / FULL_PERCENT_3B;

		rc = fg_mem_masked_write(chip, CBITS_INPUT_FILTER_REG,
				IBATTF_TAU_MASK, IBATTF_TAU_99_S, 0);
		if (rc) {
			pr_err("Failed to write IF IBAT Tau: %d\n", rc);
			fg_mem_release(chip);
			fg_cap_learning_stop(chip);
			goto fail;
		}
		/* clear the i_filtered register */
		memset(data, 0, 3);
		rc = fg_mem_write(chip, data, I_FILTERED_REG, 3, 0, 0);
		if (rc) {
			pr_err("Failed to clear i_filtered: %d\n", rc);
			fg_mem_release(chip);
			fg_cap_learning_stop(chip);
			goto fail;
		}
		fg_mem_release(chip);
		chip->learning_data.time_stamp = ktime_get_boottime();
		chip->learning_data.active = true;

		if (fg_debug_mask & FG_AGING)
			pr_info("cap learning started, soc = %d cc_uah = %lld\n",
					battery_soc * 100 / FULL_PERCENT_3B,
					chip->learning_data.cc_uah);
		rc = alarm_start_relative(&chip->fg_cap_learning_alarm,
				ns_to_ktime(FG_CAP_LEARNING_INTERVAL_NS));
		if (rc) {
			pr_err("Failed to start alarm: %d\n", rc);
			fg_cap_learning_stop(chip);
			goto fail;
		}
	} else if (chip->status != POWER_SUPPLY_STATUS_CHARGING
				&& chip->learning_data.active) {
		if (fg_debug_mask & FG_AGING)
			pr_info("capacity learning stopped\n");
		alarm_try_to_cancel(&chip->fg_cap_learning_alarm);

		if (chip->status == POWER_SUPPLY_STATUS_FULL)
			fg_cap_learning_post_process(chip);
		fg_cap_learning_stop(chip);
	}

fail:
	chip->learning_data.prev_status = chip->status;
	mutex_unlock(&chip->learning_data.learning_lock);
	return rc;
}

static bool is_usb_present(struct fg_chip *chip)
{
	union power_supply_propval prop = {0,};
	if (!chip->usb_psy)
		chip->usb_psy = power_supply_get_by_name("usb");

	if (chip->usb_psy)
		chip->usb_psy->get_property(chip->usb_psy,
				POWER_SUPPLY_PROP_PRESENT, &prop);
	return prop.intval != 0;
}

static bool is_dc_present(struct fg_chip *chip)
{
	union power_supply_propval prop = {0,};
	if (!chip->dc_psy)
		chip->dc_psy = power_supply_get_by_name("dc");

	if (chip->dc_psy)
		chip->dc_psy->get_property(chip->dc_psy,
				POWER_SUPPLY_PROP_PRESENT, &prop);
	return prop.intval != 0;
}

static bool is_input_present(struct fg_chip *chip)
{
	return is_usb_present(chip) || is_dc_present(chip);
}

static void status_change_work(struct work_struct *work)
{
	struct fg_chip *chip = container_of(work,
				struct fg_chip,
				status_change_work);

	if (chip->status == POWER_SUPPLY_STATUS_FULL ||
			chip->status == POWER_SUPPLY_STATUS_CHARGING) {
		if (!chip->vbat_low_irq_enabled) {
			enable_irq(chip->batt_irq[VBATT_LOW].irq);
			enable_irq_wake(chip->batt_irq[VBATT_LOW].irq);
			chip->vbat_low_irq_enabled = true;
		}
		if (get_prop_capacity(chip) == 100)
			fg_configure_soc(chip);
	} else if (chip->status == POWER_SUPPLY_STATUS_DISCHARGING) {
		if (chip->vbat_low_irq_enabled) {
			disable_irq_wake(chip->batt_irq[VBATT_LOW].irq);
			disable_irq_nosync(chip->batt_irq[VBATT_LOW].irq);
			chip->vbat_low_irq_enabled = false;
		}
	}
	fg_cap_learning_check(chip);
	schedule_work(&chip->update_esr_work);
}

static int fg_power_set_property(struct power_supply *psy,
				  enum power_supply_property psp,
				  const union power_supply_propval *val)
{
	struct fg_chip *chip = container_of(psy, struct fg_chip, bms_psy);
	int rc = 0, unused;

	switch (psp) {
	case POWER_SUPPLY_PROP_COOL_TEMP:
		rc = set_prop_jeita_temp(chip, FG_MEM_SOFT_COLD, val->intval);
		break;
	case POWER_SUPPLY_PROP_WARM_TEMP:
		rc = set_prop_jeita_temp(chip, FG_MEM_SOFT_HOT, val->intval);
		break;
	case POWER_SUPPLY_PROP_UPDATE_NOW:
		if (val->intval)
			update_sram_data(chip, &unused);
		break;
	case POWER_SUPPLY_PROP_STATUS:
		chip->status = val->intval;
		schedule_work(&chip->status_change_work);
		break;
	case POWER_SUPPLY_PROP_HEALTH:
		chip->health = val->intval;
		if (chip->health == POWER_SUPPLY_HEALTH_GOOD) {
			fg_stay_awake(&chip->resume_soc_wakeup_source);
			schedule_work(&chip->set_resume_soc_work);
		}
		break;
	case POWER_SUPPLY_PROP_CHARGE_DONE:
		chip->charge_done = val->intval;
		if (!chip->resume_soc_lowered) {
			fg_stay_awake(&chip->resume_soc_wakeup_source);
			schedule_work(&chip->set_resume_soc_work);
		}
		break;
	default:
		return -EINVAL;
	};

	return rc;
};

static int fg_property_is_writeable(struct power_supply *psy,
						enum power_supply_property psp)
{
	switch (psp) {
	case POWER_SUPPLY_PROP_COOL_TEMP:
	case POWER_SUPPLY_PROP_WARM_TEMP:
		return 1;
	default:
		break;
	}

	return 0;
}

#define SRAM_DUMP_START		0x400
#define SRAM_DUMP_LEN		0x200
static void dump_sram(struct work_struct *work)
{
	int i, rc;
	u8 *buffer, rt_sts;
	char str[16];
	struct fg_chip *chip = container_of(work,
				struct fg_chip,
				dump_sram);

	buffer = devm_kzalloc(chip->dev, SRAM_DUMP_LEN, GFP_KERNEL);
	if (buffer == NULL) {
		pr_err("Can't allocate buffer\n");
		return;
	}

	rc = fg_read(chip, &rt_sts, INT_RT_STS(chip->soc_base), 1);
	if (rc)
		pr_err("spmi read failed: addr=%03X, rc=%d\n",
				INT_RT_STS(chip->soc_base), rc);
	else
		pr_info("soc rt_sts: 0x%x\n", rt_sts);

	rc = fg_read(chip, &rt_sts, INT_RT_STS(chip->batt_base), 1);
	if (rc)
		pr_err("spmi read failed: addr=%03X, rc=%d\n",
				INT_RT_STS(chip->batt_base), rc);
	else
		pr_info("batt rt_sts: 0x%x\n", rt_sts);

	rc = fg_read(chip, &rt_sts, INT_RT_STS(chip->mem_base), 1);
	if (rc)
		pr_err("spmi read failed: addr=%03X, rc=%d\n",
				INT_RT_STS(chip->mem_base), rc);
	else
		pr_info("memif rt_sts: 0x%x\n", rt_sts);

	rc = fg_mem_read(chip, buffer, SRAM_DUMP_START, SRAM_DUMP_LEN, 0, 0);
	if (rc) {
		pr_err("dump failed: rc = %d\n", rc);
		return;
	}

	for (i = 0; i < SRAM_DUMP_LEN; i += 4) {
		str[0] = '\0';
		fill_string(str, DEBUG_PRINT_BUFFER_SIZE, buffer + i, 4);
		pr_info("%03X %s\n", SRAM_DUMP_START + i, str);
	}
	devm_kfree(chip->dev, buffer);
}

#define MAXRSCHANGE_REG		0x434
#define ESR_VALUE_OFFSET	1
#define ESR_STRICT_VALUE	0x4120391F391F3019
#define ESR_DEFAULT_VALUE	0x58CD4A6761C34A67
static void update_esr_value(struct work_struct *work)
{
	union power_supply_propval prop = {0, };
	u64 esr_value;
	int rc = 0;
	struct fg_chip *chip = container_of(work,
				struct fg_chip,
				update_esr_work);

	if (!chip->batt_psy && chip->batt_psy_name)
		chip->batt_psy = power_supply_get_by_name(chip->batt_psy_name);

	if (chip->batt_psy)
		chip->batt_psy->get_property(chip->batt_psy,
				POWER_SUPPLY_PROP_CHARGE_TYPE, &prop);
	else
		return;

	if (!chip->esr_strict_filter) {
		if ((prop.intval == POWER_SUPPLY_CHARGE_TYPE_TAPER &&
				chip->status == POWER_SUPPLY_STATUS_CHARGING) ||
			(chip->status == POWER_SUPPLY_STATUS_FULL)) {
			esr_value = ESR_STRICT_VALUE;
			rc = fg_mem_write(chip, (u8 *)&esr_value,
					MAXRSCHANGE_REG, 8,
					ESR_VALUE_OFFSET, 0);
			if (rc)
				pr_err("failed to write strict ESR value rc=%d\n",
					rc);
			else
				chip->esr_strict_filter = true;
		}
	} else if ((prop.intval != POWER_SUPPLY_CHARGE_TYPE_TAPER &&
				chip->status == POWER_SUPPLY_STATUS_CHARGING) ||
			(chip->status == POWER_SUPPLY_STATUS_DISCHARGING)) {
		esr_value = ESR_DEFAULT_VALUE;
		rc = fg_mem_write(chip, (u8 *)&esr_value, MAXRSCHANGE_REG, 8,
				ESR_VALUE_OFFSET, 0);
		if (rc)
			pr_err("failed to write default ESR value rc=%d\n", rc);
		else
			chip->esr_strict_filter = false;
	}
}

#define BATT_MISSING_STS BIT(6)
static bool is_battery_missing(struct fg_chip *chip)
{
	int rc;
	u8 fg_batt_sts;

	rc = fg_read(chip, &fg_batt_sts,
				 INT_RT_STS(chip->batt_base), 1);
	if (rc) {
		pr_err("spmi read failed: addr=%03X, rc=%d\n",
				INT_RT_STS(chip->batt_base), rc);
		return false;
	}

	return (fg_batt_sts & BATT_MISSING_STS) ? true : false;
}

static irqreturn_t fg_vbatt_low_handler(int irq, void *_chip)
{
	struct fg_chip *chip = _chip;
	int rc;
	bool vbatt_low_sts;

	if (fg_debug_mask & FG_IRQS)
		pr_info("vbatt-low triggered\n");

	if (chip->status == POWER_SUPPLY_STATUS_CHARGING) {
		rc = fg_get_vbatt_status(chip, &vbatt_low_sts);
		if (rc) {
			pr_err("error in reading vbatt_status, rc:%d\n", rc);
			goto out;
		}
		if (!vbatt_low_sts && chip->vbat_low_irq_enabled) {
			if (fg_debug_mask & FG_IRQS)
				pr_info("disabling vbatt_low irq\n");
			disable_irq_wake(chip->batt_irq[VBATT_LOW].irq);
			disable_irq_nosync(chip->batt_irq[VBATT_LOW].irq);
			chip->vbat_low_irq_enabled = false;
		}
	}
	if (chip->power_supply_registered)
		power_supply_changed(&chip->bms_psy);
out:
	return IRQ_HANDLED;
}

static irqreturn_t fg_batt_missing_irq_handler(int irq, void *_chip)
{
	struct fg_chip *chip = _chip;
	bool batt_missing = is_battery_missing(chip);

	if (batt_missing) {
		chip->battery_missing = true;
		chip->profile_loaded = false;
		chip->batt_type = missing_batt_type;
		mutex_lock(&chip->cyc_ctr_lock);
		chip->cycle_counter = 0;
		chip->cyc_ctr_started = false;
		mutex_unlock(&chip->cyc_ctr_lock);
	} else {
		if (!chip->use_otp_profile) {
			INIT_COMPLETION(chip->batt_id_avail);
			schedule_work(&chip->batt_profile_init);
			cancel_delayed_work(&chip->update_sram_data);
			schedule_delayed_work(
				&chip->update_sram_data,
				msecs_to_jiffies(0));
		} else {
			chip->battery_missing = false;
		}
	}

	if (fg_debug_mask & FG_IRQS)
		pr_info("batt-missing triggered: %s\n",
				batt_missing ? "missing" : "present");

	if (chip->power_supply_registered)
		power_supply_changed(&chip->bms_psy);
	return IRQ_HANDLED;
}

static irqreturn_t fg_mem_avail_irq_handler(int irq, void *_chip)
{
	struct fg_chip *chip = _chip;
	u8 mem_if_sts;
	int rc;

	rc = fg_read(chip, &mem_if_sts, INT_RT_STS(chip->mem_base), 1);
	if (rc) {
		pr_err("failed to read mem status rc=%d\n", rc);
		return IRQ_HANDLED;
	}

	if (fg_check_sram_access(chip)) {
		if ((fg_debug_mask & FG_IRQS)
				& (FG_MEM_DEBUG_READS | FG_MEM_DEBUG_WRITES))
			pr_info("sram access granted\n");
		INIT_COMPLETION(chip->sram_access_revoked);
		complete_all(&chip->sram_access_granted);
	} else {
		if ((fg_debug_mask & FG_IRQS)
				& (FG_MEM_DEBUG_READS | FG_MEM_DEBUG_WRITES))
			pr_info("sram access revoked\n");
		complete_all(&chip->sram_access_revoked);
	}

	if (!rc && (fg_debug_mask & FG_IRQS)
			& (FG_MEM_DEBUG_READS | FG_MEM_DEBUG_WRITES))
		pr_info("mem_if sts 0x%02x\n", mem_if_sts);

	return IRQ_HANDLED;
}

static irqreturn_t fg_soc_irq_handler(int irq, void *_chip)
{
	struct fg_chip *chip = _chip;
	u8 soc_rt_sts;
	int rc;

	rc = fg_read(chip, &soc_rt_sts, INT_RT_STS(chip->soc_base), 1);
	if (rc) {
		pr_err("spmi read failed: addr=%03X, rc=%d\n",
				INT_RT_STS(chip->soc_base), rc);
	}

	if (fg_debug_mask & FG_IRQS)
		pr_info("triggered 0x%x\n", soc_rt_sts);

	schedule_work(&chip->battery_age_work);

	if (chip->power_supply_registered)
		power_supply_changed(&chip->bms_psy);

	if (chip->rslow_comp.chg_rs_to_rslow > 0 &&
			chip->rslow_comp.chg_rslow_comp_c1 > 0 &&
			chip->rslow_comp.chg_rslow_comp_c2 > 0)
		schedule_work(&chip->rslow_comp_work);
	if (chip->cyc_ctr_en)
		schedule_work(&chip->cycle_count_work);
	schedule_work(&chip->update_esr_work);
	return IRQ_HANDLED;
}

#define FG_EMPTY_DEBOUNCE_MS	1500
static irqreturn_t fg_empty_soc_irq_handler(int irq, void *_chip)
{
	struct fg_chip *chip = _chip;
	u8 soc_rt_sts;
	int rc;

	rc = fg_read(chip, &soc_rt_sts, INT_RT_STS(chip->soc_base), 1);
	if (rc) {
		pr_err("spmi read failed: addr=%03X, rc=%d\n",
				INT_RT_STS(chip->soc_base), rc);
		goto done;
	}

	if (fg_debug_mask & FG_IRQS)
		pr_info("triggered 0x%x\n", soc_rt_sts);
	if (fg_is_batt_empty(chip)) {
		fg_stay_awake(&chip->empty_check_wakeup_source);
		schedule_delayed_work(&chip->check_empty_work,
			msecs_to_jiffies(FG_EMPTY_DEBOUNCE_MS));
	} else {
		chip->soc_empty = false;
	}

done:
	return IRQ_HANDLED;
}

static irqreturn_t fg_first_soc_irq_handler(int irq, void *_chip)
{
	struct fg_chip *chip = _chip;

	if (fg_debug_mask & FG_IRQS)
		pr_info("triggered\n");

	if (fg_est_dump)
		schedule_work(&chip->dump_sram);

	if (chip->power_supply_registered)
		power_supply_changed(&chip->bms_psy);
	return IRQ_HANDLED;
}

static void fg_external_power_changed(struct power_supply *psy)
{
	struct fg_chip *chip = container_of(psy, struct fg_chip, bms_psy);

	if (is_input_present(chip) && chip->rslow_comp.active &&
			chip->rslow_comp.chg_rs_to_rslow > 0 &&
			chip->rslow_comp.chg_rslow_comp_c1 > 0 &&
			chip->rslow_comp.chg_rslow_comp_c2 > 0)
		schedule_work(&chip->rslow_comp_work);
	if (!is_input_present(chip) && chip->resume_soc_lowered) {
		fg_stay_awake(&chip->resume_soc_wakeup_source);
		schedule_work(&chip->set_resume_soc_work);
	}
}

static void set_resume_soc_work(struct work_struct *work)
{
	struct fg_chip *chip = container_of(work,
				struct fg_chip,
				set_resume_soc_work);
	int resume_soc, rc;
	u8 resume_soc_raw;

	if (is_input_present(chip) && !chip->resume_soc_lowered) {
		if (!chip->charge_done)
			goto done;
		resume_soc = get_prop_capacity(chip)
			- (100 - settings[FG_MEM_RESUME_SOC].value);
		if (resume_soc > 0) {
			resume_soc_raw = soc_to_setpoint(resume_soc);
			rc = fg_set_resume_soc(chip, resume_soc_raw);
			if (rc) {
				pr_err("Couldn't set resume SOC for FG\n");
				goto done;
			}
			if (fg_debug_mask & FG_STATUS) {
				pr_info("resume soc lowered to %d/%x\n",
						resume_soc, resume_soc_raw);
			}
		} else {
			pr_info("FG auto recharge threshold not specified in DT\n");
		}
		chip->charge_done = false;
		chip->resume_soc_lowered = true;
	} else if (chip->resume_soc_lowered && (!is_input_present(chip)
				|| chip->health == POWER_SUPPLY_HEALTH_GOOD)) {
		resume_soc = settings[FG_MEM_RESUME_SOC].value;
		if (resume_soc > 0) {
			resume_soc_raw = soc_to_setpoint(resume_soc);
			rc = fg_set_resume_soc(chip, resume_soc_raw);
			if (rc) {
				pr_err("Couldn't set resume SOC for FG\n");
				goto done;
			}
			if (fg_debug_mask & FG_STATUS) {
				pr_info("resume soc set to %d/%x\n",
						resume_soc, resume_soc_raw);
			}
		} else {
			pr_info("FG auto recharge threshold not specified in DT\n");
		}
		chip->resume_soc_lowered = false;
	}
done:
	fg_relax(&chip->resume_soc_wakeup_source);
}


#define OCV_COEFFS_START_REG		0x4C0
#define OCV_JUNCTION_REG		0x4D8
#define NOM_CAP_REG			0x4F4
#define CUTOFF_VOLTAGE_REG		0x40C
#define RSLOW_CFG_REG			0x538
#define RSLOW_CFG_OFFSET		2
#define RSLOW_THRESH_REG		0x52C
#define RSLOW_THRESH_OFFSET		0
#define TEMP_RS_TO_RSLOW_OFFSET		2
#define RSLOW_COMP_REG			0x528
#define RSLOW_COMP_C1_OFFSET		0
#define RSLOW_COMP_C2_OFFSET		2
static int populate_system_data(struct fg_chip *chip)
{
	u8 buffer[24];
	int rc, i;

	fg_mem_lock(chip);
	rc = fg_mem_read(chip, buffer, OCV_COEFFS_START_REG, 24, 0, 0);
	if (rc) {
		pr_err("Failed to read ocv coefficients: %d\n", rc);
		goto done;
	}
	for (i = 0; i < 12; i += 1)
		chip->ocv_coeffs[i] = half_float(buffer + (i * 2));
	if (fg_debug_mask & FG_AGING) {
		pr_info("coeffs1 = %lld %lld %lld %lld\n",
				chip->ocv_coeffs[0], chip->ocv_coeffs[1],
				chip->ocv_coeffs[2], chip->ocv_coeffs[3]);
		pr_info("coeffs2 = %lld %lld %lld %lld\n",
				chip->ocv_coeffs[4], chip->ocv_coeffs[5],
				chip->ocv_coeffs[6], chip->ocv_coeffs[7]);
		pr_info("coeffs3 = %lld %lld %lld %lld\n",
				chip->ocv_coeffs[8], chip->ocv_coeffs[9],
				chip->ocv_coeffs[10], chip->ocv_coeffs[11]);
	}
	rc = fg_mem_read(chip, buffer, OCV_JUNCTION_REG, 1, 0, 0);
	chip->ocv_junction_p1p2 = buffer[0] * 100 / 255;
	rc |= fg_mem_read(chip, buffer, OCV_JUNCTION_REG, 1, 1, 0);
	chip->ocv_junction_p2p3 = buffer[0] * 100 / 255;
	if (rc) {
		pr_err("Failed to read ocv junctions: %d\n", rc);
		goto done;
	}
	rc = fg_mem_read(chip, buffer, NOM_CAP_REG, 2, 0, 0);
	if (rc) {
		pr_err("Failed to read nominal capacitance: %d\n", rc);
		goto done;
	}
	chip->nom_cap_uah = bcap_uah_2b(buffer);
	chip->actual_cap_uah = chip->nom_cap_uah;
	if (chip->learning_data.learned_cc_uah == 0) {
		chip->learning_data.learned_cc_uah = chip->nom_cap_uah;
		fg_cap_learning_save_data(chip);
	}
	rc = fg_mem_read(chip, buffer, CUTOFF_VOLTAGE_REG, 2, 0, 0);
	if (rc) {
		pr_err("Failed to read cutoff voltage: %d\n", rc);
		goto done;
	}
	chip->cutoff_voltage = voltage_2b(buffer);
	if (fg_debug_mask & FG_AGING)
		pr_info("cutoff_voltage = %lld, nom_cap_uah = %d p1p2 = %d, p2p3 = %d\n",
				chip->cutoff_voltage, chip->nom_cap_uah,
				chip->ocv_junction_p1p2,
				chip->ocv_junction_p2p3);

	rc = fg_mem_read(chip, buffer, RSLOW_CFG_REG, 1, RSLOW_CFG_OFFSET, 0);
	if (rc) {
		pr_err("unable to read rslow cfg: %d\n", rc);
		goto done;
	}
	chip->rslow_comp.rslow_cfg = buffer[0];
	rc = fg_mem_read(chip, buffer, RSLOW_THRESH_REG, 1,
			RSLOW_THRESH_OFFSET, 0);
	if (rc) {
		pr_err("unable to read rslow thresh: %d\n", rc);
		goto done;
	}
	chip->rslow_comp.rslow_thr = buffer[0];
	rc = fg_mem_read(chip, buffer, TEMP_RS_TO_RSLOW_REG, 2,
			RSLOW_THRESH_OFFSET, 0);
	if (rc) {
		pr_err("unable to read rs to rslow: %d\n", rc);
		goto done;
	}
	memcpy(chip->rslow_comp.rs_to_rslow, buffer, 2);
	rc = fg_mem_read(chip, buffer, RSLOW_COMP_REG, 4,
			RSLOW_COMP_C1_OFFSET, 0);
	if (rc) {
		pr_err("unable to read rslow comp: %d\n", rc);
		goto done;
	}
	memcpy(chip->rslow_comp.rslow_comp, buffer, 4);

done:
	fg_mem_release(chip);
	return rc;
}

#define RSLOW_CFG_MASK		(BIT(2) | BIT(3) | BIT(4) | BIT(5))
#define RSLOW_CFG_ON_VAL	(BIT(2) | BIT(3))
#define RSLOW_THRESH_FULL_VAL	0xFF
static int fg_rslow_charge_comp_set(struct fg_chip *chip)
{
	int rc;
	u8 buffer[2];

	mutex_lock(&chip->rslow_comp.lock);
	fg_mem_lock(chip);

	rc = fg_mem_masked_write(chip, RSLOW_CFG_REG,
			RSLOW_CFG_MASK, RSLOW_CFG_ON_VAL, RSLOW_CFG_OFFSET);
	if (rc) {
		pr_err("unable to write rslow cfg: %d\n", rc);
		goto done;
	}
	rc = fg_mem_masked_write(chip, RSLOW_THRESH_REG,
			0xFF, RSLOW_THRESH_FULL_VAL, RSLOW_THRESH_OFFSET);
	if (rc) {
		pr_err("unable to write rslow thresh: %d\n", rc);
		goto done;
	}

	half_float_to_buffer(chip->rslow_comp.chg_rs_to_rslow, buffer);
	rc = fg_mem_write(chip, buffer,
			TEMP_RS_TO_RSLOW_REG, 2, TEMP_RS_TO_RSLOW_OFFSET, 0);
	if (rc) {
		pr_err("unable to write rs to rslow: %d\n", rc);
		goto done;
	}
	half_float_to_buffer(chip->rslow_comp.chg_rslow_comp_c1, buffer);
	rc = fg_mem_write(chip, buffer,
			RSLOW_COMP_REG, 2, RSLOW_COMP_C1_OFFSET, 0);
	if (rc) {
		pr_err("unable to write rslow comp: %d\n", rc);
		goto done;
	}
	half_float_to_buffer(chip->rslow_comp.chg_rslow_comp_c2, buffer);
	rc = fg_mem_write(chip, buffer,
			RSLOW_COMP_REG, 2, RSLOW_COMP_C2_OFFSET, 0);
	if (rc) {
		pr_err("unable to write rslow comp: %d\n", rc);
		goto done;
	}
	chip->rslow_comp.active = true;
	if (fg_debug_mask & FG_STATUS)
		pr_info("Activated rslow charge comp values\n");

done:
	fg_mem_release(chip);
	mutex_unlock(&chip->rslow_comp.lock);
	return rc;
}

#define RSLOW_CFG_ORIG_MASK	(BIT(4) | BIT(5))
static int fg_rslow_charge_comp_clear(struct fg_chip *chip)
{
	u8 reg;
	int rc;

	mutex_lock(&chip->rslow_comp.lock);
	fg_mem_lock(chip);

	reg = chip->rslow_comp.rslow_cfg & RSLOW_CFG_ORIG_MASK;
	rc = fg_mem_masked_write(chip, RSLOW_CFG_REG,
			RSLOW_CFG_MASK, reg, RSLOW_CFG_OFFSET);
	if (rc) {
		pr_err("unable to write rslow cfg: %d\n", rc);
		goto done;
	}
	rc = fg_mem_masked_write(chip, RSLOW_THRESH_REG,
			0xFF, chip->rslow_comp.rslow_thr, RSLOW_THRESH_OFFSET);
	if (rc) {
		pr_err("unable to write rslow thresh: %d\n", rc);
		goto done;
	}

	rc = fg_mem_write(chip, chip->rslow_comp.rs_to_rslow,
			TEMP_RS_TO_RSLOW_REG, 2, TEMP_RS_TO_RSLOW_OFFSET, 0);
	if (rc) {
		pr_err("unable to write rs to rslow: %d\n", rc);
		goto done;
	}
	rc = fg_mem_write(chip, chip->rslow_comp.rslow_comp,
			RSLOW_COMP_REG, 4, RSLOW_COMP_C1_OFFSET, 0);
	if (rc) {
		pr_err("unable to write rslow comp: %d\n", rc);
		goto done;
	}
	chip->rslow_comp.active = false;
	if (fg_debug_mask & FG_STATUS)
		pr_info("Cleared rslow charge comp values\n");

done:
	fg_mem_release(chip);
	mutex_unlock(&chip->rslow_comp.lock);
	return rc;
}

static void rslow_comp_work(struct work_struct *work)
{
	int battery_soc_1b;
	struct fg_chip *chip = container_of(work,
				struct fg_chip,
				rslow_comp_work);

	battery_soc_1b = get_battery_soc_raw(chip) >> 16;
	if (battery_soc_1b > chip->rslow_comp.chg_rslow_comp_thr
			&& chip->status == POWER_SUPPLY_STATUS_CHARGING) {
		if (!chip->rslow_comp.active)
			fg_rslow_charge_comp_set(chip);
	} else {
		if (chip->rslow_comp.active)
			fg_rslow_charge_comp_clear(chip);
	}
}

#define MICROUNITS_TO_ADC_RAW(units)	\
			div64_s64(units * LSB_16B_DENMTR, LSB_16B_NUMRTR)
static int update_chg_iterm(struct fg_chip *chip)
{
	u8 data[2];
	u16 converted_current_raw;
	s64 current_ma = -settings[FG_MEM_CHG_TERM_CURRENT].value;

	converted_current_raw = (s16)MICROUNITS_TO_ADC_RAW(current_ma * 1000);
	data[0] = cpu_to_le16(converted_current_raw) & 0xFF;
	data[1] = cpu_to_le16(converted_current_raw) >> 8;

	if (fg_debug_mask & FG_STATUS)
		pr_info("current = %lld, converted_raw = %04x, data = %02x %02x\n",
			current_ma, converted_current_raw, data[0], data[1]);
	return fg_mem_write(chip, data,
			settings[FG_MEM_CHG_TERM_CURRENT].address,
			2, settings[FG_MEM_CHG_TERM_CURRENT].offset, 0);
}

#define CC_CV_SETPOINT_REG	0x4F8
#define CC_CV_SETPOINT_OFFSET	0
static void update_cc_cv_setpoint(struct fg_chip *chip)
{
	int rc;
	u8 tmp[2];

	if (!chip->cc_cv_threshold_mv)
		return;
	batt_to_setpoint_adc(chip->cc_cv_threshold_mv, tmp);
	rc = fg_mem_write(chip, tmp, CC_CV_SETPOINT_REG, 2,
				CC_CV_SETPOINT_OFFSET, 0);
	if (rc) {
		pr_err("failed to write CC_CV_VOLT rc=%d\n", rc);
		return;
	}
	if (fg_debug_mask & FG_STATUS)
		pr_info("Wrote %x %x to address %x for CC_CV setpoint\n",
			tmp[0], tmp[1], CC_CV_SETPOINT_REG);
}

#define LOW_LATENCY			BIT(6)
#define BATT_PROFILE_OFFSET		0x4C0
#define PROFILE_INTEGRITY_REG		0x53C
#define PROFILE_INTEGRITY_BIT		BIT(0)
#define FIRST_EST_DONE_BIT		BIT(5)
#define MAX_TRIES_FIRST_EST		3
#define FIRST_EST_WAIT_MS		2000
static int fg_do_restart(struct fg_chip *chip, bool write_profile)
{
	int rc;
	int tries = 0;
	u8 reg = 0;

	if (fg_debug_mask & FG_STATUS)
		pr_info("restarting fuel gauge...\n");
	/*
	 * release the sram access and configure the correct settings
	 * before re-requesting access.
	 */
	mutex_lock(&chip->rw_lock);
	fg_release_access(chip);

	rc = fg_masked_write(chip, chip->soc_base + SOC_BOOT_MOD,
			NO_OTP_PROF_RELOAD, 0, 1);
	if (rc) {
		pr_err("failed to set no otp reload bit\n");
		goto unlock_and_fail;
	}

	/* unset the restart bits so the fg doesn't continuously restart */
	reg = REDO_FIRST_ESTIMATE | RESTART_GO;
	rc = fg_masked_write(chip, chip->soc_base + SOC_RESTART,
			reg, 0, 1);
	if (rc) {
		pr_err("failed to unset fg restart: %d\n", rc);
		goto unlock_and_fail;
	}

	rc = fg_masked_write(chip, MEM_INTF_CFG(chip),
			LOW_LATENCY, LOW_LATENCY, 1);
	if (rc) {
		pr_err("failed to set low latency access bit\n");
		goto unlock_and_fail;
	}
	mutex_unlock(&chip->rw_lock);

	/* read once to get a fg cycle in */
	rc = fg_mem_read(chip, &reg, PROFILE_INTEGRITY_REG, 1, 0, 0);
	if (rc) {
		pr_err("failed to read profile integrity rc=%d\n", rc);
		goto fail;
	}

	/*
	 * If this is not the first time a profile has been loaded, sleep for
	 * 3 seconds to make sure the NO_OTP_RELOAD is cleared in memory
	 */
	if (chip->first_profile_loaded)
		msleep(3000);

	mutex_lock(&chip->rw_lock);
	fg_release_access(chip);
	rc = fg_masked_write(chip, MEM_INTF_CFG(chip), LOW_LATENCY, 0, 1);
	if (rc) {
		pr_err("failed to set low latency access bit\n");
		goto unlock_and_fail;
	}

	atomic_add_return(1, &chip->memif_user_cnt);
	mutex_unlock(&chip->rw_lock);

	if (write_profile) {
		/* write the battery profile */
		rc = fg_mem_write(chip, chip->batt_profile, BATT_PROFILE_OFFSET,
				chip->batt_profile_len, 0, 1);
		if (rc) {
			pr_err("failed to write profile rc=%d\n", rc);
			goto sub_and_fail;
		}
		/* write the integrity bits and release access */
		rc = fg_mem_masked_write(chip, PROFILE_INTEGRITY_REG,
				PROFILE_INTEGRITY_BIT,
				PROFILE_INTEGRITY_BIT, 0);
		if (rc) {
			pr_err("failed to write profile rc=%d\n", rc);
			goto sub_and_fail;
		}
	}

	/* decrement the user count so that memory access can be released */
	fg_release_access_if_necessary(chip);
	/*
	 * set the restart bits so that the next fg cycle will not reload
	 * the profile
	 */
	rc = fg_masked_write(chip, chip->soc_base + SOC_BOOT_MOD,
			NO_OTP_PROF_RELOAD, NO_OTP_PROF_RELOAD, 1);
	if (rc) {
		pr_err("failed to set no otp reload bit\n");
		goto fail;
	}

	reg = REDO_FIRST_ESTIMATE | RESTART_GO;
	rc = fg_masked_write(chip, chip->soc_base + SOC_RESTART,
			reg, reg, 1);
	if (rc) {
		pr_err("failed to set fg restart: %d\n", rc);
		goto fail;
	}

	/* wait for the first estimate to complete */
	for (tries = 0; tries < MAX_TRIES_FIRST_EST; tries++) {
		msleep(FIRST_EST_WAIT_MS);

		rc = fg_read(chip, &reg, INT_RT_STS(chip->soc_base), 1);
		if (rc) {
			pr_err("spmi read failed: addr=%03X, rc=%d\n",
					INT_RT_STS(chip->soc_base), rc);
		}
		if (reg & FIRST_EST_DONE_BIT)
			break;
		else
			if (fg_debug_mask & FG_STATUS)
				pr_info("waiting for est, tries = %d\n", tries);
	}
	if ((reg & FIRST_EST_DONE_BIT) == 0)
		pr_err("Battery profile reloading failed, no first estimate\n");

	rc = fg_masked_write(chip, chip->soc_base + SOC_BOOT_MOD,
			NO_OTP_PROF_RELOAD, 0, 1);
	if (rc) {
		pr_err("failed to set no otp reload bit\n");
		goto fail;
	}
	/* unset the restart bits so the fg doesn't continuously restart */
	reg = REDO_FIRST_ESTIMATE | RESTART_GO;
	rc = fg_masked_write(chip, chip->soc_base + SOC_RESTART,
			reg, 0, 1);
	if (rc) {
		pr_err("failed to unset fg restart: %d\n", rc);
		goto fail;
	}

	if (fg_debug_mask & FG_STATUS)
		pr_info("done!\n");
	return 0;

unlock_and_fail:
	mutex_unlock(&chip->rw_lock);
	goto fail;
sub_and_fail:
	fg_release_access_if_necessary(chip);
	goto fail;
fail:
	return -EINVAL;
}

#define V_PREDICTED_ADDR		0x540
#define V_CURRENT_PREDICTED_OFFSET	0
#define PROFILE_LOAD_TIMEOUT_MS		5000
#define FG_PROFILE_LEN			128
#define PROFILE_COMPARE_LEN		32
static int fg_batt_profile_init(struct fg_chip *chip)
{
	int rc = 0, ret;
	int len;
	struct device_node *node = chip->spmi->dev.of_node;
	struct device_node *batt_node, *profile_node;
	const char *data, *batt_type_str, *old_batt_type;
	bool tried_again = false, vbat_in_range, profiles_same;
	u8 reg = 0;

wait:
	fg_stay_awake(&chip->profile_wakeup_source);
	ret = wait_for_completion_interruptible_timeout(&chip->batt_id_avail,
			msecs_to_jiffies(PROFILE_LOAD_TIMEOUT_MS));
	/* If we were interrupted wait again one more time. */
	if (ret == -ERESTARTSYS && !tried_again) {
		tried_again = true;
		pr_debug("interrupted, waiting again\n");
		goto wait;
	} else if (ret <= 0) {
		rc = -ETIMEDOUT;
		pr_err("profile loading timed out rc=%d\n", rc);
		goto no_profile;
	}

	batt_node = of_find_node_by_name(node, "qcom,battery-data");
	if (!batt_node) {
		pr_warn("No available batterydata, using OTP defaults\n");
		rc = 0;
		goto no_profile;
	}

	profile_node = of_batterydata_get_best_profile(batt_node, "bms",
							fg_batt_type);
	if (!profile_node) {
		pr_err("couldn't find profile handle\n");
		old_batt_type = default_batt_type;
		rc = -ENODATA;
		goto fail;
	}

	/* read rslow compensation values if they're available */
	rc = of_property_read_u32(profile_node, "qcom,chg-rs-to-rslow",
					&chip->rslow_comp.chg_rs_to_rslow);
	if (rc) {
		chip->rslow_comp.chg_rs_to_rslow = -EINVAL;
		if (rc != -EINVAL)
			pr_err("Could not read rs to rslow: %d\n", rc);
	}
	rc = of_property_read_u32(profile_node, "qcom,chg-rslow-comp-c1",
					&chip->rslow_comp.chg_rslow_comp_c1);
	if (rc) {
		chip->rslow_comp.chg_rslow_comp_c1 = -EINVAL;
		if (rc != -EINVAL)
			pr_err("Could not read rslow comp c1: %d\n", rc);
	}
	rc = of_property_read_u32(profile_node, "qcom,chg-rslow-comp-c2",
					&chip->rslow_comp.chg_rslow_comp_c2);
	if (rc) {
		chip->rslow_comp.chg_rslow_comp_c2 = -EINVAL;
		if (rc != -EINVAL)
			pr_err("Could not read rslow comp c2: %d\n", rc);
	}
	rc = of_property_read_u32(profile_node, "qcom,chg-rslow-comp-thr",
					&chip->rslow_comp.chg_rslow_comp_thr);
	if (rc) {
		chip->rslow_comp.chg_rslow_comp_thr = -EINVAL;
		if (rc != -EINVAL)
			pr_err("Could not read rslow comp thr: %d\n", rc);
	}

	rc = of_property_read_u32(profile_node, "qcom,max-voltage-uv",
					&chip->batt_max_voltage_uv);

	if (rc)
		pr_warn("couldn't find battery max voltage\n");

	data = of_get_property(profile_node, "qcom,fg-profile-data", &len);
	if (!data) {
		pr_err("no battery profile loaded\n");
		rc = 0;
		goto no_profile;
	}

	if (len != FG_PROFILE_LEN) {
		pr_err("battery profile incorrect size: %d\n", len);
		rc = -EINVAL;
		goto fail;
	}

	rc = of_property_read_string(profile_node, "qcom,battery-type",
					&batt_type_str);
	if (rc) {
		pr_err("Could not find battery data type: %d\n", rc);
		rc = 0;
		goto no_profile;
	}

	if (!chip->batt_profile)
		chip->batt_profile = devm_kzalloc(chip->dev,
				sizeof(char) * len, GFP_KERNEL);

	if (!chip->batt_profile) {
		pr_err("out of memory\n");
		rc = -ENOMEM;
		goto no_profile;
	}

	rc = fg_mem_read(chip, &reg, PROFILE_INTEGRITY_REG, 1, 0, 1);
	if (rc) {
		pr_err("failed to read profile integrity rc=%d\n", rc);
		goto no_profile;
	}

	rc = fg_mem_read(chip, chip->batt_profile, BATT_PROFILE_OFFSET,
			len, 0, 1);
	if (rc) {
		pr_err("failed to read profile rc=%d\n", rc);
		goto no_profile;
	}

	vbat_in_range = abs(fg_data[FG_DATA_VOLTAGE].value
				- fg_data[FG_DATA_CPRED_VOLTAGE].value)
				< settings[FG_MEM_VBAT_EST_DIFF].value * 1000;
	profiles_same = memcmp(chip->batt_profile, data,
					PROFILE_COMPARE_LEN) == 0;
	if (reg & PROFILE_INTEGRITY_BIT)
		fg_cap_learning_load_data(chip);
	if ((reg & PROFILE_INTEGRITY_BIT) && vbat_in_range
			&& !fg_is_batt_empty(chip)
			&& profiles_same) {
		if (fg_debug_mask & FG_STATUS)
			pr_info("Battery profiles same, using default\n");
		if (fg_est_dump)
			schedule_work(&chip->dump_sram);
		goto done;
	}
	if (fg_est_dump)
		dump_sram(&chip->dump_sram);
	if ((fg_debug_mask & FG_STATUS) && !vbat_in_range)
		pr_info("Vbat out of range: v_current_pred: %d, v:%d\n",
				fg_data[FG_DATA_CPRED_VOLTAGE].value,
				fg_data[FG_DATA_VOLTAGE].value);
	if ((fg_debug_mask & FG_STATUS) && fg_is_batt_empty(chip))
		pr_info("battery empty\n");
	if ((fg_debug_mask & FG_STATUS) && !profiles_same)
		pr_info("profiles differ\n");
	if (fg_debug_mask & FG_STATUS) {
		pr_info("Using new profile\n");
		print_hex_dump(KERN_INFO, "FG: loaded profile: ",
				DUMP_PREFIX_NONE, 16, 1,
				chip->batt_profile, len, false);
	}
	old_batt_type = chip->batt_type;
	chip->batt_type = loading_batt_type;
	if (chip->power_supply_registered)
		power_supply_changed(&chip->bms_psy);

	memcpy(chip->batt_profile, data, len);

	chip->batt_profile_len = len;

	if (fg_debug_mask & FG_STATUS)
		print_hex_dump(KERN_INFO, "FG: new profile: ",
				DUMP_PREFIX_NONE, 16, 1, chip->batt_profile,
				chip->batt_profile_len, false);

	rc = fg_do_restart(chip, true);
	if (rc) {
<<<<<<< HEAD
		pr_err("failed to unset fg restart: %d\n", rc);
		goto unlock_and_fail;
	}

	rc = fg_masked_write(chip, MEM_INTF_CFG(chip),
			LOW_LATENCY, LOW_LATENCY, 1);
	if (rc) {
		pr_err("failed to set low latency access bit\n");
		goto unlock_and_fail;
	}
	mutex_unlock(&chip->rw_lock);

	/* read once to get a fg cycle in */
	rc = fg_mem_read(chip, &reg, PROFILE_INTEGRITY_REG, 1, 0, 0);
	if (rc) {
		pr_err("failed to read profile integrity rc=%d\n", rc);
		goto fail;
	}

	/*
	 * If this is not the first time a profile has been loaded, sleep for
	 * 3 seconds to make sure the NO_OTP_RELOAD is cleared in memory
	 */
	if (chip->first_profile_loaded)
		msleep(3000);

	mutex_lock(&chip->rw_lock);
	fg_release_access(chip);
	rc = fg_masked_write(chip, MEM_INTF_CFG(chip), LOW_LATENCY, 0, 1);
	if (rc) {
		pr_err("failed to set low latency access bit\n");
		goto unlock_and_fail;
	}

	atomic_add_return(1, &chip->memif_user_cnt);
	mutex_unlock(&chip->rw_lock);

	/* write the battery profile */
	rc = fg_mem_write(chip, chip->batt_profile, BATT_PROFILE_OFFSET,
			chip->batt_profile_len, 0, 1);
	if (rc) {
		pr_err("failed to write profile rc=%d\n", rc);
		goto sub_and_fail;
	}

	/* write the integrity bits and release access */
	rc = fg_mem_masked_write(chip, PROFILE_INTEGRITY_REG,
			PROFILE_INTEGRITY_BIT, PROFILE_INTEGRITY_BIT, 0);
	if (rc) {
		pr_err("failed to write profile rc=%d\n", rc);
		goto sub_and_fail;
	}

	/* decrement the user count so that memory access can be released */
	fg_release_access_if_necessary(chip);
	/*
	 * set the restart bits so that the next fg cycle will reload
	 * the profile
	 */
	rc = fg_masked_write(chip, chip->soc_base + SOC_BOOT_MOD,
			NO_OTP_PROF_RELOAD, NO_OTP_PROF_RELOAD, 1);
	if (rc) {
		pr_err("failed to set no otp reload bit\n");
		goto fail;
	}

	reg = REDO_FIRST_ESTIMATE | RESTART_GO;
	rc = fg_masked_write(chip, chip->soc_base + SOC_RESTART,
			reg, reg, 1);
	if (rc) {
		pr_err("failed to set fg restart: %d\n", rc);
		goto fail;
	}

	/* wait for the first estimate to complete */
	for (tries = 0; tries < MAX_TRIES_FIRST_EST; tries++) {
		msleep(FIRST_EST_WAIT_MS);

		rc = fg_read(chip, &reg, INT_RT_STS(chip->soc_base), 1);
		if (rc) {
			pr_err("spmi read failed: addr=%03X, rc=%d\n",
					INT_RT_STS(chip->soc_base), rc);
		}
		if (reg & FIRST_EST_DONE_BIT)
			break;
		else
			if (fg_debug_mask & FG_STATUS)
				pr_info("waiting for est, tries = %d\n", tries);
	}
	if ((reg & FIRST_EST_DONE_BIT) == 0)
		pr_err("Battery profile reloading failed, no first estimate\n");

	rc = fg_masked_write(chip, chip->soc_base + SOC_BOOT_MOD,
			NO_OTP_PROF_RELOAD, 0, 1);
	if (rc) {
		pr_err("failed to set no otp reload bit\n");
		goto fail;
	}
	/* unset the restart bits so the fg doesn't continuously restart */
	reg = REDO_FIRST_ESTIMATE | RESTART_GO;
	rc = fg_masked_write(chip, chip->soc_base + SOC_RESTART,
			reg, 0, 1);
	if (rc) {
		pr_err("failed to unset fg restart: %d\n", rc);
		goto fail;
	}
=======
		pr_err("restart failed: %d\n", rc);
		goto fail;
	}

>>>>>>> 60e3d074
done:
	if (fg_batt_type)
		chip->batt_type = fg_batt_type;
	else
		chip->batt_type = batt_type_str;
	chip->first_profile_loaded = true;
	chip->profile_loaded = true;
	chip->battery_missing = is_battery_missing(chip);
	update_chg_iterm(chip);
	update_cc_cv_setpoint(chip);
	rc = populate_system_data(chip);
	if (rc) {
		pr_err("failed to read ocv properties=%d\n", rc);
		return rc;
	}
	estimate_battery_age(chip, &chip->actual_cap_uah);
	schedule_work(&chip->status_change_work);
	if (chip->power_supply_registered)
		power_supply_changed(&chip->bms_psy);
	fg_relax(&chip->profile_wakeup_source);
	return rc;
fail:
	chip->batt_type = old_batt_type;
	if (chip->power_supply_registered)
		power_supply_changed(&chip->bms_psy);
no_profile:
	fg_relax(&chip->profile_wakeup_source);
	return rc;
}

static void check_empty_work(struct work_struct *work)
{
	struct fg_chip *chip = container_of(work,
				struct fg_chip,
				check_empty_work.work);

	if (fg_is_batt_empty(chip)) {
		if (fg_debug_mask & FG_STATUS)
			pr_info("EMPTY SOC high\n");
		chip->soc_empty = true;
		if (chip->power_supply_registered)
			power_supply_changed(&chip->bms_psy);
	}
	fg_relax(&chip->empty_check_wakeup_source);
}

static void batt_profile_init(struct work_struct *work)
{
	struct fg_chip *chip = container_of(work,
				struct fg_chip,
				batt_profile_init);

	if (fg_batt_profile_init(chip))
		pr_err("failed to initialize profile\n");
}

static void sysfs_restart_work(struct work_struct *work)
{
	struct fg_chip *chip = container_of(work,
				struct fg_chip,
				sysfs_restart_work);
	int rc;

	rc = fg_do_restart(chip, false);
	if (rc)
		pr_err("fg restart failed: %d\n", rc);
	mutex_lock(&chip->sysfs_restart_lock);
	fg_restart = 0;
	mutex_unlock(&chip->sysfs_restart_lock);
}

static void update_bcl_thresholds(struct fg_chip *chip)
{
	u8 data[4];
	u8 mh_offset = 0, lm_offset = 0;
	u16 address = 0;
	int ret = 0;

	address = settings[FG_MEM_BCL_MH_THRESHOLD].address;
	mh_offset = settings[FG_MEM_BCL_MH_THRESHOLD].offset;
	lm_offset = settings[FG_MEM_BCL_LM_THRESHOLD].offset;
	ret = fg_mem_read(chip, data, address, 4, 0, 1);
	if (ret)
		pr_err("Error reading BCL LM & MH threshold rc:%d\n", ret);
	else
		pr_debug("Old BCL LM threshold:%x MH threshold:%x\n",
			data[lm_offset], data[mh_offset]);
	BCL_MA_TO_ADC(settings[FG_MEM_BCL_MH_THRESHOLD].value, data[mh_offset]);
	BCL_MA_TO_ADC(settings[FG_MEM_BCL_LM_THRESHOLD].value, data[lm_offset]);

	ret = fg_mem_write(chip, data, address, 4, 0, 0);
	if (ret)
		pr_err("spmi write failed. addr:%03x, ret:%d\n",
			address, ret);
	else
		pr_debug("New BCL LM threshold:%x MH threshold:%x\n",
			data[lm_offset], data[mh_offset]);
}

#define VOLT_UV_TO_VOLTCMP8(volt_uv)	\
			((volt_uv - 2500000) / 9766)
static int update_irq_volt_empty(struct fg_chip *chip)
{
	u8 data;
	int volt_mv = settings[FG_MEM_IRQ_VOLT_EMPTY].value;

	data = (u8)VOLT_UV_TO_VOLTCMP8(volt_mv * 1000);

	if (fg_debug_mask & FG_STATUS)
		pr_info("voltage = %d, converted_raw = %04x\n", volt_mv, data);
	return fg_mem_write(chip, &data,
			settings[FG_MEM_IRQ_VOLT_EMPTY].address, 1,
			settings[FG_MEM_IRQ_VOLT_EMPTY].offset, 0);
}

static int update_cutoff_voltage(struct fg_chip *chip)
{
	u8 data[2];
	u16 converted_voltage_raw;
	s64 voltage_mv = settings[FG_MEM_CUTOFF_VOLTAGE].value;

	converted_voltage_raw = (s16)MICROUNITS_TO_ADC_RAW(voltage_mv * 1000);
	data[0] = cpu_to_le16(converted_voltage_raw) & 0xFF;
	data[1] = cpu_to_le16(converted_voltage_raw) >> 8;

	if (fg_debug_mask & FG_STATUS)
		pr_info("voltage = %lld, converted_raw = %04x, data = %02x %02x\n",
			voltage_mv, converted_voltage_raw, data[0], data[1]);
	return fg_mem_write(chip, data, settings[FG_MEM_CUTOFF_VOLTAGE].address,
				2, settings[FG_MEM_CUTOFF_VOLTAGE].offset, 0);
}

static int update_iterm(struct fg_chip *chip)
{
	u8 data[2];
	u16 converted_current_raw;
	s64 current_ma = -settings[FG_MEM_TERM_CURRENT].value;

	converted_current_raw = (s16)MICROUNITS_TO_ADC_RAW(current_ma * 1000);
	data[0] = cpu_to_le16(converted_current_raw) & 0xFF;
	data[1] = cpu_to_le16(converted_current_raw) >> 8;

	if (fg_debug_mask & FG_STATUS)
		pr_info("current = %lld, converted_raw = %04x, data = %02x %02x\n",
			current_ma, converted_current_raw, data[0], data[1]);
	return fg_mem_write(chip, data, settings[FG_MEM_TERM_CURRENT].address,
				2, settings[FG_MEM_TERM_CURRENT].offset, 0);
}

#define OF_READ_SETTING(type, qpnp_dt_property, retval, optional)	\
do {									\
	if (retval)							\
		break;							\
									\
	retval = of_property_read_u32(chip->spmi->dev.of_node,		\
					"qcom," qpnp_dt_property,	\
					&settings[type].value);		\
									\
	if ((retval == -EINVAL) && optional)				\
		retval = 0;						\
	else if (retval)						\
		pr_err("Error reading " #qpnp_dt_property		\
				" property rc = %d\n", rc);		\
} while (0)

#define OF_READ_PROPERTY(store, qpnp_dt_property, retval, default_val)	\
do {									\
	if (retval)							\
		break;							\
									\
	retval = of_property_read_u32(chip->spmi->dev.of_node,		\
					"qcom," qpnp_dt_property,	\
					&store);			\
									\
	if (retval == -EINVAL) {					\
		retval = 0;						\
		store = default_val;					\
	} else if (retval) {						\
		pr_err("Error reading " #qpnp_dt_property		\
				" property rc = %d\n", rc);		\
	}								\
} while (0)

#define DEFAULT_EVALUATION_CURRENT_MA	1000
static int fg_of_init(struct fg_chip *chip)
{
	int rc = 0, sense_type, len = 0;
	const char *data;
	struct device_node *node = chip->spmi->dev.of_node;

	OF_READ_SETTING(FG_MEM_SOFT_HOT, "warm-bat-decidegc", rc, 1);
	OF_READ_SETTING(FG_MEM_SOFT_COLD, "cool-bat-decidegc", rc, 1);
	OF_READ_SETTING(FG_MEM_HARD_HOT, "hot-bat-decidegc", rc, 1);
	OF_READ_SETTING(FG_MEM_HARD_COLD, "cold-bat-decidegc", rc, 1);
	OF_READ_SETTING(FG_MEM_BCL_LM_THRESHOLD, "bcl-lm-threshold-ma",
		rc, 1);
	OF_READ_SETTING(FG_MEM_BCL_MH_THRESHOLD, "bcl-mh-threshold-ma",
		rc, 1);
	OF_READ_SETTING(FG_MEM_TERM_CURRENT, "fg-iterm-ma", rc, 1);
	OF_READ_SETTING(FG_MEM_CHG_TERM_CURRENT, "fg-chg-iterm-ma", rc, 1);
	OF_READ_SETTING(FG_MEM_CUTOFF_VOLTAGE, "fg-cutoff-voltage-mv", rc, 1);
	data = of_get_property(chip->spmi->dev.of_node,
			"qcom,thermal-coefficients", &len);
	if (data && len == THERMAL_COEFF_N_BYTES) {
		memcpy(chip->thermal_coefficients, data, len);
		chip->use_thermal_coefficients = true;
	}
	OF_READ_SETTING(FG_MEM_RESUME_SOC, "resume-soc", rc, 1);
	OF_READ_SETTING(FG_MEM_IRQ_VOLT_EMPTY, "irq-volt-empty-mv", rc, 1);
	OF_READ_SETTING(FG_MEM_VBAT_EST_DIFF, "vbat-estimate-diff-mv", rc, 1);
	OF_READ_SETTING(FG_MEM_DELTA_SOC, "fg-delta-soc", rc, 1);
	OF_READ_SETTING(FG_MEM_SOC_MAX, "fg-soc-max", rc, 1);
	OF_READ_SETTING(FG_MEM_SOC_MIN, "fg-soc-min", rc, 1);
	OF_READ_SETTING(FG_MEM_BATT_LOW, "fg-vbatt-low-threshold", rc, 1);
	OF_READ_PROPERTY(chip->learning_data.max_increment,
			"cl-max-increment-deciperc", rc, 5);
	OF_READ_PROPERTY(chip->learning_data.max_decrement,
			"cl-max-decrement-deciperc", rc, 100);
	OF_READ_PROPERTY(chip->learning_data.max_temp,
			"cl-max-temp-decidegc", rc, 450);
	OF_READ_PROPERTY(chip->learning_data.min_temp,
			"cl-min-temp-decidegc", rc, 150);
	OF_READ_PROPERTY(chip->learning_data.max_start_soc,
			"cl-max-start-capacity", rc, 15);
	OF_READ_PROPERTY(chip->evaluation_current,
			"aging-eval-current-ma", rc,
			DEFAULT_EVALUATION_CURRENT_MA);
	OF_READ_PROPERTY(chip->cc_cv_threshold_mv,
			"fg-cc-cv-threshold-mv", rc, 0);
	if (of_property_read_bool(chip->spmi->dev.of_node,
				"qcom,capacity-learning-on"))
		chip->batt_aging_mode = FG_AGING_CC;
	else if (of_property_read_bool(chip->spmi->dev.of_node,
				"qcom,capacity-estimation-on"))
		chip->batt_aging_mode = FG_AGING_ESR;
	else
		chip->batt_aging_mode = FG_AGING_NONE;
	if (fg_debug_mask & FG_AGING)
		pr_info("battery aging mode: %d\n", chip->batt_aging_mode);

	/* Get the use-otp-profile property */
	chip->use_otp_profile = of_property_read_bool(
			chip->spmi->dev.of_node,
			"qcom,use-otp-profile");

	sense_type = of_property_read_bool(chip->spmi->dev.of_node,
					"qcom,ext-sense-type");
	if (rc == 0) {
		if (fg_sense_type < 0)
			fg_sense_type = sense_type;

		if (fg_debug_mask & FG_STATUS) {
			if (fg_sense_type == 0)
				pr_info("Using internal sense\n");
			else if (fg_sense_type == 1)
				pr_info("Using external sense\n");
			else
				pr_info("Using default sense\n");
		}
	} else {
		rc = 0;
	}

	chip->sw_rbias_ctrl = of_property_read_bool(node,
				"qcom,sw-rbias-control");

	chip->cyc_ctr_en = of_property_read_bool(node,
				"qcom,cycle-counter-en");
	if (chip->cyc_ctr_en) {
		rc = of_property_read_u32(node, "qcom,cycle-counter-low-soc",
						&chip->cyc_ctr_low_soc);
		rc |= of_property_read_u32(node, "qcom,cycle-counter-high-soc",
						&chip->cyc_ctr_hi_soc);
		if (rc) {
			pr_err("Error in reading cycle-counter-low/high soc rc: %d\n",
				rc);
			chip->cyc_ctr_en = false;
		} else if ((chip->cyc_ctr_hi_soc <= 0) ||
				(chip->cyc_ctr_low_soc <= 0)) {
			pr_err("Couldn't find valid low/high soc\n");
			chip->cyc_ctr_en = false;
		}
		chip->cyc_ctr_low_soc = soc_to_setpoint(chip->cyc_ctr_low_soc);
		chip->cyc_ctr_hi_soc = soc_to_setpoint(chip->cyc_ctr_hi_soc);
		chip->cycle_counter = 0;
	}

	return rc;
}

static int fg_init_irqs(struct fg_chip *chip)
{
	int rc = 0;
	struct resource *resource;
	struct spmi_resource *spmi_resource;
	u8 subtype;
	struct spmi_device *spmi = chip->spmi;

	spmi_for_each_container_dev(spmi_resource, spmi) {
		if (!spmi_resource) {
			pr_err("fg: spmi resource absent\n");
			return rc;
		}

		resource = spmi_get_resource(spmi, spmi_resource,
						IORESOURCE_MEM, 0);
		if (!(resource && resource->start)) {
			pr_err("node %s IO resource absent!\n",
				spmi->dev.of_node->full_name);
			return rc;
		}

		if ((resource->start == chip->vbat_adc_addr) ||
				(resource->start == chip->ibat_adc_addr) ||
				(resource->start == chip->tp_rev_addr))
			continue;

		rc = fg_read(chip, &subtype,
				resource->start + REG_OFFSET_PERP_SUBTYPE, 1);
		if (rc) {
			pr_err("Peripheral subtype read failed rc=%d\n", rc);
			return rc;
		}

		switch (subtype) {
		case FG_SOC:
			chip->soc_irq[FULL_SOC].irq = spmi_get_irq_byname(
					chip->spmi, spmi_resource, "full-soc");
			if (chip->soc_irq[FULL_SOC].irq < 0) {
				pr_err("Unable to get full-soc irq\n");
				return rc;
			}
			chip->soc_irq[EMPTY_SOC].irq = spmi_get_irq_byname(
					chip->spmi, spmi_resource, "empty-soc");
			if (chip->soc_irq[EMPTY_SOC].irq < 0) {
				pr_err("Unable to get low-soc irq\n");
				return rc;
			}
			chip->soc_irq[DELTA_SOC].irq = spmi_get_irq_byname(
					chip->spmi, spmi_resource, "delta-soc");
			if (chip->soc_irq[DELTA_SOC].irq < 0) {
				pr_err("Unable to get delta-soc irq\n");
				return rc;
			}
			chip->soc_irq[FIRST_EST_DONE].irq = spmi_get_irq_byname(
				chip->spmi, spmi_resource, "first-est-done");
			if (chip->soc_irq[FIRST_EST_DONE].irq < 0) {
				pr_err("Unable to get first-est-done irq\n");
				return rc;
			}

			rc = devm_request_irq(chip->dev,
				chip->soc_irq[FULL_SOC].irq,
				fg_soc_irq_handler, IRQF_TRIGGER_RISING,
				"full-soc", chip);
			if (rc < 0) {
				pr_err("Can't request %d full-soc: %d\n",
					chip->soc_irq[FULL_SOC].irq, rc);
				return rc;
			}
			rc = devm_request_irq(chip->dev,
				chip->soc_irq[EMPTY_SOC].irq,
				fg_empty_soc_irq_handler,
				IRQF_TRIGGER_RISING | IRQF_TRIGGER_FALLING,
				"empty-soc", chip);
			if (rc < 0) {
				pr_err("Can't request %d empty-soc: %d\n",
					chip->soc_irq[EMPTY_SOC].irq, rc);
				return rc;
			}
			rc = devm_request_irq(chip->dev,
				chip->soc_irq[DELTA_SOC].irq,
				fg_soc_irq_handler, IRQF_TRIGGER_RISING,
				"delta-soc", chip);
			if (rc < 0) {
				pr_err("Can't request %d delta-soc: %d\n",
					chip->soc_irq[DELTA_SOC].irq, rc);
				return rc;
			}
			rc = devm_request_irq(chip->dev,
				chip->soc_irq[FIRST_EST_DONE].irq,
				fg_first_soc_irq_handler, IRQF_TRIGGER_RISING,
				"first-est-done", chip);
			if (rc < 0) {
				pr_err("Can't request %d delta-soc: %d\n",
					chip->soc_irq[FIRST_EST_DONE].irq, rc);
				return rc;
			}

			enable_irq_wake(chip->soc_irq[DELTA_SOC].irq);
			enable_irq_wake(chip->soc_irq[FULL_SOC].irq);
			enable_irq_wake(chip->soc_irq[EMPTY_SOC].irq);
			break;
		case FG_MEMIF:
			chip->mem_irq[FG_MEM_AVAIL].irq = spmi_get_irq_byname(
					chip->spmi, spmi_resource, "mem-avail");
			if (chip->mem_irq[FG_MEM_AVAIL].irq < 0) {
				pr_err("Unable to get mem-avail irq\n");
				return rc;
			}
			rc = devm_request_irq(chip->dev,
					chip->mem_irq[FG_MEM_AVAIL].irq,
					fg_mem_avail_irq_handler,
					IRQF_TRIGGER_RISING |
					IRQF_TRIGGER_FALLING,
					"mem-avail", chip);
			if (rc < 0) {
				pr_err("Can't request %d mem-avail: %d\n",
					chip->mem_irq[FG_MEM_AVAIL].irq, rc);
				return rc;
			}
			break;
		case FG_BATT:
			chip->batt_irq[BATT_MISSING].irq = spmi_get_irq_byname(
					chip->spmi, spmi_resource,
					"batt-missing");
			if (chip->batt_irq[BATT_MISSING].irq < 0) {
				pr_err("Unable to get batt-missing irq\n");
				rc = -EINVAL;
				return rc;
			}
			rc = devm_request_threaded_irq(chip->dev,
					chip->batt_irq[BATT_MISSING].irq,
					NULL,
					fg_batt_missing_irq_handler,
					IRQF_TRIGGER_RISING |
					IRQF_TRIGGER_FALLING |
					IRQF_ONESHOT,
					"batt-missing", chip);
			if (rc < 0) {
				pr_err("Can't request %d batt-missing: %d\n",
					chip->batt_irq[BATT_MISSING].irq, rc);
				return rc;
			}
			chip->batt_irq[VBATT_LOW].irq = spmi_get_irq_byname(
					chip->spmi, spmi_resource,
					"vbatt-low");
			if (chip->batt_irq[VBATT_LOW].irq < 0) {
				pr_err("Unable to get vbatt-low irq\n");
				rc = -EINVAL;
				return rc;
			}
			rc = devm_request_irq(chip->dev,
					chip->batt_irq[VBATT_LOW].irq,
					fg_vbatt_low_handler,
					IRQF_TRIGGER_RISING |
					IRQF_TRIGGER_FALLING,
					"vbatt-low", chip);
			if (rc < 0) {
				pr_err("Can't request %d vbatt-low: %d\n",
					chip->batt_irq[VBATT_LOW].irq, rc);
				return rc;
			}
			disable_irq_nosync(chip->batt_irq[VBATT_LOW].irq);
			chip->vbat_low_irq_enabled = false;
			break;
		case FG_ADC:
			break;
		default:
			pr_err("subtype %d\n", subtype);
			return -EINVAL;
		}
	}

	return rc;
}

static void fg_cleanup(struct fg_chip *chip)
{
	cancel_delayed_work_sync(&chip->update_sram_data);
	cancel_delayed_work_sync(&chip->update_temp_work);
	cancel_delayed_work_sync(&chip->update_jeita_setting);
	cancel_delayed_work_sync(&chip->check_empty_work);
	alarm_try_to_cancel(&chip->fg_cap_learning_alarm);
	cancel_work_sync(&chip->rslow_comp_work);
	cancel_work_sync(&chip->set_resume_soc_work);
	cancel_work_sync(&chip->fg_cap_learning_work);
	cancel_work_sync(&chip->batt_profile_init);
	cancel_work_sync(&chip->dump_sram);
	cancel_work_sync(&chip->status_change_work);
	cancel_work_sync(&chip->cycle_count_work);
	cancel_work_sync(&chip->update_esr_work);
	cancel_work_sync(&chip->init_work);
<<<<<<< HEAD
=======
	cancel_work_sync(&chip->sysfs_restart_work);
>>>>>>> 60e3d074
	power_supply_unregister(&chip->bms_psy);
	mutex_destroy(&chip->rslow_comp.lock);
	mutex_destroy(&chip->rw_lock);
	mutex_destroy(&chip->cyc_ctr_lock);
	mutex_destroy(&chip->learning_data.learning_lock);
	mutex_destroy(&chip->sysfs_restart_lock);
	wakeup_source_trash(&chip->resume_soc_wakeup_source.source);
	wakeup_source_trash(&chip->empty_check_wakeup_source.source);
	wakeup_source_trash(&chip->memif_wakeup_source.source);
	wakeup_source_trash(&chip->profile_wakeup_source.source);
	wakeup_source_trash(&chip->update_temp_wakeup_source.source);
	wakeup_source_trash(&chip->update_sram_wakeup_source.source);
}

static int fg_remove(struct spmi_device *spmi)
{
	struct fg_chip *chip = dev_get_drvdata(&spmi->dev);

	fg_cleanup(chip);
	dev_set_drvdata(&spmi->dev, NULL);
	return 0;
}

static int fg_memif_data_open(struct inode *inode, struct file *file)
{
	struct fg_log_buffer *log;
	struct fg_trans *trans;
	u8 *data_buf;

	size_t logbufsize = SZ_4K;
	size_t databufsize = SZ_4K;

	if (!dbgfs_data.chip) {
		pr_err("Not initialized data\n");
		return -EINVAL;
	}

	/* Per file "transaction" data */
	trans = kzalloc(sizeof(*trans), GFP_KERNEL);
	if (!trans) {
		pr_err("Unable to allocate memory for transaction data\n");
		return -ENOMEM;
	}

	/* Allocate log buffer */
	log = kzalloc(logbufsize, GFP_KERNEL);

	if (!log) {
		kfree(trans);
		pr_err("Unable to allocate memory for log buffer\n");
		return -ENOMEM;
	}

	log->rpos = 0;
	log->wpos = 0;
	log->len = logbufsize - sizeof(*log);

	/* Allocate data buffer */
	data_buf = kzalloc(databufsize, GFP_KERNEL);

	if (!data_buf) {
		kfree(trans);
		kfree(log);
		pr_err("Unable to allocate memory for data buffer\n");
		return -ENOMEM;
	}

	trans->log = log;
	trans->data = data_buf;
	trans->cnt = dbgfs_data.cnt;
	trans->addr = dbgfs_data.addr;
	trans->chip = dbgfs_data.chip;
	trans->offset = trans->addr;

	file->private_data = trans;
	return 0;
}

static int fg_memif_dfs_close(struct inode *inode, struct file *file)
{
	struct fg_trans *trans = file->private_data;

	if (trans && trans->log && trans->data) {
		file->private_data = NULL;
		kfree(trans->log);
		kfree(trans->data);
		kfree(trans);
	}

	return 0;
}

/**
 * print_to_log: format a string and place into the log buffer
 * @log: The log buffer to place the result into.
 * @fmt: The format string to use.
 * @...: The arguments for the format string.
 *
 * The return value is the number of characters written to @log buffer
 * not including the trailing '\0'.
 */
static int print_to_log(struct fg_log_buffer *log, const char *fmt, ...)
{
	va_list args;
	int cnt;
	char *buf = &log->data[log->wpos];
	size_t size = log->len - log->wpos;

	va_start(args, fmt);
	cnt = vscnprintf(buf, size, fmt, args);
	va_end(args);

	log->wpos += cnt;
	return cnt;
}

/**
 * write_next_line_to_log: Writes a single "line" of data into the log buffer
 * @trans: Pointer to SRAM transaction data.
 * @offset: SRAM address offset to start reading from.
 * @pcnt: Pointer to 'cnt' variable.  Indicates the number of bytes to read.
 *
 * The 'offset' is a 12-bit SRAM address.
 *
 * On a successful read, the pcnt is decremented by the number of data
 * bytes read from the SRAM.  When the cnt reaches 0, all requested bytes have
 * been read.
 */
static int
write_next_line_to_log(struct fg_trans *trans, int offset, size_t *pcnt)
{
	int i, j;
	u8 data[ITEMS_PER_LINE];
	struct fg_log_buffer *log = trans->log;

	int cnt = 0;
	int padding = offset % ITEMS_PER_LINE;
	int items_to_read = min(ARRAY_SIZE(data) - padding, *pcnt);
	int items_to_log = min(ITEMS_PER_LINE, padding + items_to_read);

	/* Buffer needs enough space for an entire line */
	if ((log->len - log->wpos) < MAX_LINE_LENGTH)
		goto done;

	memcpy(data, trans->data + (offset - trans->addr), items_to_read);

	*pcnt -= items_to_read;

	/* Each line starts with the aligned offset (12-bit address) */
	cnt = print_to_log(log, "%3.3X ", offset & 0xfff);
	if (cnt == 0)
		goto done;

	/* If the offset is unaligned, add padding to right justify items */
	for (i = 0; i < padding; ++i) {
		cnt = print_to_log(log, "-- ");
		if (cnt == 0)
			goto done;
	}

	/* Log the data items */
	for (j = 0; i < items_to_log; ++i, ++j) {
		cnt = print_to_log(log, "%2.2X ", data[j]);
		if (cnt == 0)
			goto done;
	}

	/* If the last character was a space, then replace it with a newline */
	if (log->wpos > 0 && log->data[log->wpos - 1] == ' ')
		log->data[log->wpos - 1] = '\n';

done:
	return cnt;
}

/**
 * get_log_data - reads data from SRAM and saves to the log buffer
 * @trans: Pointer to SRAM transaction data.
 *
 * Returns the number of "items" read or SPMI error code for read failures.
 */
static int get_log_data(struct fg_trans *trans)
{
	int cnt, rc;
	int last_cnt;
	int items_read;
	int total_items_read = 0;
	u32 offset = trans->offset;
	size_t item_cnt = trans->cnt;
	struct fg_log_buffer *log = trans->log;

	if (item_cnt == 0)
		return 0;

	if (item_cnt > SZ_4K) {
		pr_err("Reading too many bytes\n");
		return -EINVAL;
	}

	rc = fg_mem_read(trans->chip, trans->data,
			trans->addr, trans->cnt, 0, 0);
	if (rc) {
		pr_err("dump failed: rc = %d\n", rc);
		return rc;
	}
	/* Reset the log buffer 'pointers' */
	log->wpos = log->rpos = 0;

	/* Keep reading data until the log is full */
	do {
		last_cnt = item_cnt;
		cnt = write_next_line_to_log(trans, offset, &item_cnt);
		items_read = last_cnt - item_cnt;
		offset += items_read;
		total_items_read += items_read;
	} while (cnt && item_cnt > 0);

	/* Adjust the transaction offset and count */
	trans->cnt = item_cnt;
	trans->offset += total_items_read;

	return total_items_read;
}

/**
 * fg_memif_dfs_reg_read: reads value(s) from SRAM and fills user's buffer a
 *  byte array (coded as string)
 * @file: file pointer
 * @buf: where to put the result
 * @count: maximum space available in @buf
 * @ppos: starting position
 * @return number of user bytes read, or negative error value
 */
static ssize_t fg_memif_dfs_reg_read(struct file *file, char __user *buf,
	size_t count, loff_t *ppos)
{
	struct fg_trans *trans = file->private_data;
	struct fg_log_buffer *log = trans->log;
	size_t ret;
	size_t len;

	/* Is the the log buffer empty */
	if (log->rpos >= log->wpos) {
		if (get_log_data(trans) <= 0)
			return 0;
	}

	len = min(count, log->wpos - log->rpos);

	ret = copy_to_user(buf, &log->data[log->rpos], len);
	if (ret == len) {
		pr_err("error copy sram register values to user\n");
		return -EFAULT;
	}

	/* 'ret' is the number of bytes not copied */
	len -= ret;

	*ppos += len;
	log->rpos += len;
	return len;
}

/**
 * fg_memif_dfs_reg_write: write user's byte array (coded as string) to SRAM.
 * @file: file pointer
 * @buf: user data to be written.
 * @count: maximum space available in @buf
 * @ppos: starting position
 * @return number of user byte written, or negative error value
 */
static ssize_t fg_memif_dfs_reg_write(struct file *file, const char __user *buf,
			size_t count, loff_t *ppos)
{
	int bytes_read;
	int data;
	int pos = 0;
	int cnt = 0;
	u8  *values;
	size_t ret = 0;

	struct fg_trans *trans = file->private_data;
	u32 offset = trans->offset;

	/* Make a copy of the user data */
	char *kbuf = kmalloc(count + 1, GFP_KERNEL);
	if (!kbuf)
		return -ENOMEM;

	ret = copy_from_user(kbuf, buf, count);
	if (ret == count) {
		pr_err("failed to copy data from user\n");
		ret = -EFAULT;
		goto free_buf;
	}

	count -= ret;
	*ppos += count;
	kbuf[count] = '\0';

	/* Override the text buffer with the raw data */
	values = kbuf;

	/* Parse the data in the buffer.  It should be a string of numbers */
	while (sscanf(kbuf + pos, "%i%n", &data, &bytes_read) == 1) {
		pos += bytes_read;
		values[cnt++] = data & 0xff;
	}

	if (!cnt)
		goto free_buf;

	pr_info("address %x, count %d\n", offset, cnt);
	/* Perform the write(s) */

	ret = fg_mem_write(trans->chip, values, offset,
				cnt, 0, 0);
	if (ret) {
		pr_err("SPMI write failed, err = %zu\n", ret);
	} else {
		ret = count;
		trans->offset += cnt > 4 ? 4 : cnt;
	}

free_buf:
	kfree(kbuf);
	return ret;
}

static const struct file_operations fg_memif_dfs_reg_fops = {
	.open		= fg_memif_data_open,
	.release	= fg_memif_dfs_close,
	.read		= fg_memif_dfs_reg_read,
	.write		= fg_memif_dfs_reg_write,
};

/**
 * fg_dfs_create_fs: create debugfs file system.
 * @return pointer to root directory or NULL if failed to create fs
 */
static struct dentry *fg_dfs_create_fs(void)
{
	struct dentry *root, *file;

	pr_debug("Creating FG_MEM debugfs file-system\n");
	root = debugfs_create_dir(DFS_ROOT_NAME, NULL);
	if (IS_ERR_OR_NULL(root)) {
		pr_err("Error creating top level directory err:%ld",
			(long)root);
		if (PTR_ERR(root) == -ENODEV)
			pr_err("debugfs is not enabled in the kernel");
		return NULL;
	}

	dbgfs_data.help_msg.size = strlen(dbgfs_data.help_msg.data);

	file = debugfs_create_blob("help", S_IRUGO, root, &dbgfs_data.help_msg);
	if (!file) {
		pr_err("error creating help entry\n");
		goto err_remove_fs;
	}
	return root;

err_remove_fs:
	debugfs_remove_recursive(root);
	return NULL;
}

/**
 * fg_dfs_get_root: return a pointer to FG debugfs root directory.
 * @return a pointer to the existing directory, or if no root
 * directory exists then create one. Directory is created with file that
 * configures SRAM transaction, namely: address, and count.
 * @returns valid pointer on success or NULL
 */
struct dentry *fg_dfs_get_root(void)
{
	if (dbgfs_data.root)
		return dbgfs_data.root;

	if (mutex_lock_interruptible(&dbgfs_data.lock) < 0)
		return NULL;
	/* critical section */
	if (!dbgfs_data.root) { /* double checking idiom */
		dbgfs_data.root = fg_dfs_create_fs();
	}
	mutex_unlock(&dbgfs_data.lock);
	return dbgfs_data.root;
}

/*
 * fg_dfs_create: adds new fg_mem if debugfs entry
 * @return zero on success
 */
int fg_dfs_create(struct fg_chip *chip)
{
	struct dentry *root;
	struct dentry *file;

	root = fg_dfs_get_root();
	if (!root)
		return -ENOENT;

	dbgfs_data.chip = chip;

	file = debugfs_create_u32("count", DFS_MODE, root, &(dbgfs_data.cnt));
	if (!file) {
		pr_err("error creating 'count' entry\n");
		goto err_remove_fs;
	}

	file = debugfs_create_x32("address", DFS_MODE,
			root, &(dbgfs_data.addr));
	if (!file) {
		pr_err("error creating 'address' entry\n");
		goto err_remove_fs;
	}

	file = debugfs_create_file("data", DFS_MODE, root, &dbgfs_data,
							&fg_memif_dfs_reg_fops);
	if (!file) {
		pr_err("error creating 'data' entry\n");
		goto err_remove_fs;
	}

	return 0;

err_remove_fs:
	debugfs_remove_recursive(root);
	return -ENOMEM;
}

#define EXTERNAL_SENSE_OFFSET_REG	0x41C
#define EXT_OFFSET_TRIM_REG		0xF8
#define SEC_ACCESS_REG			0xD0
#define SEC_ACCESS_UNLOCK		0xA5
#define BCL_TRIM_REV_FIXED		12
static int bcl_trim_workaround(struct fg_chip *chip)
{
	u8 reg, rc;

	if (chip->tp_rev_addr == 0)
		return 0;

	rc = fg_read(chip, &reg, chip->tp_rev_addr, 1);
	if (rc) {
		pr_err("Failed to read tp reg, rc = %d\n", rc);
		return rc;
	}
	if (reg >= BCL_TRIM_REV_FIXED) {
		if (fg_debug_mask & FG_STATUS)
			pr_info("workaround not applied, tp_rev = %d\n", reg);
		return 0;
	}

	rc = fg_mem_read(chip, &reg, EXTERNAL_SENSE_OFFSET_REG, 1, 2, 0);
	if (rc) {
		pr_err("Failed to read ext sense offset trim, rc = %d\n", rc);
		return rc;
	}
	rc = fg_masked_write(chip, chip->soc_base + SEC_ACCESS_REG,
			SEC_ACCESS_UNLOCK, SEC_ACCESS_UNLOCK, 1);

	rc |= fg_masked_write(chip, chip->soc_base + EXT_OFFSET_TRIM_REG,
			0xFF, reg, 1);
	if (rc) {
		pr_err("Failed to write ext sense offset trim, rc = %d\n", rc);
		return rc;
	}

	return 0;
}

#define FG_ALG_SYSCTL_1	0x4B0
#define SOC_CNFG	0x450
#define SOC_DELTA_OFFSET	3
#define DELTA_SOC_PERCENT	1
#define THERMAL_COEFF_ADDR	0x444
#define THERMAL_COEFF_OFFSET	0x2
#define I_TERM_QUAL_BIT		BIT(1)
#define PATCH_NEG_CURRENT_BIT	BIT(3)
#define KI_COEFF_PRED_FULL_ADDR		0x408
#define KI_COEFF_PRED_FULL_4_0_MSB	0x88
#define KI_COEFF_PRED_FULL_4_0_LSB	0x00
#define TEMP_FRAC_SHIFT_REG		0x4A4
#define FG_ADC_CONFIG_REG		0x4B8
#define FG_BCL_CONFIG_OFFSET		0x3
#define BCL_FORCED_HPM_IN_CHARGE	BIT(2)
static int fg_common_hw_init(struct fg_chip *chip)
{
	int rc;
	u8 resume_soc;

	update_iterm(chip);
	update_cutoff_voltage(chip);
	update_irq_volt_empty(chip);
	update_bcl_thresholds(chip);

	resume_soc = settings[FG_MEM_RESUME_SOC].value;
	if (resume_soc > 0) {
		resume_soc = resume_soc * 255 / 100;
		rc = fg_set_resume_soc(chip, resume_soc);
		if (rc) {
			pr_err("Couldn't set resume SOC for FG\n");
			return rc;
		}
	} else {
		pr_info("FG auto recharge threshold not specified in DT\n");
	}

	if (fg_sense_type >= 0) {
		rc = set_prop_sense_type(chip, fg_sense_type);
		if (rc) {
			pr_err("failed to config sense type %d rc=%d\n",
					fg_sense_type, rc);
			return rc;
		}
	}

	rc = fg_mem_masked_write(chip, settings[FG_MEM_DELTA_SOC].address, 0xFF,
			soc_to_setpoint(settings[FG_MEM_DELTA_SOC].value),
			settings[FG_MEM_DELTA_SOC].offset);
	if (rc) {
		pr_err("failed to write delta soc rc=%d\n", rc);
		return rc;
	}

	rc = fg_mem_masked_write(chip, settings[FG_MEM_SOC_MAX].address, 0xFF,
			soc_to_setpoint(settings[FG_MEM_SOC_MAX].value),
			settings[FG_MEM_SOC_MAX].offset);
	if (rc) {
		pr_err("failed to write soc_max rc=%d\n", rc);
		return rc;
	}

	rc = fg_mem_masked_write(chip, settings[FG_MEM_SOC_MIN].address, 0xFF,
			soc_to_setpoint(settings[FG_MEM_SOC_MIN].value),
			settings[FG_MEM_SOC_MIN].offset);
	if (rc) {
		pr_err("failed to write soc_min rc=%d\n", rc);
		return rc;
	}

	rc = fg_mem_masked_write(chip, settings[FG_MEM_BATT_LOW].address, 0xFF,
			batt_to_setpoint_8b(settings[FG_MEM_BATT_LOW].value),
			settings[FG_MEM_BATT_LOW].offset);
	if (rc) {
		pr_err("failed to write Vbatt_low rc=%d\n", rc);
		return rc;
	}

	if (chip->use_thermal_coefficients) {
		fg_mem_write(chip, chip->thermal_coefficients,
			THERMAL_COEFF_ADDR, THERMAL_COEFF_N_BYTES,
			THERMAL_COEFF_OFFSET, 0);
	}

	return 0;
}

static int fg_8994_hw_init(struct fg_chip *chip)
{
	int rc = 0;
	u8 data[4];
	u64 esr_value;

	rc = fg_mem_masked_write(chip, EXTERNAL_SENSE_SELECT,
			PATCH_NEG_CURRENT_BIT,
			PATCH_NEG_CURRENT_BIT,
			EXTERNAL_SENSE_OFFSET);
	if (rc) {
		pr_err("failed to write patch current bit rc=%d\n", rc);
		return rc;
	}

	rc = bcl_trim_workaround(chip);
	if (rc) {
		pr_err("failed to redo bcl trim rc=%d\n", rc);
		return rc;
	}

	rc = fg_mem_masked_write(chip, FG_ADC_CONFIG_REG,
			BCL_FORCED_HPM_IN_CHARGE,
			BCL_FORCED_HPM_IN_CHARGE,
			FG_BCL_CONFIG_OFFSET);
	if (rc) {
		pr_err("failed to force hpm in charge rc=%d\n", rc);
		return rc;
	}

	fg_mem_masked_write(chip, FG_ALG_SYSCTL_1, I_TERM_QUAL_BIT, 0, 0);

	data[0] = 0xA2;
	data[1] = 0x12;

	rc = fg_mem_write(chip, data, TEMP_FRAC_SHIFT_REG, 2, 2, 0);
	if (rc) {
		pr_err("failed to write temp ocv constants rc=%d\n", rc);
		return rc;
	}

	data[0] = KI_COEFF_PRED_FULL_4_0_LSB;
	data[1] = KI_COEFF_PRED_FULL_4_0_MSB;
	fg_mem_write(chip, data, KI_COEFF_PRED_FULL_ADDR, 2, 2, 0);
	/* Read the cycle counter back from FG SRAM */
	if (chip->cyc_ctr_en) {
		rc = fg_mem_read(chip, data, BATT_CYCLE_NUMBER_REG, 2,
				BATT_CYCLE_OFFSET, 0);
		if (rc)
			pr_err("Failed to read BATT_CYCLE_NUMBER rc: %d\n", rc);
		else
			chip->cycle_counter = data[0] | data[1] << 8;
	}

	esr_value = ESR_DEFAULT_VALUE;
	rc = fg_mem_write(chip, (u8 *)&esr_value, MAXRSCHANGE_REG, 8,
			ESR_VALUE_OFFSET, 0);
	if (rc)
		pr_err("failed to write default ESR value rc=%d\n", rc);
	else
		pr_info("set default value to esr filter\n");

	return 0;
}

static int fg_8950_hw_init(struct fg_chip *chip)
{
	int rc;

	rc = fg_mem_masked_write(chip, FG_ADC_CONFIG_REG,
			BCL_FORCED_HPM_IN_CHARGE,
			BCL_FORCED_HPM_IN_CHARGE,
			FG_BCL_CONFIG_OFFSET);
	if (rc)
		pr_err("failed to force hpm in charge rc=%d\n", rc);

	return rc;
}

static int fg_hw_init(struct fg_chip *chip)
{
	int rc = 0;

	rc = fg_common_hw_init(chip);
	if (rc) {
		pr_err("Unable to initilize FG HW rc=%d\n", rc);
		return rc;
	}

	/* add PMIC specific hw init */
	switch (chip->pmic_subtype) {
	case PMI8994:
		rc = fg_8994_hw_init(chip);
		break;
	case PMI8950:
		rc = fg_8950_hw_init(chip);
		break;
	}
	if (rc)
		pr_err("Unable to initialize PMIC specific FG HW rc=%d\n", rc);

	return rc;
}

#define DIG_MINOR		0x0
#define DIG_MAJOR		0x1
#define ANA_MINOR		0x2
#define ANA_MAJOR		0x3
static int fg_setup_memif_offset(struct fg_chip *chip)
{
	int rc;
	u8 dig_major;

	rc = fg_read(chip, chip->revision, chip->mem_base + DIG_MINOR, 4);
	if (rc) {
		pr_err("Unable to read FG revision rc=%d\n", rc);
		return rc;
	}

	switch (chip->revision[DIG_MAJOR]) {
	case DIG_REV_8994_1:
	case DIG_REV_8994_2:
		chip->offset = offset[0].address;
		break;
	default:
		pr_err("Digital Major rev=%d not supported\n", dig_major);
		return -EINVAL;
	}

	return 0;
}

static int fg_detect_pmic_type(struct fg_chip *chip)
{
	struct pmic_revid_data *pmic_rev_id;
	struct device_node *revid_dev_node;

	revid_dev_node = of_parse_phandle(chip->spmi->dev.of_node,
					"qcom,pmic-revid", 0);
	if (!revid_dev_node) {
		pr_err("Missing qcom,pmic-revid property - driver failed\n");
		return -EINVAL;
	}

	pmic_rev_id = get_revid_data(revid_dev_node);
	if (IS_ERR(pmic_rev_id)) {
		pr_err("Unable to get pmic_revid rc=%ld\n",
				PTR_ERR(pmic_rev_id));
		/*
		 * the revid peripheral must be registered, any failure
		 * here only indicates that the rev-id module has not
		 * probed yet.
		 */
		return -EPROBE_DEFER;
	}

	switch (pmic_rev_id->pmic_subtype) {
	case PMI8994:
	case PMI8950:
		chip->pmic_subtype = pmic_rev_id->pmic_subtype;
		break;
	default:
		pr_err("PMIC subtype %d not supported\n",
				pmic_rev_id->pmic_subtype);
		return -EINVAL;
	}

	return 0;
}

#define INIT_JEITA_DELAY_MS 1000

static void delayed_init_work(struct work_struct *work)
{
	int rc;
	struct fg_chip *chip = container_of(work,
				struct fg_chip,
				init_work);

	/* hold memory access until initialization finishes */
<<<<<<< HEAD
	atomic_add_return(1, &chip->memif_user_cnt);
=======
	fg_mem_lock(chip);
>>>>>>> 60e3d074

	rc = fg_hw_init(chip);
	if (rc) {
		pr_err("failed to hw init rc = %d\n", rc);
<<<<<<< HEAD
		fg_release_access_if_necessary(chip);
		fg_cleanup(chip);
		return;
	}
=======
		fg_mem_release(chip);
		fg_cleanup(chip);
		return;
	}
	/* release memory access before update_sram_data is called */
	fg_mem_release(chip);
>>>>>>> 60e3d074

	schedule_delayed_work(
		&chip->update_jeita_setting,
		msecs_to_jiffies(INIT_JEITA_DELAY_MS));

	if (chip->last_sram_update_time == 0)
		update_sram_data_work(&chip->update_sram_data.work);

	if (chip->last_temp_update_time == 0)
		update_temp_data(&chip->update_temp_work.work);

<<<<<<< HEAD
	/* release memory access if necessary */
	fg_release_access_if_necessary(chip);

=======
>>>>>>> 60e3d074
	if (!chip->use_otp_profile)
		schedule_work(&chip->batt_profile_init);

	pr_debug("FG: HW_init success\n");
}

static int fg_probe(struct spmi_device *spmi)
{
	struct device *dev = &(spmi->dev);
	struct fg_chip *chip;
	struct spmi_resource *spmi_resource;
	struct resource *resource;
	u8 subtype, reg;
	int rc = 0;

	if (!spmi) {
		pr_err("no valid spmi pointer\n");
		return -ENODEV;
	}

	if (!spmi->dev.of_node) {
		pr_err("device node missing\n");
		return -ENODEV;
	}

	chip = devm_kzalloc(dev, sizeof(struct fg_chip), GFP_KERNEL);
	if (chip == NULL) {
		pr_err("Can't allocate fg_chip\n");
		return -ENOMEM;
	}

	chip->spmi = spmi;
	chip->dev = &(spmi->dev);

	wakeup_source_init(&chip->empty_check_wakeup_source.source,
			"qpnp_fg_empty_check");
	wakeup_source_init(&chip->memif_wakeup_source.source,
			"qpnp_fg_memaccess");
	wakeup_source_init(&chip->profile_wakeup_source.source,
			"qpnp_fg_profile");
	wakeup_source_init(&chip->update_temp_wakeup_source.source,
			"qpnp_fg_update_temp");
	wakeup_source_init(&chip->update_sram_wakeup_source.source,
			"qpnp_fg_update_sram");
	wakeup_source_init(&chip->resume_soc_wakeup_source.source,
			"qpnp_fg_set_resume_soc");
	mutex_init(&chip->rw_lock);
	mutex_init(&chip->cyc_ctr_lock);
	mutex_init(&chip->learning_data.learning_lock);
	mutex_init(&chip->rslow_comp.lock);
	mutex_init(&chip->sysfs_restart_lock);
	INIT_DELAYED_WORK(&chip->update_jeita_setting, update_jeita_setting);
	INIT_DELAYED_WORK(&chip->update_sram_data, update_sram_data_work);
	INIT_DELAYED_WORK(&chip->update_temp_work, update_temp_data);
	INIT_DELAYED_WORK(&chip->check_empty_work, check_empty_work);
	INIT_WORK(&chip->rslow_comp_work, rslow_comp_work);
	INIT_WORK(&chip->fg_cap_learning_work, fg_cap_learning_work);
	INIT_WORK(&chip->batt_profile_init, batt_profile_init);
	INIT_WORK(&chip->dump_sram, dump_sram);
	INIT_WORK(&chip->status_change_work, status_change_work);
	INIT_WORK(&chip->cycle_count_work, update_cycle_count);
	INIT_WORK(&chip->battery_age_work, battery_age_work);
	INIT_WORK(&chip->update_esr_work, update_esr_value);
	INIT_WORK(&chip->set_resume_soc_work, set_resume_soc_work);
	INIT_WORK(&chip->init_work, delayed_init_work);
<<<<<<< HEAD
=======
	INIT_WORK(&chip->sysfs_restart_work, sysfs_restart_work);
>>>>>>> 60e3d074
	alarm_init(&chip->fg_cap_learning_alarm, ALARM_BOOTTIME,
			fg_cap_learning_alarm_cb);
	init_completion(&chip->sram_access_granted);
	init_completion(&chip->sram_access_revoked);
	complete_all(&chip->sram_access_revoked);
	init_completion(&chip->batt_id_avail);
	dev_set_drvdata(&spmi->dev, chip);

	spmi_for_each_container_dev(spmi_resource, spmi) {
		if (!spmi_resource) {
			pr_err("qpnp_chg: spmi resource absent\n");
			rc = -ENXIO;
			goto of_init_fail;
		}

		resource = spmi_get_resource(spmi, spmi_resource,
						IORESOURCE_MEM, 0);
		if (!(resource && resource->start)) {
			pr_err("node %s IO resource absent!\n",
				spmi->dev.of_node->full_name);
			rc = -ENXIO;
			goto of_init_fail;
		}

		if (strcmp("qcom,fg-adc-vbat",
					spmi_resource->of_node->name) == 0) {
			chip->vbat_adc_addr = resource->start;
			continue;
		} else if (strcmp("qcom,fg-adc-ibat",
					spmi_resource->of_node->name) == 0) {
			chip->ibat_adc_addr = resource->start;
			continue;
		} else if (strcmp("qcom,revid-tp-rev",
					spmi_resource->of_node->name) == 0) {
			chip->tp_rev_addr = resource->start;
			continue;
		}

		rc = fg_read(chip, &subtype,
				resource->start + REG_OFFSET_PERP_SUBTYPE, 1);
		if (rc) {
			pr_err("Peripheral subtype read failed rc=%d\n", rc);
			goto of_init_fail;
		}

		switch (subtype) {
		case FG_SOC:
			chip->soc_base = resource->start;
			break;
		case FG_MEMIF:
			chip->mem_base = resource->start;
			break;
		case FG_BATT:
			chip->batt_base = resource->start;
			break;
		default:
			pr_err("Invalid peripheral subtype=0x%x\n", subtype);
			rc = -EINVAL;
		}
	}

	rc = fg_detect_pmic_type(chip);
	if (rc) {
		pr_err("Unable to detect PMIC type rc=%d\n", rc);
		return rc;
	}

	rc = fg_setup_memif_offset(chip);
	if (rc) {
		pr_err("Unable to setup mem_if offsets rc=%d\n", rc);
		goto of_init_fail;
	}

	rc = fg_of_init(chip);
	if (rc) {
		pr_err("failed to parse devicetree rc%d\n", rc);
		goto of_init_fail;
	}

	reg = 0xFF;
	rc = fg_write(chip, &reg, INT_EN_CLR(chip->mem_base), 1);
	if (rc) {
		pr_err("failed to clear interrupts %d\n", rc);
		goto of_init_fail;
	}

	rc = fg_init_irqs(chip);
	if (rc) {
		pr_err("failed to request interrupts %d\n", rc);
		goto cancel_work;
	}

	chip->batt_type = default_batt_type;

	chip->bms_psy.name = "bms";
	chip->bms_psy.type = POWER_SUPPLY_TYPE_BMS;
	chip->bms_psy.properties = fg_power_props;
	chip->bms_psy.num_properties = ARRAY_SIZE(fg_power_props);
	chip->bms_psy.get_property = fg_power_get_property;
	chip->bms_psy.set_property = fg_power_set_property;
	chip->bms_psy.external_power_changed = fg_external_power_changed;
	chip->bms_psy.supplied_to = fg_supplicants;
	chip->bms_psy.num_supplicants = ARRAY_SIZE(fg_supplicants);
	chip->bms_psy.property_is_writeable = fg_property_is_writeable;

	rc = power_supply_register(chip->dev, &chip->bms_psy);
	if (rc < 0) {
		pr_err("batt failed to register rc = %d\n", rc);
		goto of_init_fail;
	}
	chip->power_supply_registered = true;
	/*
	 * Just initialize the batt_psy_name here. Power supply
	 * will be obtained later.
	 */
	chip->batt_psy_name = "battery";

	if (chip->mem_base) {
		rc = fg_dfs_create(chip);
		if (rc < 0) {
			pr_err("failed to create debugfs rc = %d\n", rc);
			goto power_supply_unregister;
		}
	}

	schedule_work(&chip->init_work);
<<<<<<< HEAD

	pr_info("FG Probe success - FG Revision DIG:%d.%d ANA:%d.%d PMIC subtype=%d\n",
		chip->revision[DIG_MAJOR], chip->revision[DIG_MINOR],
		chip->revision[ANA_MAJOR], chip->revision[ANA_MINOR],
		chip->pmic_subtype);

=======

	pr_info("FG Probe success - FG Revision DIG:%d.%d ANA:%d.%d PMIC subtype=%d\n",
		chip->revision[DIG_MAJOR], chip->revision[DIG_MINOR],
		chip->revision[ANA_MAJOR], chip->revision[ANA_MINOR],
		chip->pmic_subtype);

>>>>>>> 60e3d074
	return rc;

power_supply_unregister:
	power_supply_unregister(&chip->bms_psy);
cancel_work:
	cancel_delayed_work_sync(&chip->update_jeita_setting);
	cancel_delayed_work_sync(&chip->update_sram_data);
	cancel_delayed_work_sync(&chip->update_temp_work);
	cancel_delayed_work_sync(&chip->check_empty_work);
	alarm_try_to_cancel(&chip->fg_cap_learning_alarm);
	cancel_work_sync(&chip->set_resume_soc_work);
	cancel_work_sync(&chip->fg_cap_learning_work);
	cancel_work_sync(&chip->batt_profile_init);
	cancel_work_sync(&chip->dump_sram);
	cancel_work_sync(&chip->status_change_work);
	cancel_work_sync(&chip->cycle_count_work);
	cancel_work_sync(&chip->update_esr_work);
	cancel_work_sync(&chip->init_work);
<<<<<<< HEAD
=======
	cancel_work_sync(&chip->rslow_comp_work);
	cancel_work_sync(&chip->sysfs_restart_work);
>>>>>>> 60e3d074
of_init_fail:
	mutex_destroy(&chip->rslow_comp.lock);
	mutex_destroy(&chip->rw_lock);
	mutex_destroy(&chip->cyc_ctr_lock);
	mutex_destroy(&chip->learning_data.learning_lock);
	mutex_destroy(&chip->sysfs_restart_lock);
	wakeup_source_trash(&chip->resume_soc_wakeup_source.source);
	wakeup_source_trash(&chip->empty_check_wakeup_source.source);
	wakeup_source_trash(&chip->memif_wakeup_source.source);
	wakeup_source_trash(&chip->profile_wakeup_source.source);
	wakeup_source_trash(&chip->update_temp_wakeup_source.source);
	wakeup_source_trash(&chip->update_sram_wakeup_source.source);
	return rc;
}

static void check_and_update_sram_data(struct fg_chip *chip)
{
	unsigned long current_time = 0, next_update_time, time_left;

	get_current_time(&current_time);

	next_update_time = chip->last_temp_update_time
		+ (TEMP_PERIOD_UPDATE_MS / 1000);

	if (next_update_time > current_time)
		time_left = next_update_time - current_time;
	else
		time_left = 0;

	schedule_delayed_work(
		&chip->update_temp_work, msecs_to_jiffies(time_left * 1000));

	next_update_time = chip->last_sram_update_time
		+ (fg_sram_update_period_ms / 1000);

	if (next_update_time > current_time)
		time_left = next_update_time - current_time;
	else
		time_left = 0;

	schedule_delayed_work(
		&chip->update_sram_data, msecs_to_jiffies(time_left * 1000));
}

static int fg_suspend(struct device *dev)
{
	struct fg_chip *chip = dev_get_drvdata(dev);

	if (!chip->sw_rbias_ctrl)
		return 0;

	cancel_delayed_work(&chip->update_temp_work);
	cancel_delayed_work(&chip->update_sram_data);

	return 0;
}

static int fg_resume(struct device *dev)
{
	struct fg_chip *chip = dev_get_drvdata(dev);

	if (!chip->sw_rbias_ctrl)
		return 0;

	check_and_update_sram_data(chip);
	return 0;
}

static const struct dev_pm_ops qpnp_fg_pm_ops = {
	.suspend	= fg_suspend,
	.resume		= fg_resume,
};

static int fg_sense_type_set(const char *val, const struct kernel_param *kp)
{
	int rc;
	struct power_supply *bms_psy;
	struct fg_chip *chip;
	int old_fg_sense_type = fg_sense_type;

	rc = param_set_int(val, kp);
	if (rc) {
		pr_err("Unable to set fg_sense_type: %d\n", rc);
		return rc;
	}

	if (fg_sense_type != 0 && fg_sense_type != 1) {
		pr_err("Bad value %d\n", fg_sense_type);
		fg_sense_type = old_fg_sense_type;
		return -EINVAL;
	}

	if (fg_debug_mask & FG_STATUS)
		pr_info("fg_sense_type set to %d\n", fg_sense_type);

	bms_psy = power_supply_get_by_name("bms");
	if (!bms_psy) {
		pr_err("bms psy not found\n");
		return 0;
	}

	chip = container_of(bms_psy, struct fg_chip, bms_psy);
	rc = set_prop_sense_type(chip, fg_sense_type);
	return rc;
}

static struct kernel_param_ops fg_sense_type_ops = {
	.set = fg_sense_type_set,
	.get = param_get_int,
};

module_param_cb(sense_type, &fg_sense_type_ops, &fg_sense_type, 0644);

static int fg_restart_set(const char *val, const struct kernel_param *kp)
{
	struct power_supply *bms_psy;
	struct fg_chip *chip;

	bms_psy = power_supply_get_by_name("bms");
	if (!bms_psy) {
		pr_err("bms psy not found\n");
		return 0;
	}
	chip = container_of(bms_psy, struct fg_chip, bms_psy);

	mutex_lock(&chip->sysfs_restart_lock);
	if (fg_restart != 0) {
		mutex_unlock(&chip->sysfs_restart_lock);
		return 0;
	}
	fg_restart = 1;
	mutex_unlock(&chip->sysfs_restart_lock);

	if (fg_debug_mask & FG_STATUS)
		pr_info("fuel gauge restart initiated from sysfs...\n");

	schedule_work(&chip->sysfs_restart_work);
	return 0;
}

static struct kernel_param_ops fg_restart_ops = {
	.set = fg_restart_set,
	.get = param_get_int,
};

module_param_cb(restart, &fg_restart_ops, &fg_restart, 0644);

static struct spmi_driver fg_driver = {
	.driver		= {
		.name	= QPNP_FG_DEV_NAME,
		.of_match_table	= fg_match_table,
		.pm	= &qpnp_fg_pm_ops,
	},
	.probe		= fg_probe,
	.remove		= fg_remove,
};

static int __init fg_init(void)
{
	return spmi_driver_register(&fg_driver);
}

static void __exit fg_exit(void)
{
	return spmi_driver_unregister(&fg_driver);
}

module_init(fg_init);
module_exit(fg_exit);

MODULE_DESCRIPTION("QPNP Fuel Gauge Driver");
MODULE_LICENSE("GPL v2");
MODULE_ALIAS("platform:" QPNP_FG_DEV_NAME);<|MERGE_RESOLUTION|>--- conflicted
+++ resolved
@@ -377,11 +377,8 @@
 	struct work_struct	update_esr_work;
 	struct work_struct	set_resume_soc_work;
 	struct work_struct	init_work;
-<<<<<<< HEAD
-=======
 	struct work_struct	rslow_comp_work;
 	struct work_struct	sysfs_restart_work;
->>>>>>> 60e3d074
 	struct power_supply	*batt_psy;
 	struct power_supply	*usb_psy;
 	struct power_supply	*dc_psy;
@@ -436,12 +433,9 @@
 	struct fg_learning_data	learning_data;
 	struct alarm		fg_cap_learning_alarm;
 	struct work_struct	fg_cap_learning_work;
-<<<<<<< HEAD
-=======
 	/* rslow compensation */
 	struct fg_rslow_data	rslow_comp;
 	/* interleaved memory access */
->>>>>>> 60e3d074
 	u16			*offset;
 };
 
@@ -3511,119 +3505,10 @@
 
 	rc = fg_do_restart(chip, true);
 	if (rc) {
-<<<<<<< HEAD
-		pr_err("failed to unset fg restart: %d\n", rc);
-		goto unlock_and_fail;
-	}
-
-	rc = fg_masked_write(chip, MEM_INTF_CFG(chip),
-			LOW_LATENCY, LOW_LATENCY, 1);
-	if (rc) {
-		pr_err("failed to set low latency access bit\n");
-		goto unlock_and_fail;
-	}
-	mutex_unlock(&chip->rw_lock);
-
-	/* read once to get a fg cycle in */
-	rc = fg_mem_read(chip, &reg, PROFILE_INTEGRITY_REG, 1, 0, 0);
-	if (rc) {
-		pr_err("failed to read profile integrity rc=%d\n", rc);
-		goto fail;
-	}
-
-	/*
-	 * If this is not the first time a profile has been loaded, sleep for
-	 * 3 seconds to make sure the NO_OTP_RELOAD is cleared in memory
-	 */
-	if (chip->first_profile_loaded)
-		msleep(3000);
-
-	mutex_lock(&chip->rw_lock);
-	fg_release_access(chip);
-	rc = fg_masked_write(chip, MEM_INTF_CFG(chip), LOW_LATENCY, 0, 1);
-	if (rc) {
-		pr_err("failed to set low latency access bit\n");
-		goto unlock_and_fail;
-	}
-
-	atomic_add_return(1, &chip->memif_user_cnt);
-	mutex_unlock(&chip->rw_lock);
-
-	/* write the battery profile */
-	rc = fg_mem_write(chip, chip->batt_profile, BATT_PROFILE_OFFSET,
-			chip->batt_profile_len, 0, 1);
-	if (rc) {
-		pr_err("failed to write profile rc=%d\n", rc);
-		goto sub_and_fail;
-	}
-
-	/* write the integrity bits and release access */
-	rc = fg_mem_masked_write(chip, PROFILE_INTEGRITY_REG,
-			PROFILE_INTEGRITY_BIT, PROFILE_INTEGRITY_BIT, 0);
-	if (rc) {
-		pr_err("failed to write profile rc=%d\n", rc);
-		goto sub_and_fail;
-	}
-
-	/* decrement the user count so that memory access can be released */
-	fg_release_access_if_necessary(chip);
-	/*
-	 * set the restart bits so that the next fg cycle will reload
-	 * the profile
-	 */
-	rc = fg_masked_write(chip, chip->soc_base + SOC_BOOT_MOD,
-			NO_OTP_PROF_RELOAD, NO_OTP_PROF_RELOAD, 1);
-	if (rc) {
-		pr_err("failed to set no otp reload bit\n");
-		goto fail;
-	}
-
-	reg = REDO_FIRST_ESTIMATE | RESTART_GO;
-	rc = fg_masked_write(chip, chip->soc_base + SOC_RESTART,
-			reg, reg, 1);
-	if (rc) {
-		pr_err("failed to set fg restart: %d\n", rc);
-		goto fail;
-	}
-
-	/* wait for the first estimate to complete */
-	for (tries = 0; tries < MAX_TRIES_FIRST_EST; tries++) {
-		msleep(FIRST_EST_WAIT_MS);
-
-		rc = fg_read(chip, &reg, INT_RT_STS(chip->soc_base), 1);
-		if (rc) {
-			pr_err("spmi read failed: addr=%03X, rc=%d\n",
-					INT_RT_STS(chip->soc_base), rc);
-		}
-		if (reg & FIRST_EST_DONE_BIT)
-			break;
-		else
-			if (fg_debug_mask & FG_STATUS)
-				pr_info("waiting for est, tries = %d\n", tries);
-	}
-	if ((reg & FIRST_EST_DONE_BIT) == 0)
-		pr_err("Battery profile reloading failed, no first estimate\n");
-
-	rc = fg_masked_write(chip, chip->soc_base + SOC_BOOT_MOD,
-			NO_OTP_PROF_RELOAD, 0, 1);
-	if (rc) {
-		pr_err("failed to set no otp reload bit\n");
-		goto fail;
-	}
-	/* unset the restart bits so the fg doesn't continuously restart */
-	reg = REDO_FIRST_ESTIMATE | RESTART_GO;
-	rc = fg_masked_write(chip, chip->soc_base + SOC_RESTART,
-			reg, 0, 1);
-	if (rc) {
-		pr_err("failed to unset fg restart: %d\n", rc);
-		goto fail;
-	}
-=======
 		pr_err("restart failed: %d\n", rc);
 		goto fail;
 	}
 
->>>>>>> 60e3d074
 done:
 	if (fg_batt_type)
 		chip->batt_type = fg_batt_type;
@@ -4107,10 +3992,7 @@
 	cancel_work_sync(&chip->cycle_count_work);
 	cancel_work_sync(&chip->update_esr_work);
 	cancel_work_sync(&chip->init_work);
-<<<<<<< HEAD
-=======
 	cancel_work_sync(&chip->sysfs_restart_work);
->>>>>>> 60e3d074
 	power_supply_unregister(&chip->bms_psy);
 	mutex_destroy(&chip->rslow_comp.lock);
 	mutex_destroy(&chip->rw_lock);
@@ -4851,28 +4733,17 @@
 				init_work);
 
 	/* hold memory access until initialization finishes */
-<<<<<<< HEAD
-	atomic_add_return(1, &chip->memif_user_cnt);
-=======
 	fg_mem_lock(chip);
->>>>>>> 60e3d074
 
 	rc = fg_hw_init(chip);
 	if (rc) {
 		pr_err("failed to hw init rc = %d\n", rc);
-<<<<<<< HEAD
-		fg_release_access_if_necessary(chip);
-		fg_cleanup(chip);
-		return;
-	}
-=======
 		fg_mem_release(chip);
 		fg_cleanup(chip);
 		return;
 	}
 	/* release memory access before update_sram_data is called */
 	fg_mem_release(chip);
->>>>>>> 60e3d074
 
 	schedule_delayed_work(
 		&chip->update_jeita_setting,
@@ -4884,12 +4755,6 @@
 	if (chip->last_temp_update_time == 0)
 		update_temp_data(&chip->update_temp_work.work);
 
-<<<<<<< HEAD
-	/* release memory access if necessary */
-	fg_release_access_if_necessary(chip);
-
-=======
->>>>>>> 60e3d074
 	if (!chip->use_otp_profile)
 		schedule_work(&chip->batt_profile_init);
 
@@ -4955,10 +4820,7 @@
 	INIT_WORK(&chip->update_esr_work, update_esr_value);
 	INIT_WORK(&chip->set_resume_soc_work, set_resume_soc_work);
 	INIT_WORK(&chip->init_work, delayed_init_work);
-<<<<<<< HEAD
-=======
 	INIT_WORK(&chip->sysfs_restart_work, sysfs_restart_work);
->>>>>>> 60e3d074
 	alarm_init(&chip->fg_cap_learning_alarm, ALARM_BOOTTIME,
 			fg_cap_learning_alarm_cb);
 	init_completion(&chip->sram_access_granted);
@@ -5085,21 +4947,12 @@
 	}
 
 	schedule_work(&chip->init_work);
-<<<<<<< HEAD
 
 	pr_info("FG Probe success - FG Revision DIG:%d.%d ANA:%d.%d PMIC subtype=%d\n",
 		chip->revision[DIG_MAJOR], chip->revision[DIG_MINOR],
 		chip->revision[ANA_MAJOR], chip->revision[ANA_MINOR],
 		chip->pmic_subtype);
 
-=======
-
-	pr_info("FG Probe success - FG Revision DIG:%d.%d ANA:%d.%d PMIC subtype=%d\n",
-		chip->revision[DIG_MAJOR], chip->revision[DIG_MINOR],
-		chip->revision[ANA_MAJOR], chip->revision[ANA_MINOR],
-		chip->pmic_subtype);
-
->>>>>>> 60e3d074
 	return rc;
 
 power_supply_unregister:
@@ -5118,11 +4971,8 @@
 	cancel_work_sync(&chip->cycle_count_work);
 	cancel_work_sync(&chip->update_esr_work);
 	cancel_work_sync(&chip->init_work);
-<<<<<<< HEAD
-=======
 	cancel_work_sync(&chip->rslow_comp_work);
 	cancel_work_sync(&chip->sysfs_restart_work);
->>>>>>> 60e3d074
 of_init_fail:
 	mutex_destroy(&chip->rslow_comp.lock);
 	mutex_destroy(&chip->rw_lock);
