/*
	Copyright (C) 2004 - 2009 Ivo van Doorn <IvDoorn@gmail.com>
	<http://rt2x00.serialmonkey.com>

	This program is free software; you can redistribute it and/or modify
	it under the terms of the GNU General Public License as published by
	the Free Software Foundation; either version 2 of the License, or
	(at your option) any later version.

	This program is distributed in the hope that it will be useful,
	but WITHOUT ANY WARRANTY; without even the implied warranty of
	MERCHANTABILITY or FITNESS FOR A PARTICULAR PURPOSE. See the
	GNU General Public License for more details.

	You should have received a copy of the GNU General Public License
	along with this program; if not, write to the
	Free Software Foundation, Inc.,
	59 Temple Place - Suite 330, Boston, MA 02111-1307, USA.
 */

/*
	Module: rt73usb
	Abstract: Data structures and registers for the rt73usb module.
	Supported chipsets: rt2571W & rt2671.
 */

#ifndef RT73USB_H
#define RT73USB_H

/*
 * RF chip defines.
 */
#define RF5226				0x0001
#define RF2528				0x0002
#define RF5225				0x0003
#define RF2527				0x0004

/*
 * Signal information.
 * Default offset is required for RSSI <-> dBm conversion.
 */
#define DEFAULT_RSSI_OFFSET		120

/*
 * Register layout information.
 */
#define CSR_REG_BASE			0x3000
#define CSR_REG_SIZE			0x04b0
#define EEPROM_BASE			0x0000
#define EEPROM_SIZE			0x0100
#define BBP_BASE			0x0000
#define BBP_SIZE			0x0080
#define RF_BASE				0x0004
#define RF_SIZE				0x0010

/*
 * Number of TX queues.
 */
#define NUM_TX_QUEUES			4

/*
 * USB registers.
 */

/*
 * MCU_LEDCS: LED control for MCU Mailbox.
 */
#define MCU_LEDCS_LED_MODE		FIELD16(0x001f)
#define MCU_LEDCS_RADIO_STATUS		FIELD16(0x0020)
#define MCU_LEDCS_LINK_BG_STATUS	FIELD16(0x0040)
#define MCU_LEDCS_LINK_A_STATUS		FIELD16(0x0080)
#define MCU_LEDCS_POLARITY_GPIO_0	FIELD16(0x0100)
#define MCU_LEDCS_POLARITY_GPIO_1	FIELD16(0x0200)
#define MCU_LEDCS_POLARITY_GPIO_2	FIELD16(0x0400)
#define MCU_LEDCS_POLARITY_GPIO_3	FIELD16(0x0800)
#define MCU_LEDCS_POLARITY_GPIO_4	FIELD16(0x1000)
#define MCU_LEDCS_POLARITY_ACT		FIELD16(0x2000)
#define MCU_LEDCS_POLARITY_READY_BG	FIELD16(0x4000)
#define MCU_LEDCS_POLARITY_READY_A	FIELD16(0x8000)

/*
 * 8051 firmware image.
 */
#define FIRMWARE_RT2571			"rt73.bin"
#define FIRMWARE_IMAGE_BASE		0x0800

/*
 * Security key table memory.
 * 16 entries 32-byte for shared key table
 * 64 entries 32-byte for pairwise key table
 * 64 entries 8-byte for pairwise ta key table
 */
#define SHARED_KEY_TABLE_BASE		0x1000
#define PAIRWISE_KEY_TABLE_BASE		0x1200
#define PAIRWISE_TA_TABLE_BASE		0x1a00

#define SHARED_KEY_ENTRY(__idx) \
	( SHARED_KEY_TABLE_BASE + \
		((__idx) * sizeof(struct hw_key_entry)) )
#define PAIRWISE_KEY_ENTRY(__idx) \
	( PAIRWISE_KEY_TABLE_BASE + \
		((__idx) * sizeof(struct hw_key_entry)) )
#define PAIRWISE_TA_ENTRY(__idx) \
	( PAIRWISE_TA_TABLE_BASE + \
		((__idx) * sizeof(struct hw_pairwise_ta_entry)) )

struct hw_key_entry {
	u8 key[16];
	u8 tx_mic[8];
	u8 rx_mic[8];
} __packed;

struct hw_pairwise_ta_entry {
	u8 address[6];
	u8 cipher;
	u8 reserved;
} __packed;

/*
 * Since NULL frame won't be that long (256 byte),
 * We steal 16 tail bytes to save debugging settings.
 */
#define HW_DEBUG_SETTING_BASE		0x2bf0

/*
 * On-chip BEACON frame space.
 */
#define HW_BEACON_BASE0			0x2400
#define HW_BEACON_BASE1			0x2500
#define HW_BEACON_BASE2			0x2600
#define HW_BEACON_BASE3			0x2700

#define HW_BEACON_OFFSET(__index) \
	( HW_BEACON_BASE0 + (__index * 0x0100) )

/*
 * MAC Control/Status Registers(CSR).
 * Some values are set in TU, whereas 1 TU == 1024 us.
 */

/*
 * MAC_CSR0: ASIC revision number.
 */
#define MAC_CSR0			0x3000
#define MAC_CSR0_REVISION		FIELD32(0x0000000f)
#define MAC_CSR0_CHIPSET		FIELD32(0x000ffff0)

/*
 * MAC_CSR1: System control register.
 * SOFT_RESET: Software reset bit, 1: reset, 0: normal.
 * BBP_RESET: Hardware reset BBP.
 * HOST_READY: Host is ready after initialization, 1: ready.
 */
#define MAC_CSR1			0x3004
#define MAC_CSR1_SOFT_RESET		FIELD32(0x00000001)
#define MAC_CSR1_BBP_RESET		FIELD32(0x00000002)
#define MAC_CSR1_HOST_READY		FIELD32(0x00000004)

/*
 * MAC_CSR2: STA MAC register 0.
 */
#define MAC_CSR2			0x3008
#define MAC_CSR2_BYTE0			FIELD32(0x000000ff)
#define MAC_CSR2_BYTE1			FIELD32(0x0000ff00)
#define MAC_CSR2_BYTE2			FIELD32(0x00ff0000)
#define MAC_CSR2_BYTE3			FIELD32(0xff000000)

/*
 * MAC_CSR3: STA MAC register 1.
 * UNICAST_TO_ME_MASK:
 *	Used to mask off bits from byte 5 of the MAC address
 *	to determine the UNICAST_TO_ME bit for RX frames.
 *	The full mask is complemented by BSS_ID_MASK:
 *		MASK = BSS_ID_MASK & UNICAST_TO_ME_MASK
 */
#define MAC_CSR3			0x300c
#define MAC_CSR3_BYTE4			FIELD32(0x000000ff)
#define MAC_CSR3_BYTE5			FIELD32(0x0000ff00)
#define MAC_CSR3_UNICAST_TO_ME_MASK	FIELD32(0x00ff0000)

/*
 * MAC_CSR4: BSSID register 0.
 */
#define MAC_CSR4			0x3010
#define MAC_CSR4_BYTE0			FIELD32(0x000000ff)
#define MAC_CSR4_BYTE1			FIELD32(0x0000ff00)
#define MAC_CSR4_BYTE2			FIELD32(0x00ff0000)
#define MAC_CSR4_BYTE3			FIELD32(0xff000000)

/*
 * MAC_CSR5: BSSID register 1.
 * BSS_ID_MASK:
 *	This mask is used to mask off bits 0 and 1 of byte 5 of the
 *	BSSID. This will make sure that those bits will be ignored
 *	when determining the MY_BSS of RX frames.
 *		0: 1-BSSID mode (BSS index = 0)
 *		1: 2-BSSID mode (BSS index: Byte5, bit 0)
 *		2: 2-BSSID mode (BSS index: byte5, bit 1)
 *		3: 4-BSSID mode (BSS index: byte5, bit 0 - 1)
 */
#define MAC_CSR5			0x3014
#define MAC_CSR5_BYTE4			FIELD32(0x000000ff)
#define MAC_CSR5_BYTE5			FIELD32(0x0000ff00)
#define MAC_CSR5_BSS_ID_MASK		FIELD32(0x00ff0000)

/*
 * MAC_CSR6: Maximum frame length register.
 */
#define MAC_CSR6			0x3018
#define MAC_CSR6_MAX_FRAME_UNIT		FIELD32(0x00000fff)

/*
 * MAC_CSR7: Reserved
 */
#define MAC_CSR7			0x301c

/*
 * MAC_CSR8: SIFS/EIFS register.
 * All units are in US.
 */
#define MAC_CSR8			0x3020
#define MAC_CSR8_SIFS			FIELD32(0x000000ff)
#define MAC_CSR8_SIFS_AFTER_RX_OFDM	FIELD32(0x0000ff00)
#define MAC_CSR8_EIFS			FIELD32(0xffff0000)

/*
 * MAC_CSR9: Back-Off control register.
 * SLOT_TIME: Slot time, default is 20us for 802.11BG.
 * CWMIN: Bit for Cwmin. default Cwmin is 31 (2^5 - 1).
 * CWMAX: Bit for Cwmax, default Cwmax is 1023 (2^10 - 1).
 * CW_SELECT: 1: CWmin/Cwmax select from register, 0:select from TxD.
 */
#define MAC_CSR9			0x3024
#define MAC_CSR9_SLOT_TIME		FIELD32(0x000000ff)
#define MAC_CSR9_CWMIN			FIELD32(0x00000f00)
#define MAC_CSR9_CWMAX			FIELD32(0x0000f000)
#define MAC_CSR9_CW_SELECT		FIELD32(0x00010000)

/*
 * MAC_CSR10: Power state configuration.
 */
#define MAC_CSR10			0x3028

/*
 * MAC_CSR11: Power saving transition time register.
 * DELAY_AFTER_TBCN: Delay after Tbcn expired in units of TU.
 * TBCN_BEFORE_WAKEUP: Number of beacon before wakeup.
 * WAKEUP_LATENCY: In unit of TU.
 */
#define MAC_CSR11			0x302c
#define MAC_CSR11_DELAY_AFTER_TBCN	FIELD32(0x000000ff)
#define MAC_CSR11_TBCN_BEFORE_WAKEUP	FIELD32(0x00007f00)
#define MAC_CSR11_AUTOWAKE		FIELD32(0x00008000)
#define MAC_CSR11_WAKEUP_LATENCY	FIELD32(0x000f0000)

/*
 * MAC_CSR12: Manual power control / status register (merge CSR20 & PWRCSR1).
 * CURRENT_STATE: 0:sleep, 1:awake.
 * FORCE_WAKEUP: This has higher priority than PUT_TO_SLEEP.
 * BBP_CURRENT_STATE: 0: BBP sleep, 1: BBP awake.
 */
#define MAC_CSR12			0x3030
#define MAC_CSR12_CURRENT_STATE		FIELD32(0x00000001)
#define MAC_CSR12_PUT_TO_SLEEP		FIELD32(0x00000002)
#define MAC_CSR12_FORCE_WAKEUP		FIELD32(0x00000004)
#define MAC_CSR12_BBP_CURRENT_STATE	FIELD32(0x00000008)

/*
 * MAC_CSR13: GPIO.
 *	MAC_CSR13_VALx: GPIO value
 *	MAC_CSR13_DIRx: GPIO direction: 0 = input; 1 = output
 */
#define MAC_CSR13			0x3034
<<<<<<< HEAD
#define MAC_CSR13_BIT0			FIELD32(0x00000001)
#define MAC_CSR13_BIT1			FIELD32(0x00000002)
#define MAC_CSR13_BIT2			FIELD32(0x00000004)
#define MAC_CSR13_BIT3			FIELD32(0x00000008)
#define MAC_CSR13_BIT4			FIELD32(0x00000010)
#define MAC_CSR13_BIT5			FIELD32(0x00000020)
#define MAC_CSR13_BIT6			FIELD32(0x00000040)
#define MAC_CSR13_BIT7			FIELD32(0x00000080)
#define MAC_CSR13_BIT8			FIELD32(0x00000100)
#define MAC_CSR13_BIT9			FIELD32(0x00000200)
#define MAC_CSR13_BIT10			FIELD32(0x00000400)
#define MAC_CSR13_BIT11			FIELD32(0x00000800)
#define MAC_CSR13_BIT12			FIELD32(0x00001000)
#define MAC_CSR13_BIT13			FIELD32(0x00002000)
#define MAC_CSR13_BIT14			FIELD32(0x00004000)
#define MAC_CSR13_BIT15			FIELD32(0x00008000)
=======
#define MAC_CSR13_VAL0			FIELD32(0x00000001)
#define MAC_CSR13_VAL1			FIELD32(0x00000002)
#define MAC_CSR13_VAL2			FIELD32(0x00000004)
#define MAC_CSR13_VAL3			FIELD32(0x00000008)
#define MAC_CSR13_VAL4			FIELD32(0x00000010)
#define MAC_CSR13_VAL5			FIELD32(0x00000020)
#define MAC_CSR13_VAL6			FIELD32(0x00000040)
#define MAC_CSR13_VAL7			FIELD32(0x00000080)
#define MAC_CSR13_DIR0			FIELD32(0x00000100)
#define MAC_CSR13_DIR1			FIELD32(0x00000200)
#define MAC_CSR13_DIR2			FIELD32(0x00000400)
#define MAC_CSR13_DIR3			FIELD32(0x00000800)
#define MAC_CSR13_DIR4			FIELD32(0x00001000)
#define MAC_CSR13_DIR5			FIELD32(0x00002000)
#define MAC_CSR13_DIR6			FIELD32(0x00004000)
#define MAC_CSR13_DIR7			FIELD32(0x00008000)
>>>>>>> 9316f0e3

/*
 * MAC_CSR14: LED control register.
 * ON_PERIOD: On period, default 70ms.
 * OFF_PERIOD: Off period, default 30ms.
 * HW_LED: HW TX activity, 1: normal OFF, 0: normal ON.
 * SW_LED: s/w LED, 1: ON, 0: OFF.
 * HW_LED_POLARITY: 0: active low, 1: active high.
 */
#define MAC_CSR14			0x3038
#define MAC_CSR14_ON_PERIOD		FIELD32(0x000000ff)
#define MAC_CSR14_OFF_PERIOD		FIELD32(0x0000ff00)
#define MAC_CSR14_HW_LED		FIELD32(0x00010000)
#define MAC_CSR14_SW_LED		FIELD32(0x00020000)
#define MAC_CSR14_HW_LED_POLARITY	FIELD32(0x00040000)
#define MAC_CSR14_SW_LED2		FIELD32(0x00080000)

/*
 * MAC_CSR15: NAV control.
 */
#define MAC_CSR15			0x303c

/*
 * TXRX control registers.
 * Some values are set in TU, whereas 1 TU == 1024 us.
 */

/*
 * TXRX_CSR0: TX/RX configuration register.
 * TSF_OFFSET: Default is 24.
 * AUTO_TX_SEQ: 1: ASIC auto replace sequence nr in outgoing frame.
 * DISABLE_RX: Disable Rx engine.
 * DROP_CRC: Drop CRC error.
 * DROP_PHYSICAL: Drop physical error.
 * DROP_CONTROL: Drop control frame.
 * DROP_NOT_TO_ME: Drop not to me unicast frame.
 * DROP_TO_DS: Drop fram ToDs bit is true.
 * DROP_VERSION_ERROR: Drop version error frame.
 * DROP_MULTICAST: Drop multicast frames.
 * DROP_BORADCAST: Drop broadcast frames.
 * DROP_ACK_CTS: Drop received ACK and CTS.
 */
#define TXRX_CSR0			0x3040
#define TXRX_CSR0_RX_ACK_TIMEOUT	FIELD32(0x000001ff)
#define TXRX_CSR0_TSF_OFFSET		FIELD32(0x00007e00)
#define TXRX_CSR0_AUTO_TX_SEQ		FIELD32(0x00008000)
#define TXRX_CSR0_DISABLE_RX		FIELD32(0x00010000)
#define TXRX_CSR0_DROP_CRC		FIELD32(0x00020000)
#define TXRX_CSR0_DROP_PHYSICAL		FIELD32(0x00040000)
#define TXRX_CSR0_DROP_CONTROL		FIELD32(0x00080000)
#define TXRX_CSR0_DROP_NOT_TO_ME	FIELD32(0x00100000)
#define TXRX_CSR0_DROP_TO_DS		FIELD32(0x00200000)
#define TXRX_CSR0_DROP_VERSION_ERROR	FIELD32(0x00400000)
#define TXRX_CSR0_DROP_MULTICAST	FIELD32(0x00800000)
#define TXRX_CSR0_DROP_BROADCAST	FIELD32(0x01000000)
#define TXRX_CSR0_DROP_ACK_CTS		FIELD32(0x02000000)
#define TXRX_CSR0_TX_WITHOUT_WAITING	FIELD32(0x04000000)

/*
 * TXRX_CSR1
 */
#define TXRX_CSR1			0x3044
#define TXRX_CSR1_BBP_ID0		FIELD32(0x0000007f)
#define TXRX_CSR1_BBP_ID0_VALID		FIELD32(0x00000080)
#define TXRX_CSR1_BBP_ID1		FIELD32(0x00007f00)
#define TXRX_CSR1_BBP_ID1_VALID		FIELD32(0x00008000)
#define TXRX_CSR1_BBP_ID2		FIELD32(0x007f0000)
#define TXRX_CSR1_BBP_ID2_VALID		FIELD32(0x00800000)
#define TXRX_CSR1_BBP_ID3		FIELD32(0x7f000000)
#define TXRX_CSR1_BBP_ID3_VALID		FIELD32(0x80000000)

/*
 * TXRX_CSR2
 */
#define TXRX_CSR2			0x3048
#define TXRX_CSR2_BBP_ID0		FIELD32(0x0000007f)
#define TXRX_CSR2_BBP_ID0_VALID		FIELD32(0x00000080)
#define TXRX_CSR2_BBP_ID1		FIELD32(0x00007f00)
#define TXRX_CSR2_BBP_ID1_VALID		FIELD32(0x00008000)
#define TXRX_CSR2_BBP_ID2		FIELD32(0x007f0000)
#define TXRX_CSR2_BBP_ID2_VALID		FIELD32(0x00800000)
#define TXRX_CSR2_BBP_ID3		FIELD32(0x7f000000)
#define TXRX_CSR2_BBP_ID3_VALID		FIELD32(0x80000000)

/*
 * TXRX_CSR3
 */
#define TXRX_CSR3			0x304c
#define TXRX_CSR3_BBP_ID0		FIELD32(0x0000007f)
#define TXRX_CSR3_BBP_ID0_VALID		FIELD32(0x00000080)
#define TXRX_CSR3_BBP_ID1		FIELD32(0x00007f00)
#define TXRX_CSR3_BBP_ID1_VALID		FIELD32(0x00008000)
#define TXRX_CSR3_BBP_ID2		FIELD32(0x007f0000)
#define TXRX_CSR3_BBP_ID2_VALID		FIELD32(0x00800000)
#define TXRX_CSR3_BBP_ID3		FIELD32(0x7f000000)
#define TXRX_CSR3_BBP_ID3_VALID		FIELD32(0x80000000)

/*
 * TXRX_CSR4: Auto-Responder/Tx-retry register.
 * AUTORESPOND_PREAMBLE: 0:long, 1:short preamble.
 * OFDM_TX_RATE_DOWN: 1:enable.
 * OFDM_TX_RATE_STEP: 0:1-step, 1: 2-step, 2:3-step, 3:4-step.
 * OFDM_TX_FALLBACK_CCK: 0: Fallback to OFDM 6M only, 1: Fallback to CCK 1M,2M.
 */
#define TXRX_CSR4			0x3050
#define TXRX_CSR4_TX_ACK_TIMEOUT	FIELD32(0x000000ff)
#define TXRX_CSR4_CNTL_ACK_POLICY	FIELD32(0x00000700)
#define TXRX_CSR4_ACK_CTS_PSM		FIELD32(0x00010000)
#define TXRX_CSR4_AUTORESPOND_ENABLE	FIELD32(0x00020000)
#define TXRX_CSR4_AUTORESPOND_PREAMBLE	FIELD32(0x00040000)
#define TXRX_CSR4_OFDM_TX_RATE_DOWN	FIELD32(0x00080000)
#define TXRX_CSR4_OFDM_TX_RATE_STEP	FIELD32(0x00300000)
#define TXRX_CSR4_OFDM_TX_FALLBACK_CCK	FIELD32(0x00400000)
#define TXRX_CSR4_LONG_RETRY_LIMIT	FIELD32(0x0f000000)
#define TXRX_CSR4_SHORT_RETRY_LIMIT	FIELD32(0xf0000000)

/*
 * TXRX_CSR5
 */
#define TXRX_CSR5			0x3054

/*
 * TXRX_CSR6: ACK/CTS payload consumed time
 */
#define TXRX_CSR6			0x3058

/*
 * TXRX_CSR7: OFDM ACK/CTS payload consumed time for 6/9/12/18 mbps.
 */
#define TXRX_CSR7			0x305c
#define TXRX_CSR7_ACK_CTS_6MBS		FIELD32(0x000000ff)
#define TXRX_CSR7_ACK_CTS_9MBS		FIELD32(0x0000ff00)
#define TXRX_CSR7_ACK_CTS_12MBS		FIELD32(0x00ff0000)
#define TXRX_CSR7_ACK_CTS_18MBS		FIELD32(0xff000000)

/*
 * TXRX_CSR8: OFDM ACK/CTS payload consumed time for 24/36/48/54 mbps.
 */
#define TXRX_CSR8			0x3060
#define TXRX_CSR8_ACK_CTS_24MBS		FIELD32(0x000000ff)
#define TXRX_CSR8_ACK_CTS_36MBS		FIELD32(0x0000ff00)
#define TXRX_CSR8_ACK_CTS_48MBS		FIELD32(0x00ff0000)
#define TXRX_CSR8_ACK_CTS_54MBS		FIELD32(0xff000000)

/*
 * TXRX_CSR9: Synchronization control register.
 * BEACON_INTERVAL: In unit of 1/16 TU.
 * TSF_TICKING: Enable TSF auto counting.
 * TSF_SYNC: Tsf sync, 0: disable, 1: infra, 2: ad-hoc/master mode.
 * BEACON_GEN: Enable beacon generator.
 */
#define TXRX_CSR9			0x3064
#define TXRX_CSR9_BEACON_INTERVAL	FIELD32(0x0000ffff)
#define TXRX_CSR9_TSF_TICKING		FIELD32(0x00010000)
#define TXRX_CSR9_TSF_SYNC		FIELD32(0x00060000)
#define TXRX_CSR9_TBTT_ENABLE		FIELD32(0x00080000)
#define TXRX_CSR9_BEACON_GEN		FIELD32(0x00100000)
#define TXRX_CSR9_TIMESTAMP_COMPENSATE	FIELD32(0xff000000)

/*
 * TXRX_CSR10: BEACON alignment.
 */
#define TXRX_CSR10			0x3068

/*
 * TXRX_CSR11: AES mask.
 */
#define TXRX_CSR11			0x306c

/*
 * TXRX_CSR12: TSF low 32.
 */
#define TXRX_CSR12			0x3070
#define TXRX_CSR12_LOW_TSFTIMER		FIELD32(0xffffffff)

/*
 * TXRX_CSR13: TSF high 32.
 */
#define TXRX_CSR13			0x3074
#define TXRX_CSR13_HIGH_TSFTIMER	FIELD32(0xffffffff)

/*
 * TXRX_CSR14: TBTT timer.
 */
#define TXRX_CSR14			0x3078

/*
 * TXRX_CSR15: TKIP MIC priority byte "AND" mask.
 */
#define TXRX_CSR15			0x307c

/*
 * PHY control registers.
 * Some values are set in TU, whereas 1 TU == 1024 us.
 */

/*
 * PHY_CSR0: RF/PS control.
 */
#define PHY_CSR0			0x3080
#define PHY_CSR0_PA_PE_BG		FIELD32(0x00010000)
#define PHY_CSR0_PA_PE_A		FIELD32(0x00020000)

/*
 * PHY_CSR1
 */
#define PHY_CSR1			0x3084
#define PHY_CSR1_RF_RPI			FIELD32(0x00010000)

/*
 * PHY_CSR2: Pre-TX BBP control.
 */
#define PHY_CSR2			0x3088

/*
 * PHY_CSR3: BBP serial control register.
 * VALUE: Register value to program into BBP.
 * REG_NUM: Selected BBP register.
 * READ_CONTROL: 0: Write BBP, 1: Read BBP.
 * BUSY: 1: ASIC is busy execute BBP programming.
 */
#define PHY_CSR3			0x308c
#define PHY_CSR3_VALUE			FIELD32(0x000000ff)
#define PHY_CSR3_REGNUM			FIELD32(0x00007f00)
#define PHY_CSR3_READ_CONTROL		FIELD32(0x00008000)
#define PHY_CSR3_BUSY			FIELD32(0x00010000)

/*
 * PHY_CSR4: RF serial control register
 * VALUE: Register value (include register id) serial out to RF/IF chip.
 * NUMBER_OF_BITS: Number of bits used in RFRegValue (I:20, RFMD:22).
 * IF_SELECT: 1: select IF to program, 0: select RF to program.
 * PLL_LD: RF PLL_LD status.
 * BUSY: 1: ASIC is busy execute RF programming.
 */
#define PHY_CSR4			0x3090
#define PHY_CSR4_VALUE			FIELD32(0x00ffffff)
#define PHY_CSR4_NUMBER_OF_BITS		FIELD32(0x1f000000)
#define PHY_CSR4_IF_SELECT		FIELD32(0x20000000)
#define PHY_CSR4_PLL_LD			FIELD32(0x40000000)
#define PHY_CSR4_BUSY			FIELD32(0x80000000)

/*
 * PHY_CSR5: RX to TX signal switch timing control.
 */
#define PHY_CSR5			0x3094
#define PHY_CSR5_IQ_FLIP		FIELD32(0x00000004)

/*
 * PHY_CSR6: TX to RX signal timing control.
 */
#define PHY_CSR6			0x3098
#define PHY_CSR6_IQ_FLIP		FIELD32(0x00000004)

/*
 * PHY_CSR7: TX DAC switching timing control.
 */
#define PHY_CSR7			0x309c

/*
 * Security control register.
 */

/*
 * SEC_CSR0: Shared key table control.
 */
#define SEC_CSR0			0x30a0
#define SEC_CSR0_BSS0_KEY0_VALID	FIELD32(0x00000001)
#define SEC_CSR0_BSS0_KEY1_VALID	FIELD32(0x00000002)
#define SEC_CSR0_BSS0_KEY2_VALID	FIELD32(0x00000004)
#define SEC_CSR0_BSS0_KEY3_VALID	FIELD32(0x00000008)
#define SEC_CSR0_BSS1_KEY0_VALID	FIELD32(0x00000010)
#define SEC_CSR0_BSS1_KEY1_VALID	FIELD32(0x00000020)
#define SEC_CSR0_BSS1_KEY2_VALID	FIELD32(0x00000040)
#define SEC_CSR0_BSS1_KEY3_VALID	FIELD32(0x00000080)
#define SEC_CSR0_BSS2_KEY0_VALID	FIELD32(0x00000100)
#define SEC_CSR0_BSS2_KEY1_VALID	FIELD32(0x00000200)
#define SEC_CSR0_BSS2_KEY2_VALID	FIELD32(0x00000400)
#define SEC_CSR0_BSS2_KEY3_VALID	FIELD32(0x00000800)
#define SEC_CSR0_BSS3_KEY0_VALID	FIELD32(0x00001000)
#define SEC_CSR0_BSS3_KEY1_VALID	FIELD32(0x00002000)
#define SEC_CSR0_BSS3_KEY2_VALID	FIELD32(0x00004000)
#define SEC_CSR0_BSS3_KEY3_VALID	FIELD32(0x00008000)

/*
 * SEC_CSR1: Shared key table security mode register.
 */
#define SEC_CSR1			0x30a4
#define SEC_CSR1_BSS0_KEY0_CIPHER_ALG	FIELD32(0x00000007)
#define SEC_CSR1_BSS0_KEY1_CIPHER_ALG	FIELD32(0x00000070)
#define SEC_CSR1_BSS0_KEY2_CIPHER_ALG	FIELD32(0x00000700)
#define SEC_CSR1_BSS0_KEY3_CIPHER_ALG	FIELD32(0x00007000)
#define SEC_CSR1_BSS1_KEY0_CIPHER_ALG	FIELD32(0x00070000)
#define SEC_CSR1_BSS1_KEY1_CIPHER_ALG	FIELD32(0x00700000)
#define SEC_CSR1_BSS1_KEY2_CIPHER_ALG	FIELD32(0x07000000)
#define SEC_CSR1_BSS1_KEY3_CIPHER_ALG	FIELD32(0x70000000)

/*
 * Pairwise key table valid bitmap registers.
 * SEC_CSR2: pairwise key table valid bitmap 0.
 * SEC_CSR3: pairwise key table valid bitmap 1.
 */
#define SEC_CSR2			0x30a8
#define SEC_CSR3			0x30ac

/*
 * SEC_CSR4: Pairwise key table lookup control.
 */
#define SEC_CSR4			0x30b0
#define SEC_CSR4_ENABLE_BSS0		FIELD32(0x00000001)
#define SEC_CSR4_ENABLE_BSS1		FIELD32(0x00000002)
#define SEC_CSR4_ENABLE_BSS2		FIELD32(0x00000004)
#define SEC_CSR4_ENABLE_BSS3		FIELD32(0x00000008)

/*
 * SEC_CSR5: shared key table security mode register.
 */
#define SEC_CSR5			0x30b4
#define SEC_CSR5_BSS2_KEY0_CIPHER_ALG	FIELD32(0x00000007)
#define SEC_CSR5_BSS2_KEY1_CIPHER_ALG	FIELD32(0x00000070)
#define SEC_CSR5_BSS2_KEY2_CIPHER_ALG	FIELD32(0x00000700)
#define SEC_CSR5_BSS2_KEY3_CIPHER_ALG	FIELD32(0x00007000)
#define SEC_CSR5_BSS3_KEY0_CIPHER_ALG	FIELD32(0x00070000)
#define SEC_CSR5_BSS3_KEY1_CIPHER_ALG	FIELD32(0x00700000)
#define SEC_CSR5_BSS3_KEY2_CIPHER_ALG	FIELD32(0x07000000)
#define SEC_CSR5_BSS3_KEY3_CIPHER_ALG	FIELD32(0x70000000)

/*
 * STA control registers.
 */

/*
 * STA_CSR0: RX PLCP error count & RX FCS error count.
 */
#define STA_CSR0			0x30c0
#define STA_CSR0_FCS_ERROR		FIELD32(0x0000ffff)
#define STA_CSR0_PLCP_ERROR		FIELD32(0xffff0000)

/*
 * STA_CSR1: RX False CCA count & RX LONG frame count.
 */
#define STA_CSR1			0x30c4
#define STA_CSR1_PHYSICAL_ERROR		FIELD32(0x0000ffff)
#define STA_CSR1_FALSE_CCA_ERROR	FIELD32(0xffff0000)

/*
 * STA_CSR2: TX Beacon count and RX FIFO overflow count.
 */
#define STA_CSR2			0x30c8
#define STA_CSR2_RX_FIFO_OVERFLOW_COUNT	FIELD32(0x0000ffff)
#define STA_CSR2_RX_OVERFLOW_COUNT	FIELD32(0xffff0000)

/*
 * STA_CSR3: TX Beacon count.
 */
#define STA_CSR3			0x30cc
#define STA_CSR3_TX_BEACON_COUNT	FIELD32(0x0000ffff)

/*
 * STA_CSR4: TX Retry count.
 */
#define STA_CSR4			0x30d0
#define STA_CSR4_TX_NO_RETRY_COUNT	FIELD32(0x0000ffff)
#define STA_CSR4_TX_ONE_RETRY_COUNT	FIELD32(0xffff0000)

/*
 * STA_CSR5: TX Retry count.
 */
#define STA_CSR5			0x30d4
#define STA_CSR4_TX_MULTI_RETRY_COUNT	FIELD32(0x0000ffff)
#define STA_CSR4_TX_RETRY_FAIL_COUNT	FIELD32(0xffff0000)

/*
 * QOS control registers.
 */

/*
 * QOS_CSR1: TXOP holder MAC address register.
 */
#define QOS_CSR1			0x30e4
#define QOS_CSR1_BYTE4			FIELD32(0x000000ff)
#define QOS_CSR1_BYTE5			FIELD32(0x0000ff00)

/*
 * QOS_CSR2: TXOP holder timeout register.
 */
#define QOS_CSR2			0x30e8

/*
 * RX QOS-CFPOLL MAC address register.
 * QOS_CSR3: RX QOS-CFPOLL MAC address 0.
 * QOS_CSR4: RX QOS-CFPOLL MAC address 1.
 */
#define QOS_CSR3			0x30ec
#define QOS_CSR4			0x30f0

/*
 * QOS_CSR5: "QosControl" field of the RX QOS-CFPOLL.
 */
#define QOS_CSR5			0x30f4

/*
 * WMM Scheduler Register
 */

/*
 * AIFSN_CSR: AIFSN for each EDCA AC.
 * AIFSN0: For AC_VO.
 * AIFSN1: For AC_VI.
 * AIFSN2: For AC_BE.
 * AIFSN3: For AC_BK.
 */
#define AIFSN_CSR			0x0400
#define AIFSN_CSR_AIFSN0		FIELD32(0x0000000f)
#define AIFSN_CSR_AIFSN1		FIELD32(0x000000f0)
#define AIFSN_CSR_AIFSN2		FIELD32(0x00000f00)
#define AIFSN_CSR_AIFSN3		FIELD32(0x0000f000)

/*
 * CWMIN_CSR: CWmin for each EDCA AC.
 * CWMIN0: For AC_VO.
 * CWMIN1: For AC_VI.
 * CWMIN2: For AC_BE.
 * CWMIN3: For AC_BK.
 */
#define CWMIN_CSR			0x0404
#define CWMIN_CSR_CWMIN0		FIELD32(0x0000000f)
#define CWMIN_CSR_CWMIN1		FIELD32(0x000000f0)
#define CWMIN_CSR_CWMIN2		FIELD32(0x00000f00)
#define CWMIN_CSR_CWMIN3		FIELD32(0x0000f000)

/*
 * CWMAX_CSR: CWmax for each EDCA AC.
 * CWMAX0: For AC_VO.
 * CWMAX1: For AC_VI.
 * CWMAX2: For AC_BE.
 * CWMAX3: For AC_BK.
 */
#define CWMAX_CSR			0x0408
#define CWMAX_CSR_CWMAX0		FIELD32(0x0000000f)
#define CWMAX_CSR_CWMAX1		FIELD32(0x000000f0)
#define CWMAX_CSR_CWMAX2		FIELD32(0x00000f00)
#define CWMAX_CSR_CWMAX3		FIELD32(0x0000f000)

/*
 * AC_TXOP_CSR0: AC_VO/AC_VI TXOP register.
 * AC0_TX_OP: For AC_VO, in unit of 32us.
 * AC1_TX_OP: For AC_VI, in unit of 32us.
 */
#define AC_TXOP_CSR0			0x040c
#define AC_TXOP_CSR0_AC0_TX_OP		FIELD32(0x0000ffff)
#define AC_TXOP_CSR0_AC1_TX_OP		FIELD32(0xffff0000)

/*
 * AC_TXOP_CSR1: AC_BE/AC_BK TXOP register.
 * AC2_TX_OP: For AC_BE, in unit of 32us.
 * AC3_TX_OP: For AC_BK, in unit of 32us.
 */
#define AC_TXOP_CSR1			0x0410
#define AC_TXOP_CSR1_AC2_TX_OP		FIELD32(0x0000ffff)
#define AC_TXOP_CSR1_AC3_TX_OP		FIELD32(0xffff0000)

/*
 * BBP registers.
 * The wordsize of the BBP is 8 bits.
 */

/*
 * R2
 */
#define BBP_R2_BG_MODE			FIELD8(0x20)

/*
 * R3
 */
#define BBP_R3_SMART_MODE		FIELD8(0x01)

/*
 * R4: RX antenna control
 * FRAME_END: 1 - DPDT, 0 - SPDT (Only valid for 802.11G, RF2527 & RF2529)
 */

/*
 * ANTENNA_CONTROL semantics (guessed):
 * 0x1: Software controlled antenna switching (fixed or SW diversity)
 * 0x2: Hardware diversity.
 */
#define BBP_R4_RX_ANTENNA_CONTROL	FIELD8(0x03)
#define BBP_R4_RX_FRAME_END		FIELD8(0x20)

/*
 * R77
 */
#define BBP_R77_RX_ANTENNA		FIELD8(0x03)

/*
 * RF registers
 */

/*
 * RF 3
 */
#define RF3_TXPOWER			FIELD32(0x00003e00)

/*
 * RF 4
 */
#define RF4_FREQ_OFFSET			FIELD32(0x0003f000)

/*
 * EEPROM content.
 * The wordsize of the EEPROM is 16 bits.
 */

/*
 * HW MAC address.
 */
#define EEPROM_MAC_ADDR_0		0x0002
#define EEPROM_MAC_ADDR_BYTE0		FIELD16(0x00ff)
#define EEPROM_MAC_ADDR_BYTE1		FIELD16(0xff00)
#define EEPROM_MAC_ADDR1		0x0003
#define EEPROM_MAC_ADDR_BYTE2		FIELD16(0x00ff)
#define EEPROM_MAC_ADDR_BYTE3		FIELD16(0xff00)
#define EEPROM_MAC_ADDR_2		0x0004
#define EEPROM_MAC_ADDR_BYTE4		FIELD16(0x00ff)
#define EEPROM_MAC_ADDR_BYTE5		FIELD16(0xff00)

/*
 * EEPROM antenna.
 * ANTENNA_NUM: Number of antennas.
 * TX_DEFAULT: Default antenna 0: diversity, 1: A, 2: B.
 * RX_DEFAULT: Default antenna 0: diversity, 1: A, 2: B.
 * FRAME_TYPE: 0: DPDT , 1: SPDT , noted this bit is valid for g only.
 * DYN_TXAGC: Dynamic TX AGC control.
 * HARDWARE_RADIO: 1: Hardware controlled radio. Read GPIO0.
 * RF_TYPE: Rf_type of this adapter.
 */
#define EEPROM_ANTENNA			0x0010
#define EEPROM_ANTENNA_NUM		FIELD16(0x0003)
#define EEPROM_ANTENNA_TX_DEFAULT	FIELD16(0x000c)
#define EEPROM_ANTENNA_RX_DEFAULT	FIELD16(0x0030)
#define EEPROM_ANTENNA_FRAME_TYPE	FIELD16(0x0040)
#define EEPROM_ANTENNA_DYN_TXAGC	FIELD16(0x0200)
#define EEPROM_ANTENNA_HARDWARE_RADIO	FIELD16(0x0400)
#define EEPROM_ANTENNA_RF_TYPE		FIELD16(0xf800)

/*
 * EEPROM NIC config.
 * EXTERNAL_LNA: External LNA.
 */
#define EEPROM_NIC			0x0011
#define EEPROM_NIC_EXTERNAL_LNA		FIELD16(0x0010)

/*
 * EEPROM geography.
 * GEO_A: Default geographical setting for 5GHz band
 * GEO: Default geographical setting.
 */
#define EEPROM_GEOGRAPHY		0x0012
#define EEPROM_GEOGRAPHY_GEO_A		FIELD16(0x00ff)
#define EEPROM_GEOGRAPHY_GEO		FIELD16(0xff00)

/*
 * EEPROM BBP.
 */
#define EEPROM_BBP_START		0x0013
#define EEPROM_BBP_SIZE			16
#define EEPROM_BBP_VALUE		FIELD16(0x00ff)
#define EEPROM_BBP_REG_ID		FIELD16(0xff00)

/*
 * EEPROM TXPOWER 802.11G
 */
#define EEPROM_TXPOWER_G_START		0x0023
#define EEPROM_TXPOWER_G_SIZE		7
#define EEPROM_TXPOWER_G_1		FIELD16(0x00ff)
#define EEPROM_TXPOWER_G_2		FIELD16(0xff00)

/*
 * EEPROM Frequency
 */
#define EEPROM_FREQ			0x002f
#define EEPROM_FREQ_OFFSET		FIELD16(0x00ff)
#define EEPROM_FREQ_SEQ_MASK		FIELD16(0xff00)
#define EEPROM_FREQ_SEQ			FIELD16(0x0300)

/*
 * EEPROM LED.
 * POLARITY_RDY_G: Polarity RDY_G setting.
 * POLARITY_RDY_A: Polarity RDY_A setting.
 * POLARITY_ACT: Polarity ACT setting.
 * POLARITY_GPIO_0: Polarity GPIO0 setting.
 * POLARITY_GPIO_1: Polarity GPIO1 setting.
 * POLARITY_GPIO_2: Polarity GPIO2 setting.
 * POLARITY_GPIO_3: Polarity GPIO3 setting.
 * POLARITY_GPIO_4: Polarity GPIO4 setting.
 * LED_MODE: Led mode.
 */
#define EEPROM_LED			0x0030
#define EEPROM_LED_POLARITY_RDY_G	FIELD16(0x0001)
#define EEPROM_LED_POLARITY_RDY_A	FIELD16(0x0002)
#define EEPROM_LED_POLARITY_ACT		FIELD16(0x0004)
#define EEPROM_LED_POLARITY_GPIO_0	FIELD16(0x0008)
#define EEPROM_LED_POLARITY_GPIO_1	FIELD16(0x0010)
#define EEPROM_LED_POLARITY_GPIO_2	FIELD16(0x0020)
#define EEPROM_LED_POLARITY_GPIO_3	FIELD16(0x0040)
#define EEPROM_LED_POLARITY_GPIO_4	FIELD16(0x0080)
#define EEPROM_LED_LED_MODE		FIELD16(0x1f00)

/*
 * EEPROM TXPOWER 802.11A
 */
#define EEPROM_TXPOWER_A_START		0x0031
#define EEPROM_TXPOWER_A_SIZE		12
#define EEPROM_TXPOWER_A_1		FIELD16(0x00ff)
#define EEPROM_TXPOWER_A_2		FIELD16(0xff00)

/*
 * EEPROM RSSI offset 802.11BG
 */
#define EEPROM_RSSI_OFFSET_BG		0x004d
#define EEPROM_RSSI_OFFSET_BG_1		FIELD16(0x00ff)
#define EEPROM_RSSI_OFFSET_BG_2		FIELD16(0xff00)

/*
 * EEPROM RSSI offset 802.11A
 */
#define EEPROM_RSSI_OFFSET_A		0x004e
#define EEPROM_RSSI_OFFSET_A_1		FIELD16(0x00ff)
#define EEPROM_RSSI_OFFSET_A_2		FIELD16(0xff00)

/*
 * DMA descriptor defines.
 */
#define TXD_DESC_SIZE			( 6 * sizeof(__le32) )
#define TXINFO_SIZE			( 6 * sizeof(__le32) )
#define RXD_DESC_SIZE			( 6 * sizeof(__le32) )

/*
 * TX descriptor format for TX, PRIO and Beacon Ring.
 */

/*
 * Word0
 * BURST: Next frame belongs to same "burst" event.
 * TKIP_MIC: ASIC appends TKIP MIC if TKIP is used.
 * KEY_TABLE: Use per-client pairwise KEY table.
 * KEY_INDEX:
 * Key index (0~31) to the pairwise KEY table.
 * 0~3 to shared KEY table 0 (BSS0).
 * 4~7 to shared KEY table 1 (BSS1).
 * 8~11 to shared KEY table 2 (BSS2).
 * 12~15 to shared KEY table 3 (BSS3).
 * BURST2: For backward compatibility, set to same value as BURST.
 */
#define TXD_W0_BURST			FIELD32(0x00000001)
#define TXD_W0_VALID			FIELD32(0x00000002)
#define TXD_W0_MORE_FRAG		FIELD32(0x00000004)
#define TXD_W0_ACK			FIELD32(0x00000008)
#define TXD_W0_TIMESTAMP		FIELD32(0x00000010)
#define TXD_W0_OFDM			FIELD32(0x00000020)
#define TXD_W0_IFS			FIELD32(0x00000040)
#define TXD_W0_RETRY_MODE		FIELD32(0x00000080)
#define TXD_W0_TKIP_MIC			FIELD32(0x00000100)
#define TXD_W0_KEY_TABLE		FIELD32(0x00000200)
#define TXD_W0_KEY_INDEX		FIELD32(0x0000fc00)
#define TXD_W0_DATABYTE_COUNT		FIELD32(0x0fff0000)
#define TXD_W0_BURST2			FIELD32(0x10000000)
#define TXD_W0_CIPHER_ALG		FIELD32(0xe0000000)

/*
 * Word1
 * HOST_Q_ID: EDCA/HCCA queue ID.
 * HW_SEQUENCE: MAC overwrites the frame sequence number.
 * BUFFER_COUNT: Number of buffers in this TXD.
 */
#define TXD_W1_HOST_Q_ID		FIELD32(0x0000000f)
#define TXD_W1_AIFSN			FIELD32(0x000000f0)
#define TXD_W1_CWMIN			FIELD32(0x00000f00)
#define TXD_W1_CWMAX			FIELD32(0x0000f000)
#define TXD_W1_IV_OFFSET		FIELD32(0x003f0000)
#define TXD_W1_HW_SEQUENCE		FIELD32(0x10000000)
#define TXD_W1_BUFFER_COUNT		FIELD32(0xe0000000)

/*
 * Word2: PLCP information
 */
#define TXD_W2_PLCP_SIGNAL		FIELD32(0x000000ff)
#define TXD_W2_PLCP_SERVICE		FIELD32(0x0000ff00)
#define TXD_W2_PLCP_LENGTH_LOW		FIELD32(0x00ff0000)
#define TXD_W2_PLCP_LENGTH_HIGH		FIELD32(0xff000000)

/*
 * Word3
 */
#define TXD_W3_IV			FIELD32(0xffffffff)

/*
 * Word4
 */
#define TXD_W4_EIV			FIELD32(0xffffffff)

/*
 * Word5
 * FRAME_OFFSET: Frame start offset inside ASIC TXFIFO (after TXINFO field).
 * PACKET_ID: Driver assigned packet ID to categorize TXResult in interrupt.
 * WAITING_DMA_DONE_INT: TXD been filled with data
 * and waiting for TxDoneISR housekeeping.
 */
#define TXD_W5_FRAME_OFFSET		FIELD32(0x000000ff)
#define TXD_W5_PACKET_ID		FIELD32(0x0000ff00)
#define TXD_W5_TX_POWER			FIELD32(0x00ff0000)
#define TXD_W5_WAITING_DMA_DONE_INT	FIELD32(0x01000000)

/*
 * RX descriptor format for RX Ring.
 */

/*
 * Word0
 * CIPHER_ERROR: 1:ICV error, 2:MIC error, 3:invalid key.
 * KEY_INDEX: Decryption key actually used.
 */
#define RXD_W0_OWNER_NIC		FIELD32(0x00000001)
#define RXD_W0_DROP			FIELD32(0x00000002)
#define RXD_W0_UNICAST_TO_ME		FIELD32(0x00000004)
#define RXD_W0_MULTICAST		FIELD32(0x00000008)
#define RXD_W0_BROADCAST		FIELD32(0x00000010)
#define RXD_W0_MY_BSS			FIELD32(0x00000020)
#define RXD_W0_CRC_ERROR		FIELD32(0x00000040)
#define RXD_W0_OFDM			FIELD32(0x00000080)
#define RXD_W0_CIPHER_ERROR		FIELD32(0x00000300)
#define RXD_W0_KEY_INDEX		FIELD32(0x0000fc00)
#define RXD_W0_DATABYTE_COUNT		FIELD32(0x0fff0000)
#define RXD_W0_CIPHER_ALG		FIELD32(0xe0000000)

/*
 * WORD1
 * SIGNAL: RX raw data rate reported by BBP.
 * RSSI: RSSI reported by BBP.
 */
#define RXD_W1_SIGNAL			FIELD32(0x000000ff)
#define RXD_W1_RSSI_AGC			FIELD32(0x00001f00)
#define RXD_W1_RSSI_LNA			FIELD32(0x00006000)
#define RXD_W1_FRAME_OFFSET		FIELD32(0x7f000000)

/*
 * Word2
 * IV: Received IV of originally encrypted.
 */
#define RXD_W2_IV			FIELD32(0xffffffff)

/*
 * Word3
 * EIV: Received EIV of originally encrypted.
 */
#define RXD_W3_EIV			FIELD32(0xffffffff)

/*
 * Word4
 * ICV: Received ICV of originally encrypted.
 * NOTE: This is a guess, the official definition is "reserved"
 */
#define RXD_W4_ICV			FIELD32(0xffffffff)

/*
 * the above 20-byte is called RXINFO and will be DMAed to MAC RX block
 * and passed to the HOST driver.
 * The following fields are for DMA block and HOST usage only.
 * Can't be touched by ASIC MAC block.
 */

/*
 * Word5
 */
#define RXD_W5_RESERVED			FIELD32(0xffffffff)

/*
 * Macros for converting txpower from EEPROM to mac80211 value
 * and from mac80211 value to register value.
 */
#define MIN_TXPOWER	0
#define MAX_TXPOWER	31
#define DEFAULT_TXPOWER	24

#define TXPOWER_FROM_DEV(__txpower) \
	(((u8)(__txpower)) > MAX_TXPOWER) ? DEFAULT_TXPOWER : (__txpower)

#define TXPOWER_TO_DEV(__txpower) \
	clamp_t(char, __txpower, MIN_TXPOWER, MAX_TXPOWER)

#endif /* RT73USB_H */<|MERGE_RESOLUTION|>--- conflicted
+++ resolved
@@ -271,24 +271,6 @@
  *	MAC_CSR13_DIRx: GPIO direction: 0 = input; 1 = output
  */
 #define MAC_CSR13			0x3034
-<<<<<<< HEAD
-#define MAC_CSR13_BIT0			FIELD32(0x00000001)
-#define MAC_CSR13_BIT1			FIELD32(0x00000002)
-#define MAC_CSR13_BIT2			FIELD32(0x00000004)
-#define MAC_CSR13_BIT3			FIELD32(0x00000008)
-#define MAC_CSR13_BIT4			FIELD32(0x00000010)
-#define MAC_CSR13_BIT5			FIELD32(0x00000020)
-#define MAC_CSR13_BIT6			FIELD32(0x00000040)
-#define MAC_CSR13_BIT7			FIELD32(0x00000080)
-#define MAC_CSR13_BIT8			FIELD32(0x00000100)
-#define MAC_CSR13_BIT9			FIELD32(0x00000200)
-#define MAC_CSR13_BIT10			FIELD32(0x00000400)
-#define MAC_CSR13_BIT11			FIELD32(0x00000800)
-#define MAC_CSR13_BIT12			FIELD32(0x00001000)
-#define MAC_CSR13_BIT13			FIELD32(0x00002000)
-#define MAC_CSR13_BIT14			FIELD32(0x00004000)
-#define MAC_CSR13_BIT15			FIELD32(0x00008000)
-=======
 #define MAC_CSR13_VAL0			FIELD32(0x00000001)
 #define MAC_CSR13_VAL1			FIELD32(0x00000002)
 #define MAC_CSR13_VAL2			FIELD32(0x00000004)
@@ -305,7 +287,6 @@
 #define MAC_CSR13_DIR5			FIELD32(0x00002000)
 #define MAC_CSR13_DIR6			FIELD32(0x00004000)
 #define MAC_CSR13_DIR7			FIELD32(0x00008000)
->>>>>>> 9316f0e3
 
 /*
  * MAC_CSR14: LED control register.
