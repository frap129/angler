/*
  USB Driver layer for GSM modems

  Copyright (C) 2005  Matthias Urlichs <smurf@smurf.noris.de>

  This driver is free software; you can redistribute it and/or modify
  it under the terms of Version 2 of the GNU General Public License as
  published by the Free Software Foundation.

  Portions copied from the Keyspan driver by Hugh Blemings <hugh@blemings.org>

  History: see the git log.

  Work sponsored by: Sigos GmbH, Germany <info@sigos.de>

  This driver exists because the "normal" serial driver doesn't work too well
  with GSM modems. Issues:
  - data loss -- one single Receive URB is not nearly enough
  - controlling the baud rate doesn't make sense
*/

#define DRIVER_AUTHOR "Matthias Urlichs <smurf@smurf.noris.de>"
#define DRIVER_DESC "USB Driver for GSM modems"

#include <linux/kernel.h>
#include <linux/jiffies.h>
#include <linux/errno.h>
#include <linux/slab.h>
#include <linux/tty.h>
#include <linux/tty_flip.h>
#include <linux/module.h>
#include <linux/bitops.h>
#include <linux/uaccess.h>
#include <linux/usb.h>
#include <linux/usb/serial.h>
#include <linux/serial.h>
#include "usb-wwan.h"

void usb_wwan_dtr_rts(struct usb_serial_port *port, int on)
{
	struct usb_wwan_port_private *portdata;
	struct usb_wwan_intf_private *intfdata;

	intfdata = port->serial->private;

	if (!intfdata->send_setup)
		return;

	portdata = usb_get_serial_port_data(port);
	/* FIXME: locking */
	portdata->rts_state = on;
	portdata->dtr_state = on;

	intfdata->send_setup(port);
}
EXPORT_SYMBOL(usb_wwan_dtr_rts);

void usb_wwan_set_termios(struct tty_struct *tty,
			  struct usb_serial_port *port,
			  struct ktermios *old_termios)
{
	struct usb_wwan_intf_private *intfdata = port->serial->private;

	/* Doesn't support option setting */
	tty_termios_copy_hw(&tty->termios, old_termios);

	if (intfdata->send_setup)
		intfdata->send_setup(port);
}
EXPORT_SYMBOL(usb_wwan_set_termios);

int usb_wwan_tiocmget(struct tty_struct *tty)
{
	struct usb_serial_port *port = tty->driver_data;
	unsigned int value;
	struct usb_wwan_port_private *portdata;

	portdata = usb_get_serial_port_data(port);

	value = ((portdata->rts_state) ? TIOCM_RTS : 0) |
	    ((portdata->dtr_state) ? TIOCM_DTR : 0) |
	    ((portdata->cts_state) ? TIOCM_CTS : 0) |
	    ((portdata->dsr_state) ? TIOCM_DSR : 0) |
	    ((portdata->dcd_state) ? TIOCM_CAR : 0) |
	    ((portdata->ri_state) ? TIOCM_RNG : 0);

	return value;
}
EXPORT_SYMBOL(usb_wwan_tiocmget);

int usb_wwan_tiocmset(struct tty_struct *tty,
		      unsigned int set, unsigned int clear)
{
	struct usb_serial_port *port = tty->driver_data;
	struct usb_wwan_port_private *portdata;
	struct usb_wwan_intf_private *intfdata;

	portdata = usb_get_serial_port_data(port);
	intfdata = port->serial->private;

	if (!intfdata->send_setup)
		return -EINVAL;

	/* FIXME: what locks portdata fields ? */
	if (set & TIOCM_RTS)
		portdata->rts_state = 1;
	if (set & TIOCM_DTR)
		portdata->dtr_state = 1;

	if (clear & TIOCM_RTS)
		portdata->rts_state = 0;
	if (clear & TIOCM_DTR)
		portdata->dtr_state = 0;
	return intfdata->send_setup(port);
}
EXPORT_SYMBOL(usb_wwan_tiocmset);

static int get_serial_info(struct usb_serial_port *port,
			   struct serial_struct __user *retinfo)
{
	struct serial_struct tmp;

	if (!retinfo)
		return -EFAULT;

	memset(&tmp, 0, sizeof(tmp));
	tmp.line            = port->serial->minor;
	tmp.port            = port->number;
	tmp.baud_base       = tty_get_baud_rate(port->port.tty);
	tmp.close_delay	    = port->port.close_delay / 10;
	tmp.closing_wait    = port->port.closing_wait == ASYNC_CLOSING_WAIT_NONE ?
				 ASYNC_CLOSING_WAIT_NONE :
				 port->port.closing_wait / 10;

	if (copy_to_user(retinfo, &tmp, sizeof(*retinfo)))
		return -EFAULT;
	return 0;
}

static int set_serial_info(struct usb_serial_port *port,
			   struct serial_struct __user *newinfo)
{
	struct serial_struct new_serial;
	unsigned int closing_wait, close_delay;
	int retval = 0;

	if (copy_from_user(&new_serial, newinfo, sizeof(new_serial)))
		return -EFAULT;

	close_delay = new_serial.close_delay * 10;
	closing_wait = new_serial.closing_wait == ASYNC_CLOSING_WAIT_NONE ?
			ASYNC_CLOSING_WAIT_NONE : new_serial.closing_wait * 10;

	mutex_lock(&port->port.mutex);

	if (!capable(CAP_SYS_ADMIN)) {
		if ((close_delay != port->port.close_delay) ||
		    (closing_wait != port->port.closing_wait))
			retval = -EPERM;
		else
			retval = -EOPNOTSUPP;
	} else {
		port->port.close_delay  = close_delay;
		port->port.closing_wait = closing_wait;
	}

	mutex_unlock(&port->port.mutex);
	return retval;
}

int usb_wwan_ioctl(struct tty_struct *tty,
		   unsigned int cmd, unsigned long arg)
{
	struct usb_serial_port *port = tty->driver_data;

	dev_dbg(&port->dev, "%s cmd 0x%04x\n", __func__, cmd);

	switch (cmd) {
	case TIOCGSERIAL:
		return get_serial_info(port,
				       (struct serial_struct __user *) arg);
	case TIOCSSERIAL:
		return set_serial_info(port,
				       (struct serial_struct __user *) arg);
	default:
		break;
	}

	dev_dbg(&port->dev, "%s arg not supported\n", __func__);

	return -ENOIOCTLCMD;
}
EXPORT_SYMBOL(usb_wwan_ioctl);

/* Write */
int usb_wwan_write(struct tty_struct *tty, struct usb_serial_port *port,
		   const unsigned char *buf, int count)
{
	struct usb_wwan_port_private *portdata;
	struct usb_wwan_intf_private *intfdata;
	int i;
	int left, todo;
	struct urb *this_urb = NULL;	/* spurious */
	int err;
	unsigned long flags;

	portdata = usb_get_serial_port_data(port);
	intfdata = port->serial->private;

	dev_dbg(&port->dev, "%s: write (%d chars)\n", __func__, count);

	i = 0;
	left = count;
	for (i = 0; left > 0 && i < N_OUT_URB; i++) {
		todo = left;
		if (todo > OUT_BUFLEN)
			todo = OUT_BUFLEN;

		this_urb = portdata->out_urbs[i];
		if (test_and_set_bit(i, &portdata->out_busy)) {
			if (time_before(jiffies,
					portdata->tx_start_time[i] + 10 * HZ))
				continue;
			usb_unlink_urb(this_urb);
			continue;
		}
		dev_dbg(&port->dev, "%s: endpoint %d buf %d\n", __func__,
			usb_pipeendpoint(this_urb->pipe), i);

		err = usb_autopm_get_interface_async(port->serial->interface);
		if (err < 0) {
			clear_bit(i, &portdata->out_busy);
			break;
		}

		/* send the data */
		memcpy(this_urb->transfer_buffer, buf, todo);
		this_urb->transfer_buffer_length = todo;

		spin_lock_irqsave(&intfdata->susp_lock, flags);
		if (intfdata->suspended) {
			usb_anchor_urb(this_urb, &portdata->delayed);
			spin_unlock_irqrestore(&intfdata->susp_lock, flags);
		} else {
			intfdata->in_flight++;
			spin_unlock_irqrestore(&intfdata->susp_lock, flags);
			usb_anchor_urb(this_urb, &portdata->submitted);
			err = usb_submit_urb(this_urb, GFP_ATOMIC);
			if (err) {
				dev_dbg(&port->dev,
					"usb_submit_urb %p (write bulk) failed (%d)\n",
					this_urb, err);
				usb_unanchor_urb(this_urb);
				clear_bit(i, &portdata->out_busy);
				spin_lock_irqsave(&intfdata->susp_lock, flags);
				intfdata->in_flight--;
				spin_unlock_irqrestore(&intfdata->susp_lock,
						       flags);
				usb_autopm_put_interface_async(port->serial->interface);
				break;
			}
		}

		portdata->tx_start_time[i] = jiffies;
		buf += todo;
		left -= todo;
	}

	count -= left;
	dev_dbg(&port->dev, "%s: wrote (did %d)\n", __func__, count);
	return count;
}
EXPORT_SYMBOL(usb_wwan_write);

static void usb_wwan_in_work(struct work_struct *w)
{
	struct usb_wwan_port_private *portdata =
		container_of(w, struct usb_wwan_port_private, in_work);
	struct usb_wwan_intf_private *intfdata;
	struct list_head *q = &portdata->in_urb_list;
	struct urb *urb;
	unsigned char *data;
	struct tty_struct *tty;
	struct usb_serial_port *port;
	int err;
	ssize_t len;
	ssize_t count;
	unsigned long flags;

	spin_lock_irqsave(&portdata->in_lock, flags);
	while (!list_empty(q)) {
		urb = list_first_entry(q, struct urb, urb_list);
		port = urb->context;
		if (port->throttle_req || port->throttled)
			break;

		tty = tty_port_tty_get(&port->port);
		if (!tty)
			break;

		/* list_empty() will still be false after this; it means
		 * URB is still being processed */
		list_del(&urb->urb_list);

		spin_unlock_irqrestore(&portdata->in_lock, flags);

		len = urb->actual_length - portdata->n_read;
		data = urb->transfer_buffer + portdata->n_read;
		count = tty_insert_flip_string(&port->port, data, len);
		tty_flip_buffer_push(&port->port);
		tty_kref_put(tty);

		if (count < len) {
			dev_dbg(&port->dev,
				"%s: len:%lu count:%lu n_read:%lu\n", __func__,
				len, count, portdata->n_read);
			portdata->n_read += count;
			port->throttled = true;

			/* add request back to list */
			spin_lock_irqsave(&portdata->in_lock, flags);
			list_add(&urb->urb_list, q);
			spin_unlock_irqrestore(&portdata->in_lock, flags);
			return;
		}

		/* re-init list pointer to indicate we are done with it */
		INIT_LIST_HEAD(&urb->urb_list);

		portdata->n_read = 0;
		intfdata = port->serial->private;

		spin_lock_irqsave(&intfdata->susp_lock, flags);
		if (!intfdata->suspended && !urb->anchor) {
			usb_anchor_urb(urb, &portdata->submitted);
			err = usb_submit_urb(urb, GFP_ATOMIC);
			if (err) {
				usb_unanchor_urb(urb);
				if (err != -EPERM)
					pr_err("%s: submit read urb failed:%d",
							__func__, err);
			}

			usb_mark_last_busy(port->serial->dev);
		}
		spin_unlock_irqrestore(&intfdata->susp_lock, flags);
		spin_lock_irqsave(&portdata->in_lock, flags);
	}
	spin_unlock_irqrestore(&portdata->in_lock, flags);
}

static void usb_wwan_indat_callback(struct urb *urb)
{
	int err;
	int endpoint;
	struct usb_wwan_port_private *portdata;
	struct usb_wwan_intf_private *intfdata;
	struct usb_serial_port *port;
	struct device *dev;
	int status = urb->status;
	unsigned long flags;

	endpoint = usb_pipeendpoint(urb->pipe);
	port = urb->context;
	dev = &port->dev;
	portdata = usb_get_serial_port_data(port);
	intfdata = port->serial->private;

	spin_lock(&intfdata->susp_lock);
	if (!portdata->opened) {
		spin_unlock(&intfdata->susp_lock);
		return;
	}
	spin_unlock(&intfdata->susp_lock);

	usb_mark_last_busy(port->serial->dev);

	if ((status == -ENOENT || !status) && urb->actual_length) {
		spin_lock_irqsave(&portdata->in_lock, flags);
		list_add_tail(&urb->urb_list, &portdata->in_urb_list);
		spin_unlock_irqrestore(&portdata->in_lock, flags);

		queue_work(system_nrt_wq, &portdata->in_work);

		return;
	}

	dev_dbg(dev, "%s: nonzero status: %d on endpoint %02x.",
		__func__, status, endpoint);

	spin_lock(&intfdata->susp_lock);
	if (intfdata->suspended) {
		spin_unlock(&intfdata->susp_lock);
		return;
	}
	spin_unlock(&intfdata->susp_lock);

	if (status != -ESHUTDOWN) {
		usb_anchor_urb(urb, &portdata->submitted);
		err = usb_submit_urb(urb, GFP_ATOMIC);
		if (err) {
			usb_unanchor_urb(urb);
			if (err != -EPERM)
				dev_err(dev, "%s: submit read urb failed:%d",
						__func__, err);
		}
	}
}

static void usb_wwan_outdat_callback(struct urb *urb)
{
	struct usb_serial_port *port;
	struct usb_wwan_port_private *portdata;
	struct usb_wwan_intf_private *intfdata;
	int i;

	port = urb->context;
	intfdata = port->serial->private;

	usb_serial_port_softint(port);
	usb_autopm_put_interface_async(port->serial->interface);
	portdata = usb_get_serial_port_data(port);
	spin_lock(&intfdata->susp_lock);
	intfdata->in_flight--;
	spin_unlock(&intfdata->susp_lock);

	for (i = 0; i < N_OUT_URB; ++i) {
		if (portdata->out_urbs[i] == urb) {
			smp_mb__before_atomic();
			clear_bit(i, &portdata->out_busy);
			break;
		}
	}
}

int usb_wwan_write_room(struct tty_struct *tty)
{
	struct usb_serial_port *port = tty->driver_data;
	struct usb_wwan_port_private *portdata;
	int i;
	int data_len = 0;
	struct urb *this_urb;

	portdata = usb_get_serial_port_data(port);

	for (i = 0; i < N_OUT_URB; i++) {
		this_urb = portdata->out_urbs[i];
		if (this_urb && !test_bit(i, &portdata->out_busy))
			data_len += OUT_BUFLEN;
	}

	dev_dbg(&port->dev, "%s: %d\n", __func__, data_len);
	return data_len;
}
EXPORT_SYMBOL(usb_wwan_write_room);

int usb_wwan_chars_in_buffer(struct tty_struct *tty)
{
	struct usb_serial_port *port = tty->driver_data;
	struct usb_wwan_port_private *portdata;
	int i;
	int data_len = 0;
	struct urb *this_urb;

	portdata = usb_get_serial_port_data(port);

	for (i = 0; i < N_OUT_URB; i++) {
		this_urb = portdata->out_urbs[i];
		/* FIXME: This locking is insufficient as this_urb may
		   go unused during the test */
		if (this_urb && test_bit(i, &portdata->out_busy))
			data_len += this_urb->transfer_buffer_length;
	}
	dev_dbg(&port->dev, "%s: %d\n", __func__, data_len);
	return data_len;
}
EXPORT_SYMBOL(usb_wwan_chars_in_buffer);

void usb_wwan_throttle(struct tty_struct *tty)
{
	struct usb_serial_port *port = tty->driver_data;

	port->throttle_req = true;

	dev_dbg(&port->dev, "%s:\n", __func__);
}
EXPORT_SYMBOL(usb_wwan_throttle);

void usb_wwan_unthrottle(struct tty_struct *tty)
{
	struct usb_serial_port *port = tty->driver_data;
	struct usb_wwan_port_private *portdata;

	portdata = usb_get_serial_port_data(port);

	dev_dbg(&port->dev, "%s:\n", __func__);
	port->throttle_req = false;
	port->throttled = false;

	queue_work(system_nrt_wq, &portdata->in_work);
}
EXPORT_SYMBOL(usb_wwan_unthrottle);

int usb_wwan_open(struct tty_struct *tty, struct usb_serial_port *port)
{
	struct usb_wwan_port_private *portdata;
	struct usb_wwan_intf_private *intfdata;
	struct usb_serial *serial = port->serial;
	int i, err;
	struct urb *urb;

	portdata = usb_get_serial_port_data(port);
	intfdata = serial->private;

<<<<<<< HEAD
	set_bit(TTY_NO_WRITE_SPLIT, &tty->flags);
=======
	if (port->interrupt_in_urb) {
		err = usb_submit_urb(port->interrupt_in_urb, GFP_KERNEL);
		if (err) {
			dev_dbg(&port->dev, "%s: submit int urb failed: %d\n",
				__func__, err);
		}
	}

>>>>>>> d02dae43
	/* Start reading from the IN endpoint */
	for (i = 0; i < N_IN_URB; i++) {
		urb = portdata->in_urbs[i];
		if (!urb)
			continue;
		usb_anchor_urb(urb, &portdata->submitted);
		err = usb_submit_urb(urb, GFP_KERNEL);
		if (err) {
			usb_unanchor_urb(urb);
			dev_dbg(&port->dev, "%s: submit urb %d failed (%d) %d\n",
				__func__, i, err, urb->transfer_buffer_length);
		}
	}

	if (intfdata->send_setup)
		intfdata->send_setup(port);

	serial->interface->needs_remote_wakeup = 1;
	spin_lock_irq(&intfdata->susp_lock);
	portdata->opened = 1;
	spin_unlock_irq(&intfdata->susp_lock);
	/* this balances a get in the generic USB serial code */
	usb_autopm_put_interface(serial->interface);

	return 0;
}
EXPORT_SYMBOL(usb_wwan_open);

static void unbusy_queued_urb(struct urb *urb,
					struct usb_wwan_port_private *portdata)
{
	int i;

	for (i = 0; i < N_OUT_URB; i++) {
		if (urb == portdata->out_urbs[i]) {
			clear_bit(i, &portdata->out_busy);
			break;
		}
	}
}

void usb_wwan_close(struct usb_serial_port *port)
{
	int i;
	struct usb_serial *serial = port->serial;
	struct usb_wwan_port_private *portdata;
	struct usb_wwan_intf_private *intfdata = port->serial->private;
	struct urb *urb;

	portdata = usb_get_serial_port_data(port);

	/* Stop reading/writing urbs */
	spin_lock_irq(&intfdata->susp_lock);
	portdata->opened = 0;
	spin_unlock_irq(&intfdata->susp_lock);

<<<<<<< HEAD
	cancel_work_sync(&portdata->in_work);
=======
	for (;;) {
		urb = usb_get_from_anchor(&portdata->delayed);
		if (!urb)
			break;
		unbusy_queued_urb(urb, portdata);
		usb_autopm_put_interface_async(serial->interface);
	}
>>>>>>> d02dae43

	for (i = 0; i < N_IN_URB; i++)
		usb_kill_urb(portdata->in_urbs[i]);
	for (i = 0; i < N_OUT_URB; i++)
		usb_kill_urb(portdata->out_urbs[i]);
	usb_kill_urb(port->interrupt_in_urb);

	/* balancing - important as an error cannot be handled*/
	usb_autopm_get_interface_no_resume(serial->interface);
	serial->interface->needs_remote_wakeup = 0;
}
EXPORT_SYMBOL(usb_wwan_close);

/* Helper functions used by usb_wwan_setup_urbs */
static struct urb *usb_wwan_setup_urb(struct usb_serial_port *port,
				      int endpoint,
				      int dir, void *ctx, char *buf, int len,
				      void (*callback) (struct urb *))
{
	struct usb_serial *serial = port->serial;
	struct urb *urb;

	urb = usb_alloc_urb(0, GFP_KERNEL);	/* No ISO */
	if (urb == NULL) {
		dev_dbg(&serial->interface->dev,
			"%s: alloc for endpoint %d failed.\n", __func__,
			endpoint);
		return NULL;
	}

	/* Fill URB using supplied data. */
	usb_fill_bulk_urb(urb, serial->dev,
			  usb_sndbulkpipe(serial->dev, endpoint) | dir,
			  buf, len, callback, ctx);

	return urb;
}

int usb_wwan_port_probe(struct usb_serial_port *port)
{
	struct usb_wwan_port_private *portdata;
	struct urb *urb;
	u8 *buffer;
	int i;

	if (!port->bulk_in_size || !port->bulk_out_size)
		return -ENODEV;

	portdata = kzalloc(sizeof(*portdata), GFP_KERNEL);
	if (!portdata)
		return -ENOMEM;

	init_usb_anchor(&portdata->delayed);
	init_usb_anchor(&portdata->submitted);
	INIT_WORK(&portdata->in_work, usb_wwan_in_work);
	INIT_LIST_HEAD(&portdata->in_urb_list);
	spin_lock_init(&portdata->in_lock);

	for (i = 0; i < N_IN_URB; i++) {
<<<<<<< HEAD
		if (!port->bulk_in_size)
			break;

		buffer = kmalloc(IN_BUFLEN, GFP_KERNEL);
=======
		buffer = (u8 *)__get_free_page(GFP_KERNEL);
>>>>>>> d02dae43
		if (!buffer)
			goto bail_out_error;
		portdata->in_buffer[i] = buffer;

		urb = usb_wwan_setup_urb(port, port->bulk_in_endpointAddress,
						USB_DIR_IN, port,
						buffer, IN_BUFLEN,
						usb_wwan_indat_callback);
		portdata->in_urbs[i] = urb;
	}

	for (i = 0; i < N_OUT_URB; i++) {
		buffer = kmalloc(OUT_BUFLEN, GFP_KERNEL);
		if (!buffer)
			goto bail_out_error2;
		portdata->out_buffer[i] = buffer;

		urb = usb_wwan_setup_urb(port, port->bulk_out_endpointAddress,
						USB_DIR_OUT, port,
						buffer, OUT_BUFLEN,
						usb_wwan_outdat_callback);
		portdata->out_urbs[i] = urb;
	}

	usb_set_serial_port_data(port, portdata);

	return 0;

bail_out_error2:
	for (i = 0; i < N_OUT_URB; i++) {
		usb_free_urb(portdata->out_urbs[i]);
		kfree(portdata->out_buffer[i]);
	}
bail_out_error:
	for (i = 0; i < N_IN_URB; i++) {
		usb_free_urb(portdata->in_urbs[i]);
		kfree(portdata->in_buffer[i]);
	}
	kfree(portdata);

	return -ENOMEM;
}
EXPORT_SYMBOL_GPL(usb_wwan_port_probe);

int usb_wwan_port_remove(struct usb_serial_port *port)
{
	int i;
	struct usb_wwan_port_private *portdata;
	struct urb *urb;
	struct list_head *q;
	unsigned long flags;

	portdata = usb_get_serial_port_data(port);
	usb_set_serial_port_data(port, NULL);

	cancel_work_sync(&portdata->in_work);
	/* TBD: do we really need this */
	spin_lock_irqsave(&portdata->in_lock, flags);
	q = &portdata->in_urb_list;
	while (!list_empty(q)) {
		urb = list_first_entry(q, struct urb, urb_list);
		list_del_init(&urb->urb_list);
	}
	spin_unlock_irqrestore(&portdata->in_lock, flags);

	/* Stop reading/writing urbs and free them */
	for (i = 0; i < N_IN_URB; i++) {
		usb_kill_urb(portdata->in_urbs[i]);
		usb_free_urb(portdata->in_urbs[i]);
		kfree(portdata->in_buffer[i]);
	}
	for (i = 0; i < N_OUT_URB; i++) {
		usb_kill_urb(portdata->out_urbs[i]);
		usb_free_urb(portdata->out_urbs[i]);
		kfree(portdata->out_buffer[i]);
	}

	/* Now free port private data */
	kfree(portdata);
	return 0;
}
EXPORT_SYMBOL(usb_wwan_port_remove);

#ifdef CONFIG_PM
static void stop_read_write_urbs(struct usb_serial *serial)
{
	int i;
	struct usb_serial_port *port;
	struct usb_wwan_port_private *portdata;

	/* Stop reading/writing urbs */
	for (i = 0; i < serial->num_ports; ++i) {
		port = serial->port[i];
		portdata = usb_get_serial_port_data(port);
		if (!portdata)
			continue;
		usb_kill_anchored_urbs(&portdata->submitted);
	}
}

int usb_wwan_suspend(struct usb_serial *serial, pm_message_t message)
{
	struct usb_wwan_intf_private *intfdata = serial->private;

	spin_lock_irq(&intfdata->susp_lock);
	if (PMSG_IS_AUTO(message)) {
<<<<<<< HEAD
		spin_lock_irq(&intfdata->susp_lock);
		b = intfdata->in_flight;
		spin_unlock_irq(&intfdata->susp_lock);

		if (b || pm_runtime_autosuspend_expiration(&serial->dev->dev))
=======
		if (intfdata->in_flight) {
			spin_unlock_irq(&intfdata->susp_lock);
>>>>>>> d02dae43
			return -EBUSY;
		}
	}
	intfdata->suspended = 1;
	spin_unlock_irq(&intfdata->susp_lock);

	stop_read_write_urbs(serial);

	return 0;
}
EXPORT_SYMBOL(usb_wwan_suspend);

static int play_delayed(struct usb_serial_port *port)
{
	struct usb_wwan_intf_private *data;
	struct usb_wwan_port_private *portdata;
	struct urb *urb;
	int err = 0;

	portdata = usb_get_serial_port_data(port);
	data = port->serial->private;
	while ((urb = usb_get_from_anchor(&portdata->delayed))) {
		usb_anchor_urb(urb, &portdata->submitted);
		err = usb_submit_urb(urb, GFP_ATOMIC);
		if (!err) {
			data->in_flight++;
		} else {
			usb_unanchor_urb(urb);
			/* we have to throw away the rest */
			do {
				unbusy_queued_urb(urb, portdata);
				usb_autopm_put_interface_no_suspend(port->serial->interface);
			} while ((urb = usb_get_from_anchor(&portdata->delayed)));
			break;
		}
	}

	return err;
}

int usb_wwan_resume(struct usb_serial *serial)
{
	int i, j;
	struct usb_serial_port *port;
	struct usb_wwan_intf_private *intfdata = serial->private;
	struct usb_wwan_port_private *portdata;
	struct urb *urb;
	int err;
	int err_count = 0;

	spin_lock_irq(&intfdata->susp_lock);
<<<<<<< HEAD
	intfdata->suspended = 0;
=======
>>>>>>> d02dae43
	for (i = 0; i < serial->num_ports; i++) {
		/* walk all ports */
		port = serial->port[i];
		portdata = usb_get_serial_port_data(port);

		/* skip closed ports */
		if (!portdata || !portdata->opened)
			continue;
<<<<<<< HEAD
=======

		if (port->interrupt_in_urb) {
			err = usb_submit_urb(port->interrupt_in_urb,
					GFP_ATOMIC);
			if (err) {
				dev_err(&port->dev,
					"%s: submit int urb failed: %d\n",
					__func__, err);
				err_count++;
			}
		}
>>>>>>> d02dae43

		err = play_delayed(port);
		if (err)
			err_count++;

		for (j = 0; j < N_IN_URB; j++) {
			urb = portdata->in_urbs[j];

			/* don't re-submit if it already was submitted or if
			 * it is being processed by in_work */
			if (urb->anchor || !list_empty(&urb->urb_list))
				continue;

			usb_anchor_urb(urb, &portdata->submitted);
			err = usb_submit_urb(urb, GFP_ATOMIC);
			if (err < 0) {
<<<<<<< HEAD
				dev_err(&port->dev, "%s: Error %d for bulk URB[%d]: %p %d\n",
					__func__, err, j, urb, i);
				usb_unanchor_urb(urb);
				intfdata->suspended = 1;
				spin_unlock_irq(&intfdata->susp_lock);
				goto err_out;
			}
		}
		play_delayed(port);
	}
	spin_unlock_irq(&intfdata->susp_lock);

err_out:
	return err;
=======
				dev_err(&port->dev, "%s: Error %d for bulk URB %d\n",
					__func__, err, i);
				err_count++;
			}
		}
	}
	intfdata->suspended = 0;
	spin_unlock_irq(&intfdata->susp_lock);

	if (err_count)
		return -EIO;

	return 0;
>>>>>>> d02dae43
}
EXPORT_SYMBOL(usb_wwan_resume);
#endif

MODULE_AUTHOR(DRIVER_AUTHOR);
MODULE_DESCRIPTION(DRIVER_DESC);
MODULE_LICENSE("GPL");<|MERGE_RESOLUTION|>--- conflicted
+++ resolved
@@ -512,9 +512,7 @@
 	portdata = usb_get_serial_port_data(port);
 	intfdata = serial->private;
 
-<<<<<<< HEAD
 	set_bit(TTY_NO_WRITE_SPLIT, &tty->flags);
-=======
 	if (port->interrupt_in_urb) {
 		err = usb_submit_urb(port->interrupt_in_urb, GFP_KERNEL);
 		if (err) {
@@ -523,7 +521,6 @@
 		}
 	}
 
->>>>>>> d02dae43
 	/* Start reading from the IN endpoint */
 	for (i = 0; i < N_IN_URB; i++) {
 		urb = portdata->in_urbs[i];
@@ -580,9 +577,7 @@
 	portdata->opened = 0;
 	spin_unlock_irq(&intfdata->susp_lock);
 
-<<<<<<< HEAD
 	cancel_work_sync(&portdata->in_work);
-=======
 	for (;;) {
 		urb = usb_get_from_anchor(&portdata->delayed);
 		if (!urb)
@@ -590,7 +585,6 @@
 		unbusy_queued_urb(urb, portdata);
 		usb_autopm_put_interface_async(serial->interface);
 	}
->>>>>>> d02dae43
 
 	for (i = 0; i < N_IN_URB; i++)
 		usb_kill_urb(portdata->in_urbs[i]);
@@ -650,14 +644,7 @@
 	spin_lock_init(&portdata->in_lock);
 
 	for (i = 0; i < N_IN_URB; i++) {
-<<<<<<< HEAD
-		if (!port->bulk_in_size)
-			break;
-
 		buffer = kmalloc(IN_BUFLEN, GFP_KERNEL);
-=======
-		buffer = (u8 *)__get_free_page(GFP_KERNEL);
->>>>>>> d02dae43
 		if (!buffer)
 			goto bail_out_error;
 		portdata->in_buffer[i] = buffer;
@@ -764,16 +751,9 @@
 
 	spin_lock_irq(&intfdata->susp_lock);
 	if (PMSG_IS_AUTO(message)) {
-<<<<<<< HEAD
-		spin_lock_irq(&intfdata->susp_lock);
-		b = intfdata->in_flight;
-		spin_unlock_irq(&intfdata->susp_lock);
-
-		if (b || pm_runtime_autosuspend_expiration(&serial->dev->dev))
-=======
-		if (intfdata->in_flight) {
+		if (intfdata->in_flight || 
+                    pm_runtime_autosuspend_expiration(&serial->dev->dev)) {
 			spin_unlock_irq(&intfdata->susp_lock);
->>>>>>> d02dae43
 			return -EBUSY;
 		}
 	}
@@ -825,10 +805,8 @@
 	int err_count = 0;
 
 	spin_lock_irq(&intfdata->susp_lock);
-<<<<<<< HEAD
 	intfdata->suspended = 0;
-=======
->>>>>>> d02dae43
+
 	for (i = 0; i < serial->num_ports; i++) {
 		/* walk all ports */
 		port = serial->port[i];
@@ -837,8 +815,6 @@
 		/* skip closed ports */
 		if (!portdata || !portdata->opened)
 			continue;
-<<<<<<< HEAD
-=======
 
 		if (port->interrupt_in_urb) {
 			err = usb_submit_urb(port->interrupt_in_urb,
@@ -850,7 +826,6 @@
 				err_count++;
 			}
 		}
->>>>>>> d02dae43
 
 		err = play_delayed(port);
 		if (err)
@@ -867,36 +842,20 @@
 			usb_anchor_urb(urb, &portdata->submitted);
 			err = usb_submit_urb(urb, GFP_ATOMIC);
 			if (err < 0) {
-<<<<<<< HEAD
 				dev_err(&port->dev, "%s: Error %d for bulk URB[%d]: %p %d\n",
 					__func__, err, j, urb, i);
 				usb_unanchor_urb(urb);
 				intfdata->suspended = 1;
-				spin_unlock_irq(&intfdata->susp_lock);
-				goto err_out;
-			}
-		}
-		play_delayed(port);
-	}
-	spin_unlock_irq(&intfdata->susp_lock);
-
-err_out:
-	return err;
-=======
-				dev_err(&port->dev, "%s: Error %d for bulk URB %d\n",
-					__func__, err, i);
 				err_count++;
 			}
 		}
 	}
-	intfdata->suspended = 0;
 	spin_unlock_irq(&intfdata->susp_lock);
 
 	if (err_count)
 		return -EIO;
 
 	return 0;
->>>>>>> d02dae43
 }
 EXPORT_SYMBOL(usb_wwan_resume);
 #endif
