/**
 * gadget.c - DesignWare USB3 DRD Controller Gadget Framework Link
 *
 * Copyright (C) 2010-2011 Texas Instruments Incorporated - http://www.ti.com
 *
 * Authors: Felipe Balbi <balbi@ti.com>,
 *	    Sebastian Andrzej Siewior <bigeasy@linutronix.de>
 *
 * Redistribution and use in source and binary forms, with or without
 * modification, are permitted provided that the following conditions
 * are met:
 * 1. Redistributions of source code must retain the above copyright
 *    notice, this list of conditions, and the following disclaimer,
 *    without modification.
 * 2. Redistributions in binary form must reproduce the above copyright
 *    notice, this list of conditions and the following disclaimer in the
 *    documentation and/or other materials provided with the distribution.
 * 3. The names of the above-listed copyright holders may not be used
 *    to endorse or promote products derived from this software without
 *    specific prior written permission.
 *
 * ALTERNATIVELY, this software may be distributed under the terms of the
 * GNU General Public License ("GPL") version 2, as published by the Free
 * Software Foundation.
 *
 * THIS SOFTWARE IS PROVIDED BY THE COPYRIGHT HOLDERS AND CONTRIBUTORS "AS
 * IS" AND ANY EXPRESS OR IMPLIED WARRANTIES, INCLUDING, BUT NOT LIMITED TO,
 * THE IMPLIED WARRANTIES OF MERCHANTABILITY AND FITNESS FOR A PARTICULAR
 * PURPOSE ARE DISCLAIMED. IN NO EVENT SHALL THE COPYRIGHT OWNER OR
 * CONTRIBUTORS BE LIABLE FOR ANY DIRECT, INDIRECT, INCIDENTAL, SPECIAL,
 * EXEMPLARY, OR CONSEQUENTIAL DAMAGES (INCLUDING, BUT NOT LIMITED TO,
 * PROCUREMENT OF SUBSTITUTE GOODS OR SERVICES; LOSS OF USE, DATA, OR
 * PROFITS; OR BUSINESS INTERRUPTION) HOWEVER CAUSED AND ON ANY THEORY OF
 * LIABILITY, WHETHER IN CONTRACT, STRICT LIABILITY, OR TORT (INCLUDING
 * NEGLIGENCE OR OTHERWISE) ARISING IN ANY WAY OUT OF THE USE OF THIS
 * SOFTWARE, EVEN IF ADVISED OF THE POSSIBILITY OF SUCH DAMAGE.
 */

#include <linux/kernel.h>
#include <linux/delay.h>
#include <linux/slab.h>
#include <linux/spinlock.h>
#include <linux/platform_device.h>
#include <linux/pm_runtime.h>
#include <linux/ratelimit.h>
#include <linux/interrupt.h>
#include <linux/io.h>
#include <linux/list.h>
#include <linux/dma-mapping.h>
#include <linux/vmalloc.h>
#include <linux/module.h>

#include <linux/usb/ch9.h>
#include <linux/usb/composite.h>
#include <linux/usb/gadget.h>
#include <linux/usb/otg.h>

#include "core.h"
#include "gadget.h"
#include "debug.h"
#include "io.h"

static int bulk_ep_xfer_timeout_ms;
module_param(bulk_ep_xfer_timeout_ms, int, S_IRUGO | S_IWUSR);

#define bulk_ep_xfer_timeout_ns (bulk_ep_xfer_timeout_ms * NSEC_PER_MSEC)
static void dwc3_gadget_wakeup_interrupt(struct dwc3 *dwc, bool remote_wakeup);
static int dwc3_gadget_wakeup_int(struct dwc3 *dwc);
static void dwc3_restart_hrtimer(struct dwc3 *dwc);

struct dwc3_usb_gadget {
	struct work_struct wakeup_work;
	bool disable_during_lpm;
	struct dwc3 *dwc;
};

static void dwc3_endpoint_transfer_complete(struct dwc3 *, struct dwc3_ep *,
	const struct dwc3_event_depevt *, int);
/**
 * dwc3_gadget_set_test_mode - Enables USB2 Test Modes
 * @dwc: pointer to our context structure
 * @mode: the mode to set (J, K SE0 NAK, Force Enable)
 *
 * Caller should take care of locking. This function will
 * return 0 on success or -EINVAL if wrong Test Selector
 * is passed
 */
int dwc3_gadget_set_test_mode(struct dwc3 *dwc, int mode)
{
	u32		reg;

	reg = dwc3_readl(dwc->regs, DWC3_DCTL);
	reg &= ~DWC3_DCTL_TSTCTRL_MASK;

	switch (mode) {
	case TEST_J:
	case TEST_K:
	case TEST_SE0_NAK:
	case TEST_PACKET:
	case TEST_FORCE_EN:
		reg |= mode << 1;
		break;
	default:
		return -EINVAL;
	}

	dwc3_writel(dwc->regs, DWC3_DCTL, reg);

	return 0;
}

/**
 * dwc3_gadget_set_link_state - Sets USB Link to a particular State
 * @dwc: pointer to our context structure
 * @state: the state to put link into
 *
 * Caller should take care of locking. This function will
 * return 0 on success or -ETIMEDOUT.
 */
int dwc3_gadget_set_link_state(struct dwc3 *dwc, enum dwc3_link_state state)
{
	int		retries = 10000;
	u32		reg;

	/*
	 * Wait until device controller is ready. Only applies to 1.94a and
	 * later RTL.
	 */
	if (dwc->revision >= DWC3_REVISION_194A) {
		while (--retries) {
			reg = dwc3_readl(dwc->regs, DWC3_DSTS);
			if (reg & DWC3_DSTS_DCNRD)
				udelay(5);
			else
				break;
		}

		if (retries <= 0)
			return -ETIMEDOUT;
	}

	reg = dwc3_readl(dwc->regs, DWC3_DCTL);
	reg &= ~DWC3_DCTL_ULSTCHNGREQ_MASK;

	/* set requested state */
	reg |= DWC3_DCTL_ULSTCHNGREQ(state);
	dwc3_writel(dwc->regs, DWC3_DCTL, reg);

	/*
	 * The following code is racy when called from dwc3_gadget_wakeup,
	 * and is not needed, at least on newer versions
	 */
	if (dwc->revision >= DWC3_REVISION_194A)
		return 0;

	/* wait for a change in DSTS */
	retries = 10000;
	while (--retries) {
		reg = dwc3_readl(dwc->regs, DWC3_DSTS);

		if (DWC3_DSTS_USBLNKST(reg) == state)
			return 0;

		udelay(5);
	}

	dev_vdbg(dwc->dev, "link state change request timed out\n");

	return -ETIMEDOUT;
}

/**
 * dwc3_gadget_resize_tx_fifos - reallocate fifo spaces for current use-case
 * @dwc: pointer to our context structure
 *
 * This function will a best effort FIFO allocation in order
 * to improve FIFO usage and throughput, while still allowing
 * us to enable as many endpoints as possible.
 *
 * Keep in mind that this operation will be highly dependent
 * on the configured size for RAM1 - which contains TxFifo -,
 * the amount of endpoints enabled on coreConsultant tool, and
 * the width of the Master Bus.
 *
 * In the ideal world, we would always be able to satisfy the
 * following equation:
 *
 * ((512 + 2 * MDWIDTH-Bytes) + (Number of IN Endpoints - 1) * \
 * (3 * (1024 + MDWIDTH-Bytes) + MDWIDTH-Bytes)) / MDWIDTH-Bytes
 *
 * Unfortunately, due to many variables that's not always the case.
 */
int dwc3_gadget_resize_tx_fifos(struct dwc3 *dwc)
{
	int		last_fifo_depth = 0;
	int		ram1_depth;
	int		fifo_size;
	int		mdwidth;
	int		num;
	int		num_eps;
	struct usb_composite_dev *cdev = get_gadget_data(&dwc->gadget);

	if (!(cdev && cdev->config) || !dwc->needs_fifo_resize)
		return 0;

	/* gadget.num_eps never be greater than dwc->num_in_eps */
	num_eps = min_t(int, dwc->num_in_eps,
			cdev->config->num_ineps_used + 1);
	ram1_depth = DWC3_RAM1_DEPTH(dwc->hwparams.hwparams7);
	mdwidth = DWC3_MDWIDTH(dwc->hwparams.hwparams0);

	/* MDWIDTH is represented in bits, we need it in bytes */
	mdwidth >>= 3;

	dev_dbg(dwc->dev, "%s: num eps: %d\n", __func__, num_eps);

	for (num = 0; num < num_eps; num++) {
		struct dwc3_ep	*dep = dwc->eps[(num << 1) | 1];
		int		mult = 1;
		int		tmp;
		int		max_packet = 1024;

		if (!(dep->flags & DWC3_EP_ENABLED)) {
			dev_warn(dwc->dev, "ep%dIn not enabled", num);
			tmp = max_packet + mdwidth;
			goto resize_fifo;
		}

		if (((dep->endpoint.maxburst > 1) &&
				usb_endpoint_xfer_bulk(dep->endpoint.desc))
				|| usb_endpoint_xfer_isoc(dep->endpoint.desc))
			mult = 3;

		/*
		 * REVISIT: the following assumes we will always have enough
		 * space available on the FIFO RAM for all possible use cases.
		 * Make sure that's true somehow and change FIFO allocation
		 * accordingly.
		 *
		 * If we have Bulk (burst only) or Isochronous endpoints, we
		 * want them to be able to be very, very fast. So we're giving
		 * those endpoints a fifo_size which is enough for 3 full
		 * packets
		 */
		tmp = mult * (dep->endpoint.maxpacket + mdwidth);

		if (dwc->tx_fifo_size &&
			(usb_endpoint_xfer_bulk(dep->endpoint.desc)
			|| usb_endpoint_xfer_isoc(dep->endpoint.desc))) {
			/*
			 * Allocate 3KB fifo size for bulk and isochronous TX
			 * endpoints irrespective of speed if tx_fifo is not
			 * reduced. Otherwise allocate 1KB for endpoints in HS
			 * mode and for non burst endpoints in SS mode. For
			 * interrupt ep, allocate fifo size of ep maxpacket.
			 */
			if (!dwc->tx_fifo_reduced)
				tmp = 3 * (1024 + mdwidth);
			else
				tmp = mult * (1024 + mdwidth);
		}

resize_fifo:
		tmp += mdwidth;

		fifo_size = DIV_ROUND_UP(tmp, mdwidth);

		fifo_size |= (last_fifo_depth << 16);

		dev_vdbg(dwc->dev, "%s: Fifo Addr %04x Size %d\n",
				dep->name, last_fifo_depth, fifo_size & 0xffff);

		last_fifo_depth += (fifo_size & 0xffff);
		if (dwc->tx_fifo_size &&
				(last_fifo_depth >= dwc->tx_fifo_size)) {
			/*
			 * Fifo size allocated exceeded available RAM size.
			 * Hence return error.
			 */
			dev_err(dwc->dev, "Fifosize(%d) > available RAM(%d)\n",
					last_fifo_depth, dwc->tx_fifo_size);
			return -ENOMEM;
		}

		dwc3_writel(dwc->regs, DWC3_GTXFIFOSIZ(num), fifo_size);

	}

	return 0;
}

void dwc3_gadget_giveback(struct dwc3_ep *dep, struct dwc3_request *req,
		int status)
{
	struct dwc3			*dwc = dep->dwc;
	int				i;

	if (req->queued) {
		i = 0;
		do {
			dep->busy_slot++;
			/*
			 * Skip LINK TRB. We can't use req->trb and check for
			 * DWC3_TRBCTL_LINK_TRB because it points the TRB we
			 * just completed (not the LINK TRB).
			 */
			if (((dep->busy_slot & DWC3_TRB_MASK) ==
				DWC3_TRB_NUM- 1) &&
				usb_endpoint_xfer_isoc(dep->endpoint.desc))
				dep->busy_slot++;
		} while(++i < req->request.num_mapped_sgs);
		req->queued = false;

		if (req->request.zero && req->ztrb) {
			dep->busy_slot++;
			req->ztrb = NULL;
			if (((dep->busy_slot & DWC3_TRB_MASK) ==
				DWC3_TRB_NUM - 1) &&
				usb_endpoint_xfer_isoc(dep->endpoint.desc))
				dep->busy_slot++;
		}
	}
	list_del(&req->list);
	req->trb = NULL;

	if (req->request.status == -EINPROGRESS)
		req->request.status = status;

	if (dwc->ep0_bounced && dep->number == 0)
		dwc->ep0_bounced = false;
	else
		usb_gadget_unmap_request(&dwc->gadget, &req->request,
				req->direction);

	dev_dbg(dwc->dev, "request %p from %s completed %d/%d ===> %d\n",
			req, dep->name, req->request.actual,
			req->request.length, status);

	dbg_done(dep->number, req->request.actual, req->request.status);
	spin_unlock(&dwc->lock);
	req->request.complete(&dep->endpoint, &req->request);
	spin_lock(&dwc->lock);
}

static const char *dwc3_gadget_ep_cmd_string(u8 cmd)
{
	switch (cmd) {
	case DWC3_DEPCMD_DEPSTARTCFG:
		return "Start New Configuration";
	case DWC3_DEPCMD_ENDTRANSFER:
		return "End Transfer";
	case DWC3_DEPCMD_UPDATETRANSFER:
		return "Update Transfer";
	case DWC3_DEPCMD_STARTTRANSFER:
		return "Start Transfer";
	case DWC3_DEPCMD_CLEARSTALL:
		return "Clear Stall";
	case DWC3_DEPCMD_SETSTALL:
		return "Set Stall";
	case DWC3_DEPCMD_GETEPSTATE:
		return "Get Endpoint State";
	case DWC3_DEPCMD_SETTRANSFRESOURCE:
		return "Set Endpoint Transfer Resource";
	case DWC3_DEPCMD_SETEPCONFIG:
		return "Set Endpoint Configuration";
	default:
		return "UNKNOWN command";
	}
}

int dwc3_send_gadget_generic_command(struct dwc3 *dwc, int cmd, u32 param)
{
	u32		timeout = 500;
	u32		reg;
	int ret;

	dwc3_writel(dwc->regs, DWC3_DGCMDPAR, param);
	dwc3_writel(dwc->regs, DWC3_DGCMD, cmd | DWC3_DGCMD_CMDACT);

	do {
		reg = dwc3_readl(dwc->regs, DWC3_DGCMD);
		if (!(reg & DWC3_DGCMD_CMDACT)) {
			dev_vdbg(dwc->dev, "Command Complete --> %d\n",
					DWC3_DGCMD_STATUS(reg));
			if (DWC3_DGCMD_STATUS(reg)) {
				ret = -EINVAL;
				break;
			}
			ret = 0;
			break;
		}

		/*
		 * We can't sleep here, because it's also called from
		 * interrupt context.
		 */
		timeout--;
		if (!timeout) {
			ret = -ETIMEDOUT;
			break;
		}
		udelay(1);
	} while (1);

	return ret;
}

int dwc3_send_gadget_ep_cmd(struct dwc3 *dwc, unsigned ep,
		unsigned cmd, struct dwc3_gadget_ep_cmd_params *params)
{
	struct dwc3_ep		*dep = dwc->eps[ep];
	u32			timeout = 1500;
	u32			reg;
	int ret;

	dev_vdbg(dwc->dev, "%s: cmd '%s' params %08x %08x %08x\n",
			dep->name,
			dwc3_gadget_ep_cmd_string(cmd), params->param0,
			params->param1, params->param2);

	dwc3_writel(dwc->regs, DWC3_DEPCMDPAR0(ep), params->param0);
	dwc3_writel(dwc->regs, DWC3_DEPCMDPAR1(ep), params->param1);
	dwc3_writel(dwc->regs, DWC3_DEPCMDPAR2(ep), params->param2);

	dwc3_writel(dwc->regs, DWC3_DEPCMD(ep), cmd | DWC3_DEPCMD_CMDACT);
	do {
		reg = dwc3_readl(dwc->regs, DWC3_DEPCMD(ep));
		if (!(reg & DWC3_DEPCMD_CMDACT)) {
			dev_vdbg(dwc->dev, "Command Complete --> %d\n",
					DWC3_DEPCMD_STATUS(reg));
			if (DWC3_DEPCMD_STATUS(reg)) {
				ret = -EINVAL;
				break;
			}
			/* SW issues START TRANSFER command to isochronous ep
			 * with future frame interval. If future interval time
			 * has already passed when core recieves command, core
			 * will respond with an error(bit13 in Command complete
			 * event. Hence return error in this case.
			 */
			if (reg & 0x2000)
				ret = -EAGAIN;
			else
				ret = 0;
			break;
		}

		/*
		 * We can't sleep here, because it is also called from
		 * interrupt context.
		 */
		timeout--;
		if (!timeout) {
			dev_err(dwc->dev, "%s command timeout for %s\n",
				dwc3_gadget_ep_cmd_string(cmd),
				dep->name);
			ret = -ETIMEDOUT;
			break;
		}

		udelay(1);
	} while (1);

	return ret;
}

dma_addr_t dwc3_trb_dma_offset(struct dwc3_ep *dep,
		struct dwc3_trb *trb)
{
	u32		offset = (char *) trb - (char *) dep->trb_pool;

	return dep->trb_pool_dma + offset;
}

static int dwc3_alloc_trb_pool(struct dwc3_ep *dep)
{
	struct dwc3		*dwc = dep->dwc;

	if (dep->trb_pool)
		return 0;

	if (dep->number == 0 || dep->number == 1)
		return 0;

	dep->trb_pool = dma_zalloc_coherent(dwc->dev,
			sizeof(struct dwc3_trb) * DWC3_TRB_NUM,
			&dep->trb_pool_dma, GFP_KERNEL);
	if (!dep->trb_pool) {
		dev_err(dep->dwc->dev, "failed to allocate trb pool for %s\n",
				dep->name);
		return -ENOMEM;
	}

	return 0;
}

static void dwc3_free_trb_pool(struct dwc3_ep *dep)
{
	struct dwc3		*dwc = dep->dwc;

	dma_free_coherent(dwc->dev, sizeof(struct dwc3_trb) * DWC3_TRB_NUM,
			dep->trb_pool, dep->trb_pool_dma);

	dep->trb_pool = NULL;
	dep->trb_pool_dma = 0;
}

static int dwc3_gadget_start_config(struct dwc3 *dwc, struct dwc3_ep *dep)
{
	struct dwc3_gadget_ep_cmd_params params;
	u32			cmd;

	memset(&params, 0x00, sizeof(params));

	if (dep->number != 1) {
		cmd = DWC3_DEPCMD_DEPSTARTCFG;
		/* XferRscIdx == 0 for ep0 and 2 for the remaining */
		if (dep->number > 1) {
			if (dwc->start_config_issued)
				return 0;
			dwc->start_config_issued = true;
			cmd |= DWC3_DEPCMD_PARAM(2);
		}

		return dwc3_send_gadget_ep_cmd(dwc, 0, cmd, &params);
	}

	return 0;
}

static int dwc3_gadget_set_ep_config(struct dwc3 *dwc, struct dwc3_ep *dep,
		const struct usb_endpoint_descriptor *desc,
		const struct usb_ss_ep_comp_descriptor *comp_desc,
		bool ignore)
{
	struct dwc3_gadget_ep_cmd_params params;

	memset(&params, 0x00, sizeof(params));

	params.param0 = DWC3_DEPCFG_EP_TYPE(usb_endpoint_type(desc))
		| DWC3_DEPCFG_MAX_PACKET_SIZE(usb_endpoint_maxp(desc));

	/* Burst size is only needed in SuperSpeed mode */
	if (dwc->gadget.speed == USB_SPEED_SUPER) {
		u32 burst = dep->endpoint.maxburst - 1;

		params.param0 |= DWC3_DEPCFG_BURST_SIZE(burst);
	}

	if (ignore)
		params.param0 |= DWC3_DEPCFG_IGN_SEQ_NUM;

	if (!dep->endpoint.endless) {
		pr_debug("%s(): enable xfer_complete_int for %s\n",
				__func__, dep->endpoint.name);
		params.param1 = DWC3_DEPCFG_XFER_COMPLETE_EN
				| DWC3_DEPCFG_XFER_NOT_READY_EN;
	} else {
		pr_debug("%s(): disable xfer_complete_int for %s\n",
				 __func__, dep->endpoint.name);
	}

	if (usb_ss_max_streams(comp_desc) && usb_endpoint_xfer_bulk(desc)) {
		params.param1 |= DWC3_DEPCFG_STREAM_CAPABLE
			| DWC3_DEPCFG_STREAM_EVENT_EN;
		dep->stream_capable = true;
	}

	if (!usb_endpoint_xfer_control(desc))
		params.param1 |= DWC3_DEPCFG_XFER_IN_PROGRESS_EN;

	/*
	 * We are doing 1:1 mapping for endpoints, meaning
	 * Physical Endpoints 2 maps to Logical Endpoint 2 and
	 * so on. We consider the direction bit as part of the physical
	 * endpoint number. So USB endpoint 0x81 is 0x03.
	 */
	params.param1 |= DWC3_DEPCFG_EP_NUMBER(dep->number);

	/*
	 * We must use the lower 16 TX FIFOs even though
	 * HW might have more
	 */
	if (dep->direction)
		params.param0 |= DWC3_DEPCFG_FIFO_NUMBER(dep->number >> 1);

	if (desc->bInterval) {
		params.param1 |= DWC3_DEPCFG_BINTERVAL_M1(desc->bInterval - 1);
		dep->interval = 1 << (desc->bInterval - 1);
	}

	return dwc3_send_gadget_ep_cmd(dwc, dep->number,
			DWC3_DEPCMD_SETEPCONFIG, &params);
}

static int dwc3_gadget_set_xfer_resource(struct dwc3 *dwc, struct dwc3_ep *dep)
{
	struct dwc3_gadget_ep_cmd_params params;

	memset(&params, 0x00, sizeof(params));

	params.param0 = DWC3_DEPXFERCFG_NUM_XFER_RES(1);

	return dwc3_send_gadget_ep_cmd(dwc, dep->number,
			DWC3_DEPCMD_SETTRANSFRESOURCE, &params);
}

/**
 * __dwc3_gadget_ep_enable - Initializes a HW endpoint
 * @dep: endpoint to be initialized
 * @desc: USB Endpoint Descriptor
 *
 * Caller should take care of locking
 */
static int __dwc3_gadget_ep_enable(struct dwc3_ep *dep,
		const struct usb_endpoint_descriptor *desc,
		const struct usb_ss_ep_comp_descriptor *comp_desc,
		bool ignore)
{
	struct dwc3		*dwc = dep->dwc;
	u32			reg;
	int			ret = -ENOMEM;

	if (!(dep->flags & DWC3_EP_ENABLED)) {
		ret = dwc3_gadget_start_config(dwc, dep);
		if (ret) {
			dev_err(dwc->dev, "start_config() failed for %s\n",
								dep->name);
			return ret;
		}
	}

	ret = dwc3_gadget_set_ep_config(dwc, dep, desc, comp_desc, ignore);
	if (ret) {
		dev_err(dwc->dev, "set_ep_config() failed for %s\n",
							dep->name);
		return ret;
	}

	if (!(dep->flags & DWC3_EP_ENABLED)) {
		struct dwc3_trb	*trb_st_hw;
		struct dwc3_trb	*trb_link;

		ret = dwc3_gadget_set_xfer_resource(dwc, dep);
		if (ret) {
			dev_err(dwc->dev, "set_xfer_resource() failed for %s\n",
								dep->name);
			return ret;
		}

		dep->endpoint.desc = desc;
		dep->comp_desc = comp_desc;
		dep->type = usb_endpoint_type(desc);
		dep->flags |= DWC3_EP_ENABLED;

		reg = dwc3_readl(dwc->regs, DWC3_DALEPENA);
		reg |= DWC3_DALEPENA_EP(dep->number);
		dwc3_writel(dwc->regs, DWC3_DALEPENA, reg);

		if (!usb_endpoint_xfer_isoc(desc))
			return 0;

		/* Link TRB for ISOC. The HWO bit is never reset */
		trb_st_hw = &dep->trb_pool[0];

		trb_link = &dep->trb_pool[DWC3_TRB_NUM - 1];
		memset(trb_link, 0, sizeof(*trb_link));

		trb_link->bpl = lower_32_bits(dwc3_trb_dma_offset(dep, trb_st_hw));
		trb_link->bph = upper_32_bits(dwc3_trb_dma_offset(dep, trb_st_hw));
		trb_link->ctrl |= DWC3_TRBCTL_LINK_TRB;
		trb_link->ctrl |= DWC3_TRB_CTRL_HWO;
	}

	return 0;
}

static void dwc3_stop_active_transfer(struct dwc3 *dwc, u32 epnum);
static void dwc3_remove_requests(struct dwc3 *dwc, struct dwc3_ep *dep)
{
	struct dwc3_request		*req;

	if (!list_empty(&dep->req_queued)) {
		dwc3_stop_active_transfer(dwc, dep->number);

		/* - giveback all requests to gadget driver */
		while (!list_empty(&dep->req_queued)) {
			req = next_request(&dep->req_queued);

			dwc3_gadget_giveback(dep, req, -ESHUTDOWN);
		}
	}

	while (!list_empty(&dep->request_list)) {
		req = next_request(&dep->request_list);

		dwc3_gadget_giveback(dep, req, -ESHUTDOWN);
	}
}

/**
 * __dwc3_gadget_ep_disable - Disables a HW endpoint
 * @dep: the endpoint to disable
 *
 * This function also removes requests which are currently processed ny the
 * hardware and those which are not yet scheduled.
 * Caller should take care of locking.
 */
static int __dwc3_gadget_ep_disable(struct dwc3_ep *dep)
{
	struct dwc3		*dwc = dep->dwc;
	u32			reg;

	dwc3_remove_requests(dwc, dep);

	/* make sure HW endpoint isn't stalled */
	if (dep->flags & DWC3_EP_STALL)
		__dwc3_gadget_ep_set_halt(dep, 0, false);

	reg = dwc3_readl(dwc->regs, DWC3_DALEPENA);
	reg &= ~DWC3_DALEPENA_EP(dep->number);
	dwc3_writel(dwc->regs, DWC3_DALEPENA, reg);

	dep->stream_capable = false;
	dep->endpoint.desc = NULL;
	dep->comp_desc = NULL;
	dep->type = 0;
	dep->flags = 0;

	/*
	 * Clean up ep ring to avoid getting xferInProgress due to stale trbs
	 * with HWO bit set from previous composition when update transfer cmd
	 * is issued.
	 */
	memset(&dep->trb_pool[0], 0, sizeof(struct dwc3_trb) * DWC3_TRB_NUM);
	dbg_event(dep->number, "Clr_TRB", 0);
	return 0;
}

/* -------------------------------------------------------------------------- */

static int dwc3_gadget_ep0_enable(struct usb_ep *ep,
		const struct usb_endpoint_descriptor *desc)
{
	return -EINVAL;
}

static int dwc3_gadget_ep0_disable(struct usb_ep *ep)
{
	return -EINVAL;
}

/* -------------------------------------------------------------------------- */

static int dwc3_gadget_ep_enable(struct usb_ep *ep,
		const struct usb_endpoint_descriptor *desc)
{
	struct dwc3_ep			*dep;
	struct dwc3			*dwc;
	unsigned long			flags;
	int				ret;

	if (!ep || !desc || desc->bDescriptorType != USB_DT_ENDPOINT) {
		pr_debug("dwc3: invalid parameters. ep=%p, desc=%p, DT=%d\n",
			ep, desc, desc ? desc->bDescriptorType : 0);
		return -EINVAL;
	}

	if (!desc->wMaxPacketSize) {
		pr_debug("dwc3: missing wMaxPacketSize\n");
		return -EINVAL;
	}

	dep = to_dwc3_ep(ep);
	dwc = dep->dwc;

	if (dep->flags & DWC3_EP_ENABLED) {
		dev_WARN_ONCE(dwc->dev, true, "%s is already enabled\n",
				dep->name);
		return 0;
	}

	switch (usb_endpoint_type(desc)) {
	case USB_ENDPOINT_XFER_CONTROL:
		strlcat(dep->name, "-control", sizeof(dep->name));
		break;
	case USB_ENDPOINT_XFER_ISOC:
		strlcat(dep->name, "-isoc", sizeof(dep->name));
		break;
	case USB_ENDPOINT_XFER_BULK:
		strlcat(dep->name, "-bulk", sizeof(dep->name));
		break;
	case USB_ENDPOINT_XFER_INT:
		strlcat(dep->name, "-int", sizeof(dep->name));
		break;
	default:
		dev_err(dwc->dev, "invalid endpoint transfer type\n");
	}

	dev_vdbg(dwc->dev, "Enabling %s\n", dep->name);

	spin_lock_irqsave(&dwc->lock, flags);
	ret = __dwc3_gadget_ep_enable(dep, desc, ep->comp_desc, false);
	dbg_event(dep->number, "ENABLE", ret);
	spin_unlock_irqrestore(&dwc->lock, flags);

	return ret;
}

static int dwc3_gadget_ep_disable(struct usb_ep *ep)
{
	struct dwc3_ep			*dep;
	struct dwc3			*dwc;
	unsigned long			flags;
	int				ret;

	if (!ep) {
		pr_debug("dwc3: invalid parameters\n");
		return -EINVAL;
	}

	dep = to_dwc3_ep(ep);
	dwc = dep->dwc;

	if (!(dep->flags & DWC3_EP_ENABLED)) {
		dev_dbg(dwc->dev, "%s is already disabled\n", dep->name);
		dbg_event(dep->number, "ALRDY DISABLED", dep->flags);
		return 0;
	}

	snprintf(dep->name, sizeof(dep->name), "ep%d%s",
			dep->number >> 1,
			(dep->number & 1) ? "in" : "out");

	spin_lock_irqsave(&dwc->lock, flags);
	ret = __dwc3_gadget_ep_disable(dep);
	dbg_event(dep->number, "DISABLE", ret);
	spin_unlock_irqrestore(&dwc->lock, flags);

	return ret;
}

static struct usb_request *dwc3_gadget_ep_alloc_request(struct usb_ep *ep,
	gfp_t gfp_flags)
{
	struct dwc3_request		*req;
	struct dwc3_ep			*dep = to_dwc3_ep(ep);
	struct dwc3			*dwc = dep->dwc;

	req = kzalloc(sizeof(*req), gfp_flags);
	if (!req) {
		dev_err(dwc->dev, "not enough memory\n");
		return NULL;
	}

	req->epnum	= dep->number;
	req->dep	= dep;
	req->request.dma = DMA_ERROR_CODE;

	return &req->request;
}

static void dwc3_gadget_ep_free_request(struct usb_ep *ep,
		struct usb_request *request)
{
	struct dwc3_request		*req = to_dwc3_request(request);

	kfree(req);
}

/**
 * dwc3_prepare_one_trb - setup one TRB from one request
 * @dep: endpoint for which this request is prepared
 * @req: dwc3_request pointer
 */
static void dwc3_prepare_one_trb(struct dwc3_ep *dep,
		struct dwc3_request *req, dma_addr_t dma,
		unsigned length, unsigned last, unsigned chain, unsigned node,
		unsigned ioc)
{
	struct dwc3		*dwc = dep->dwc;
	struct dwc3_trb		*trb;
	bool			zlp_appended = false;
	unsigned		rlen;

	dev_vdbg(dwc->dev, "%s: req %p dma %08llx length %d%s%s\n",
			dep->name, req, (unsigned long long) dma,
			length, last ? " last" : "",
			chain ? " chain" : "");


	trb = &dep->trb_pool[dep->free_slot & DWC3_TRB_MASK];

	if (!req->trb) {
		dwc3_gadget_move_request_queued(req);
		req->trb = trb;
		req->trb_dma = dwc3_trb_dma_offset(dep, trb);
		req->start_slot = dep->free_slot & DWC3_TRB_MASK;
	}

	dep->free_slot++;
	/* Skip the LINK-TRB on ISOC */
	if (((dep->free_slot & DWC3_TRB_MASK) == DWC3_TRB_NUM - 1) &&
			usb_endpoint_xfer_isoc(dep->endpoint.desc))
		dep->free_slot++;

update_trb:
	trb->size = DWC3_TRB_SIZE_LENGTH(length);
	trb->bpl = lower_32_bits(dma);
	trb->bph = upper_32_bits(dma);

	switch (usb_endpoint_type(dep->endpoint.desc)) {
	case USB_ENDPOINT_XFER_CONTROL:
		trb->ctrl = DWC3_TRBCTL_CONTROL_SETUP;
		break;

	case USB_ENDPOINT_XFER_ISOC:
		if (!node)
			trb->ctrl = DWC3_TRBCTL_ISOCHRONOUS_FIRST;
		else
			trb->ctrl = DWC3_TRBCTL_ISOCHRONOUS;

		if (!req->request.no_interrupt && !chain)
			trb->ctrl |= DWC3_TRB_CTRL_IOC;
		break;

	case USB_ENDPOINT_XFER_BULK:
		trb->ctrl = DWC3_TRBCTL_NORMAL;
		/*
		 * bulk endpoint optimization: setting the CSP bit (continue on
		 * short packet) will prevent the core from generating an
		 * XferComplete event for each TRB with a short packet
		 * (except for the last TRB).
		 */
		if (!last && bulk_ep_xfer_timeout_ms)
			trb->ctrl |= DWC3_TRB_CTRL_CSP;
		break;

	case USB_ENDPOINT_XFER_INT:
		trb->ctrl = DWC3_TRBCTL_NORMAL;
		if (ioc)
			trb->ctrl |= DWC3_TRB_CTRL_IOC;
		break;
	default:
		/*
		 * This is only possible with faulty memory because we
		 * checked it already :)
		 */
		BUG();
	}

	if (usb_endpoint_xfer_isoc(dep->endpoint.desc)) {
		trb->ctrl |= DWC3_TRB_CTRL_ISP_IMI;
		trb->ctrl |= DWC3_TRB_CTRL_CSP;
	}

	if (chain)
		trb->ctrl |= DWC3_TRB_CTRL_CHN;

	if (usb_endpoint_xfer_bulk(dep->endpoint.desc) && dep->stream_capable)
		trb->ctrl |= DWC3_TRB_CTRL_SID_SOFN(req->request.stream_id);

	trb->ctrl |= DWC3_TRB_CTRL_HWO;

	rlen = req->request.length;
	if (!zlp_appended && !chain &&
		req->request.zero && rlen &&
		(rlen % usb_endpoint_maxp(dep->endpoint.desc) == 0)) {

		zlp_appended = true;
		/* Skip the LINK-TRB on ISOC */
		if (((dep->free_slot & DWC3_TRB_MASK) == DWC3_TRB_NUM - 1) &&
			usb_endpoint_xfer_isoc(dep->endpoint.desc))
			dep->free_slot++;

		trb->ctrl |= DWC3_TRB_CTRL_CHN;
		trb = &dep->trb_pool[dep->free_slot & DWC3_TRB_MASK];
		dep->free_slot++;

		req->ztrb = trb;
		length = 0;

		goto update_trb;
	}

	if (!usb_endpoint_xfer_isoc(dep->endpoint.desc) && last)
		trb->ctrl |= DWC3_TRB_CTRL_LST;
}

/*
 * dwc3_prepare_trbs - setup TRBs from requests
 * @dep: endpoint for which requests are being prepared
 * @starting: true if the endpoint is idle and no requests are queued.
 *
 * The function goes through the requests list and sets up TRBs for the
 * transfers. The function returns once there are no more TRBs available or
 * it runs out of requests.
 */
static void dwc3_prepare_trbs(struct dwc3_ep *dep, bool starting)
{
	struct dwc3_request	*req, *n;
	u32			trbs_left;
	u32			max;
	unsigned int		last_one = 0;
	int			maxpkt_size;
	bool			isoc;

	maxpkt_size = usb_endpoint_maxp(dep->endpoint.desc);
	isoc = usb_endpoint_xfer_isoc(dep->endpoint.desc);

	BUILD_BUG_ON_NOT_POWER_OF_2(DWC3_TRB_NUM);

	/* the first request must not be queued */
	trbs_left = (dep->busy_slot - dep->free_slot) & DWC3_TRB_MASK;

	/* Can't wrap around on a non-isoc EP since there's no link TRB */
	if (!usb_endpoint_xfer_isoc(dep->endpoint.desc)) {
		max = DWC3_TRB_NUM - (dep->free_slot & DWC3_TRB_MASK);
		if (trbs_left > max)
			trbs_left = max;
	}

	/*
	 * If busy & slot are equal than it is either full or empty. If we are
	 * starting to process requests then we are empty. Otherwise we are
	 * full and don't do anything
	 */
	if (!trbs_left) {
		if (!starting)
			return;
		dep->busy_slot = 0;
		dep->free_slot = 0;
		/* For ISOC requests the last TRB is reserved for link TRB */
		if (usb_endpoint_xfer_isoc(dep->endpoint.desc))
			trbs_left = DWC3_TRB_NUM-1;
		else
			trbs_left = DWC3_TRB_NUM;
	}

	/*
	 * If free_slot = DWC3_TRB_MASK-1 and trbs_left > 0 then we have a
	 * wraparound in the TRB buffer. Hence, trbs_left includes the link TRB
	 * and must be reduced by 1.
	 */
	if (usb_endpoint_xfer_isoc(dep->endpoint.desc) &&
		(dep->free_slot & DWC3_TRB_MASK) == DWC3_TRB_MASK-1)
			trbs_left--;

	list_for_each_entry_safe(req, n, &dep->request_list, list) {
		unsigned	length;
		dma_addr_t	dma;
		bool		last_req = list_is_last(&req->list, &dep->request_list);
		int		num_trbs_required = 0;

		last_one = false;

		/* The last TRB is a link TRB, not used for xfer */
		if (isoc)
			num_trbs_required++;

		if (req->request.num_mapped_sgs)
			num_trbs_required += req->request.num_mapped_sgs;
		else
			num_trbs_required++;

		if (req->request.zero && req->request.length &&
				(req->request.length % maxpkt_size == 0))
			num_trbs_required++;

		if (trbs_left < num_trbs_required)
			break;

		if (req->request.num_mapped_sgs > 0) {
			struct usb_request *request = &req->request;
			struct scatterlist *sg = request->sg;
			struct scatterlist *s;
			int		i;

			for_each_sg(sg, s, request->num_mapped_sgs, i) {
				unsigned chain = true;
				unsigned	ioc = 0;

				length = sg_dma_len(s);
				dma = sg_dma_address(s);

				if (i == (request->num_mapped_sgs - 1) ||
						sg_is_last(s)) {
					unsigned temp = 0;
					unsigned len;
					struct dwc3_request *nreq = n;
					struct usb_request *ureq;
					bool mpkt = false;

					chain = false;
					if (last_req) {
						last_one = true;
						goto start_trb_queuing;
					}

					/*
					 * check if trbs sufficient for next
					 * request to set the last bit
					 */
					ureq = &nreq->request;
					len  = ureq->length;

					if (len % maxpkt_size == 0)
						mpkt = true;

					if (ureq->zero && len && mpkt)
						temp++;

					if (ureq->num_mapped_sgs)
						temp +=
						ureq->num_mapped_sgs;
					else
						temp++;

					if (isoc)
						temp++;

					if (trbs_left <= temp)
						last_one = true;

				}

start_trb_queuing:
				trbs_left--;
				if (!trbs_left)
					last_one = true;

				if (last_one)
					chain = false;

				if (!last_one && !chain &&
					!request->no_interrupt)
					ioc = 1;

				dwc3_prepare_one_trb(dep, req, dma, length,
						last_one, chain, i, ioc);

				if (last_one)
					break;
			}
			dbg_queue(dep->number, &req->request, trbs_left);

			if (last_one)
				break;
		} else {
			struct dwc3_request	*req1;
			int maxpkt_size = usb_endpoint_maxp(dep->endpoint.desc);

			dma = req->request.dma;
			length = req->request.length;
			trbs_left--;

			if (req->request.zero && length &&
						(length % maxpkt_size == 0))
				trbs_left--;

			if (!trbs_left) {
				last_one = 1;
			} else if (dep->direction && (trbs_left <= 1)) {
				req1 = next_request(&req->list);
				if (req1->request.zero && req1->request.length
				 && (req1->request.length % maxpkt_size == 0))
					last_one = 1;
			}

			/* Is this the last request? */
			if (last_req)
				last_one = 1;

			dwc3_prepare_one_trb(dep, req, dma, length,
					last_one, false, 0, 0);

			dbg_queue(dep->number, &req->request, 0);
			if (last_one)
				break;
		}
	}
}

static int __dwc3_gadget_kick_transfer(struct dwc3_ep *dep, u16 cmd_param,
		int start_new)
{
	struct dwc3_gadget_ep_cmd_params params;
	struct dwc3_request		*req, *req1, *n;
	struct dwc3			*dwc = dep->dwc;
	int				ret;
	u32				cmd;

	if (start_new && (dep->flags & DWC3_EP_BUSY)) {
		dev_vdbg(dwc->dev, "%s: endpoint busy\n", dep->name);
		return -EBUSY;
	}
	dep->flags &= ~DWC3_EP_PENDING_REQUEST;

	/*
	 * If we are getting here after a short-out-packet we don't enqueue any
	 * new requests as we try to set the IOC bit only on the last request.
	 */
	if (start_new) {
		if (list_empty(&dep->req_queued))
			dwc3_prepare_trbs(dep, start_new);

		/* req points to the first request which will be sent */
		req = next_request(&dep->req_queued);
	} else {
		dwc3_prepare_trbs(dep, start_new);

		/*
		 * req points to the first request where HWO changed from 0 to 1
		 */
		req = next_request(&dep->req_queued);
	}
	if (!req) {
		dep->flags |= DWC3_EP_PENDING_REQUEST;
		dbg_event(dep->number, "NO REQ", 0);
		return 0;
	}

	memset(&params, 0, sizeof(params));

	if (start_new) {
		params.param0 = upper_32_bits(req->trb_dma);
		params.param1 = lower_32_bits(req->trb_dma);
		cmd = DWC3_DEPCMD_STARTTRANSFER;
	} else {
		cmd = DWC3_DEPCMD_UPDATETRANSFER;
	}

	cmd |= DWC3_DEPCMD_PARAM(cmd_param);
	ret = dwc3_send_gadget_ep_cmd(dwc, dep->number, cmd, &params);
	if (ret < 0) {
		dev_dbg(dwc->dev, "failed to send STARTTRANSFER command\n");

		if ((ret == -EAGAIN) && start_new &&
				usb_endpoint_xfer_isoc(dep->endpoint.desc)) {
			/* If bit13 in Command complete event is set, software
			 * must issue ENDTRANDFER command and wait for
			 * Xfernotready event to queue the requests again.
			 */
			if (!dep->resource_index) {
				dep->resource_index =
					 dwc3_gadget_ep_get_transfer_index(dwc,
								dep->number);
				WARN_ON_ONCE(!dep->resource_index);
			}
			dwc3_stop_active_transfer(dwc, dep->number);
			list_for_each_entry_safe_reverse(req1, n,
						 &dep->req_queued, list) {
				req1->trb = NULL;
				dwc3_gadget_move_request_list_front(req1);
				if (req->request.num_mapped_sgs)
					dep->busy_slot +=
						 req->request.num_mapped_sgs;
				else
					dep->busy_slot++;
				if ((dep->busy_slot & DWC3_TRB_MASK) ==
							DWC3_TRB_NUM - 1)
					dep->busy_slot++;
			}
			return ret;
		} else {
			/*
			 * FIXME we need to iterate over the list of requests
			 * here and stop, unmap, free and del each of the linked
			 * requests instead of what we do now.
			 */
			usb_gadget_unmap_request(&dwc->gadget, &req->request,
				req->direction);
			list_del(&req->list);
			return ret;
		}
	}

	dep->flags |= DWC3_EP_BUSY;

	if (start_new) {
		dep->resource_index = dwc3_gadget_ep_get_transfer_index(dwc,
				dep->number);
		WARN_ON_ONCE(!dep->resource_index);

		if (usb_endpoint_xfer_bulk(dep->endpoint.desc) &&
						bulk_ep_xfer_timeout_ms) {
			hrtimer_start(&dep->xfer_timer,
				ktime_set(0, bulk_ep_xfer_timeout_ns),
				HRTIMER_MODE_REL);
		}
	}

	return 0;
}

static void __dwc3_gadget_start_isoc(struct dwc3 *dwc,
		struct dwc3_ep *dep, u32 cur_uf)
{
	u32 uf;
	int ret;

	dep->current_uf = cur_uf;

	if (list_empty(&dep->request_list)) {
		dev_vdbg(dwc->dev, "ISOC ep %s run out for requests.\n",
			dep->name);
		dep->flags |= DWC3_EP_PENDING_REQUEST;
		return;
	}

	/*
	 * WORKAROUND: DWC3 Revisions <= 2.50a have an issue which can result
	 * in dropping of ISOC packets.
	 *
	 * Due to this problem, we might experience a glitch in the associated
	 * audio or video application. The workaround is to disable DCTL[10:9]
	 * when an ISOC transfer is in progress.
	 *
	 * This is the first half of that workaround.
	 *
	 * Refers to:
	 *
	 * STAR#9000627217: For a Duration of 10ms, If All ITPs Are Received
	 * With Delay Bit Set or No ITPs Are Received, Device Drops ISOC
	 * Packets.
	 */
	if (dwc->revision <= DWC3_REVISION_250A) {
		u32	u1;
		u32	reg;

		reg = dwc3_readl(dwc->regs, DWC3_DCTL);
		u1 = reg & (DWC3_DCTL_INITU1ENA | DWC3_DCTL_ACCEPTU1ENA);

		if (!dwc->u1)
			dwc->u1 = u1;

		reg &= ~u1;

		dwc3_writel(dwc->regs, DWC3_DCTL, reg);
	}

	/* 4 micro frames in the future */
	uf = cur_uf + dep->interval * 4;

	ret = __dwc3_gadget_kick_transfer(dep, uf, 1);
	if (ret < 0)
		dbg_event(dep->number, "ISOC QUEUE", ret);
}

static void dwc3_gadget_start_isoc(struct dwc3 *dwc,
		struct dwc3_ep *dep, const struct dwc3_event_depevt *event)
{
	u32 cur_uf, mask;

	mask = ~(dep->interval - 1);
	cur_uf = event->parameters & mask;

	__dwc3_gadget_start_isoc(dwc, dep, cur_uf);
}

static int __dwc3_gadget_ep_queue(struct dwc3_ep *dep, struct dwc3_request *req)
{
	struct dwc3		*dwc = dep->dwc;
	int			ret;

	if (req->request.status == -EINPROGRESS) {
		ret = -EBUSY;
		dev_err(dwc->dev, "%s: %p request already in queue",
					dep->name, req);
		return ret;
	}

	req->request.actual	= 0;
	req->request.status	= -EINPROGRESS;
	req->direction		= dep->direction;
	req->epnum		= dep->number;

	/*
	 * We only add to our list of requests now and
	 * start consuming the list once we get XferNotReady
	 * IRQ.
	 *
	 * That way, we avoid doing anything that we don't need
	 * to do now and defer it until the point we receive a
	 * particular token from the Host side.
	 *
	 * This will also avoid Host cancelling URBs due to too
	 * many NAKs.
	 */
	ret = usb_gadget_map_request(&dwc->gadget, &req->request,
			dep->direction);
	if (ret)
		return ret;

	list_add_tail(&req->list, &dep->request_list);

	/*
	 * There are a few special cases:
	 *
	 * 1. XferNotReady with empty list of requests. We need to kick the
	 *    transfer here in that situation, otherwise we will be NAKing
	 *    forever. If we get XferNotReady before gadget driver has a
	 *    chance to queue a request, we will ACK the IRQ but won't be
	 *    able to receive the data until the next request is queued.
	 *    The following code is handling exactly that.
	 *
	 */
	if (dep->flags & DWC3_EP_PENDING_REQUEST) {
		/*
		 * If xfernotready is already elapsed and it is a case
		 * of isoc transfer, then issue END TRANSFER, so that
		 * you can receive xfernotready again and can have
		 * notion of current microframe.
		 */
		if (usb_endpoint_xfer_isoc(dep->endpoint.desc)) {
			/* If xfernotready event is recieved before issuing
			 * START TRANSFER command, don't issue END TRANSFER.
			 * Rather start queueing the requests by issuing START
			 * TRANSFER command.
			 */
			if (list_empty(&dep->req_queued) && dep->resource_index)
				dwc3_stop_active_transfer(dwc, dep->number);
			else
				__dwc3_gadget_start_isoc(dwc, dep,
							dep->current_uf);
			dep->flags &= ~DWC3_EP_PENDING_REQUEST;
			return 0;
		}

		ret = __dwc3_gadget_kick_transfer(dep, 0, true);
		if (ret && ret != -EBUSY) {
			dbg_event(dep->number, "XfNR QUEUE", ret);
			dev_dbg(dwc->dev, "%s: failed to kick transfers\n",
					dep->name);
		}
		return ret;
	}

	/*
	 * 2. XferInProgress on Isoc EP with an active transfer. We need to
	 *    kick the transfer here after queuing a request, otherwise the
	 *    core may not see the modified TRB(s).
	 */
	if (usb_endpoint_xfer_isoc(dep->endpoint.desc) &&
			(dep->flags & DWC3_EP_BUSY) &&
			!(dep->flags & DWC3_EP_MISSED_ISOC)) {
		WARN_ON_ONCE(!dep->resource_index);
		ret = __dwc3_gadget_kick_transfer(dep, dep->resource_index,
				false);
		if (ret && ret != -EBUSY) {
			dbg_event(dep->number, "XfIP QUEUE", ret);
			dev_dbg(dwc->dev, "%s: failed to kick transfers\n",
					dep->name);
		}
		return ret;
	}

	return 0;
}

static int dwc3_gadget_wakeup(struct usb_gadget *g)
{
	struct dwc3_usb_gadget *dwc3_gadget = g->private;

	schedule_work(&dwc3_gadget->wakeup_work);
	return 0;
}

static inline enum dwc3_link_state dwc3_get_link_state(struct dwc3 *dwc)
{
	u32 reg;
	reg = dwc3_readl(dwc->regs, DWC3_DSTS);
	return DWC3_DSTS_USBLNKST(reg);
}

static bool dwc3_gadget_is_suspended(struct dwc3 *dwc)
{
	if (atomic_read(&dwc->in_lpm) ||
		dwc->link_state == DWC3_LINK_STATE_U3)
		return true;
	return false;
}

static int dwc3_gadget_ep_queue(struct usb_ep *ep, struct usb_request *request,
	gfp_t gfp_flags)
{
	struct dwc3_request		*req = to_dwc3_request(request);
	struct dwc3_ep			*dep = to_dwc3_ep(ep);
	struct dwc3			*dwc = dep->dwc;

	unsigned long			flags;
	int				ret;

	spin_lock_irqsave(&dwc->lock, flags);

	if (!dep->endpoint.desc) {
		spin_unlock_irqrestore(&dwc->lock, flags);
		dev_dbg(dwc->dev, "trying to queue request %p to disabled %s\n",
				request, ep->name);
		return -ESHUTDOWN;
	}

	if (dwc3_gadget_is_suspended(dwc)) {
		if (dwc->gadget.remote_wakeup)
			dwc3_gadget_wakeup(&dwc->gadget);
		spin_unlock_irqrestore(&dwc->lock, flags);
		return dwc->gadget.remote_wakeup ? -EAGAIN : -ENOTSUPP;
	}

	dev_vdbg(dwc->dev, "queing request %p to %s length %d\n",
			request, ep->name, request->length);

	WARN(!dep->direction && (request->length % ep->desc->wMaxPacketSize),
		"trying to queue unaligned request (%d)\n", request->length);

	ret = __dwc3_gadget_ep_queue(dep, req);
	spin_unlock_irqrestore(&dwc->lock, flags);

	return ret;
}

static int dwc3_gadget_ep_dequeue(struct usb_ep *ep,
		struct usb_request *request)
{
	struct dwc3_request		*req = to_dwc3_request(request);
	struct dwc3_request		*r = NULL;

	struct dwc3_ep			*dep = to_dwc3_ep(ep);
	struct dwc3			*dwc = dep->dwc;

	unsigned long			flags;
	int				ret = 0;

	if (atomic_read(&dwc->in_lpm)) {
		dev_err(dwc->dev, "%s: Unable to dequeue while in LPM\n",
				dep->name);
		return -EAGAIN;
	}

	spin_lock_irqsave(&dwc->lock, flags);

	list_for_each_entry(r, &dep->request_list, list) {
		if (r == req)
			break;
	}

	if (r != req) {
		list_for_each_entry(r, &dep->req_queued, list) {
			if (r == req)
				break;
		}
		if (r == req) {
			/* wait until it is processed */
			dwc3_stop_active_transfer(dwc, dep->number);
			goto out1;
		}
		dev_err(dwc->dev, "request %p was not queued to %s\n",
				request, ep->name);
		ret = -EINVAL;
		goto out0;
	}

out1:
	dbg_event(dep->number, "DEQUEUE", 0);
	/* giveback the request */
	dwc3_gadget_giveback(dep, req, -ECONNRESET);

out0:
	spin_unlock_irqrestore(&dwc->lock, flags);

	return ret;
}

int __dwc3_gadget_ep_set_halt(struct dwc3_ep *dep, int value, int protocol)
{
	struct dwc3_gadget_ep_cmd_params	params;
	struct dwc3				*dwc = dep->dwc;
	int					ret;

	memset(&params, 0x00, sizeof(params));

	if (value) {
		if (!protocol && ((dep->direction && dep->flags & DWC3_EP_BUSY) ||
				(!list_empty(&dep->req_queued) ||
				 !list_empty(&dep->request_list)))) {
			dev_dbg(dwc->dev, "%s: pending request, cannot halt\n",
					dep->name);
			return -EAGAIN;
		}

		ret = dwc3_send_gadget_ep_cmd(dwc, dep->number,
			DWC3_DEPCMD_SETSTALL, &params);
		if (ret)
			dev_err(dwc->dev, "failed to %s STALL on %s\n",
					value ? "set" : "clear",
					dep->name);
		else
			dep->flags |= DWC3_EP_STALL;
	} else {
		ret = dwc3_send_gadget_ep_cmd(dwc, dep->number,
			DWC3_DEPCMD_CLEARSTALL, &params);
		if (ret)
			dev_err(dwc->dev, "failed to %s STALL on %s\n",
					value ? "set" : "clear",
					dep->name);
		else
			dep->flags &= ~(DWC3_EP_STALL | DWC3_EP_WEDGE);
	}

	return ret;
}

static int dwc3_gadget_ep_set_halt(struct usb_ep *ep, int value)
{
	struct dwc3_ep			*dep = to_dwc3_ep(ep);
	struct dwc3			*dwc = dep->dwc;

	unsigned long			flags;

	int				ret;

	spin_lock_irqsave(&dwc->lock, flags);

	if (usb_endpoint_xfer_isoc(dep->endpoint.desc)) {
		dev_err(dwc->dev, "%s is of Isochronous type\n", dep->name);
		ret = -EINVAL;
		goto out;
	}

	dbg_event(dep->number, "HALT", value);
	ret = __dwc3_gadget_ep_set_halt(dep, value, false);
out:
	spin_unlock_irqrestore(&dwc->lock, flags);

	return ret;
}

static int dwc3_gadget_ep_set_wedge(struct usb_ep *ep)
{
	struct dwc3_ep			*dep = to_dwc3_ep(ep);
	struct dwc3			*dwc = dep->dwc;
	unsigned long			flags;

	spin_lock_irqsave(&dwc->lock, flags);
	dbg_event(dep->number, "WEDGE", 0);
	dep->flags |= DWC3_EP_WEDGE;
	spin_unlock_irqrestore(&dwc->lock, flags);

	if (dep->number == 0 || dep->number == 1)
		return dwc3_gadget_ep0_set_halt(ep, 1);
	else
		return __dwc3_gadget_ep_set_halt(dep, 1, false);
}

/* -------------------------------------------------------------------------- */

static struct usb_endpoint_descriptor dwc3_gadget_ep0_desc = {
	.bLength	= USB_DT_ENDPOINT_SIZE,
	.bDescriptorType = USB_DT_ENDPOINT,
	.bmAttributes	= USB_ENDPOINT_XFER_CONTROL,
};

static const struct usb_ep_ops dwc3_gadget_ep0_ops = {
	.enable		= dwc3_gadget_ep0_enable,
	.disable	= dwc3_gadget_ep0_disable,
	.alloc_request	= dwc3_gadget_ep_alloc_request,
	.free_request	= dwc3_gadget_ep_free_request,
	.queue		= dwc3_gadget_ep0_queue,
	.dequeue	= dwc3_gadget_ep_dequeue,
	.set_halt	= dwc3_gadget_ep0_set_halt,
	.set_wedge	= dwc3_gadget_ep_set_wedge,
};

static const struct usb_ep_ops dwc3_gadget_ep_ops = {
	.enable		= dwc3_gadget_ep_enable,
	.disable	= dwc3_gadget_ep_disable,
	.alloc_request	= dwc3_gadget_ep_alloc_request,
	.free_request	= dwc3_gadget_ep_free_request,
	.queue		= dwc3_gadget_ep_queue,
	.dequeue	= dwc3_gadget_ep_dequeue,
	.set_halt	= dwc3_gadget_ep_set_halt,
	.set_wedge	= dwc3_gadget_ep_set_wedge,
};

/* -------------------------------------------------------------------------- */

static int dwc3_gadget_get_frame(struct usb_gadget *g)
{
	struct dwc3		*dwc = gadget_to_dwc(g);
	u32			reg;

	reg = dwc3_readl(dwc->regs, DWC3_DSTS);
	return DWC3_DSTS_SOFFN(reg);
}
static void dwc3_gadget_wakeup_work(struct work_struct *w)
{
	struct dwc3_usb_gadget *dwc3_gadget;
	struct dwc3		*dwc;
	int			ret;

	dwc3_gadget = container_of(w, struct dwc3_usb_gadget, wakeup_work);
	dwc = dwc3_gadget->dwc;

	if (atomic_read(&dwc->in_lpm)) {
		dbg_event(0xFF, "Gdgwake gsyn", 0);
		pm_runtime_get_sync(dwc->dev);
	}

	ret = dwc3_gadget_wakeup_int(dwc);

	if (ret)
		pr_err("Remote wakeup failed. ret = %d.\n", ret);
	else
		pr_debug("Remote wakeup succeeded.\n");
}

static int dwc3_gadget_wakeup_int(struct dwc3 *dwc)
{
	bool			link_recover_only = false;

	u32			reg;
	int			ret = 0;
	u8			link_state;
	unsigned long		flags;

	pr_debug("%s(): Entry\n", __func__);
	disable_irq(dwc->irq);
	spin_lock_irqsave(&dwc->lock, flags);
	/*
	 * According to the Databook Remote wakeup request should
	 * be issued only when the device is in early suspend state.
	 *
	 * We can check that via USB Link State bits in DSTS register.
	 */
	link_state = dwc3_get_link_state(dwc);

	switch (link_state) {
	case DWC3_LINK_STATE_RX_DET:	/* in HS, means Early Suspend */
	case DWC3_LINK_STATE_U3:	/* in HS, means SUSPEND */
		break;
	case DWC3_LINK_STATE_U1:
		if (dwc->gadget.speed != USB_SPEED_SUPER) {
			link_recover_only = true;
			break;
		}
		/* Intentional fallthrough */
	default:
		dev_dbg(dwc->dev, "can't wakeup from link state %d\n",
				link_state);
		dwc3_restart_hrtimer(dwc);
		goto out;
	}

	/* Enable LINK STATUS change event */
	reg = dwc3_readl(dwc->regs, DWC3_DEVTEN);
	reg |= DWC3_DEVTEN_ULSTCNGEN;
	dwc3_writel(dwc->regs, DWC3_DEVTEN, reg);
	/*
	 * memory barrier is required to make sure that required events
	 * with core is enabled before performing RECOVERY mechnism.
	 */
	mb();

	ret = dwc3_gadget_set_link_state(dwc, DWC3_LINK_STATE_RECOV);
	if (ret < 0) {
		dev_err(dwc->dev, "failed to put link in Recovery\n");
		/* Disable LINK STATUS change */
		reg = dwc3_readl(dwc->regs, DWC3_DEVTEN);
		reg &= ~DWC3_DEVTEN_ULSTCNGEN;
		dwc3_writel(dwc->regs, DWC3_DEVTEN, reg);
		/* Required to complete this operation before returning */
		mb();
		goto out;
	}

	/* Recent versions do this automatically */
	if (dwc->revision < DWC3_REVISION_194A) {
		/* write zeroes to Link Change Request */
		reg = dwc3_readl(dwc->regs, DWC3_DCTL);
		reg &= ~DWC3_DCTL_ULSTCHNGREQ_MASK;
		dwc3_writel(dwc->regs, DWC3_DCTL, reg);
	}

	spin_unlock_irqrestore(&dwc->lock, flags);
	enable_irq(dwc->irq);
	ret = wait_event_interruptible_timeout(dwc->wait_linkstate,
			(dwc->link_state < DWC3_LINK_STATE_U3) ||
			(dwc->link_state == DWC3_LINK_STATE_SS_DIS),
			msecs_to_jiffies(3000)); /* 3 seconds */

	spin_lock_irqsave(&dwc->lock, flags);
	/* Disable link status change event */
	reg = dwc3_readl(dwc->regs, DWC3_DEVTEN);
	reg &= ~DWC3_DEVTEN_ULSTCNGEN;
	dwc3_writel(dwc->regs, DWC3_DEVTEN, reg);
	/*
	 * Complete this write before we go ahead and perform resume
	 * as we don't need link status change notificaiton anymore.
	 */
	mb();

	if (!ret) {
		dev_dbg(dwc->dev, "Timeout moving into state(%d)\n",
							dwc->link_state);
		ret = -EINVAL;
		spin_unlock_irqrestore(&dwc->lock, flags);
		goto out1;
	} else {
		ret = 0;
		/*
		 * If USB is disconnected OR received RESET from host,
		 * don't perform resume
		 */
		if (dwc->link_state == DWC3_LINK_STATE_SS_DIS ||
				dwc->gadget.state == USB_STATE_DEFAULT)
			link_recover_only = true;
	}

	/*
	 * According to DWC3 databook, the controller does not
	 * trigger a wakeup event when remote-wakeup is used.
	 * Hence, after remote-wakeup sequence is complete, and
	 * the device is back at U0 state, it is required that
	 * the resume sequence is initiated by SW.
	 */
	if (!link_recover_only)
		dwc3_gadget_wakeup_interrupt(dwc, true);

	spin_unlock_irqrestore(&dwc->lock, flags);
	pr_debug("%s: Exit\n", __func__);
	return ret;

out:
	spin_unlock_irqrestore(&dwc->lock, flags);
	enable_irq(dwc->irq);

out1:
	return ret;
}

static int dwc_gadget_func_wakeup(struct usb_gadget *g, int interface_id)
{
	int ret = 0;
	struct dwc3 *dwc = gadget_to_dwc(g);

	if (!g || (g->speed != USB_SPEED_SUPER))
		return -ENOTSUPP;

	if (dwc3_gadget_is_suspended(dwc)) {
		pr_debug("USB bus is suspended. Scheduling wakeup and returning -EAGAIN.\n");
		dwc3_gadget_wakeup(&dwc->gadget);
		return -EAGAIN;
	}

	if (dwc->revision < DWC3_REVISION_220A) {
		ret = dwc3_send_gadget_generic_command(dwc,
			DWC3_DGCMD_XMIT_FUNCTION, interface_id);
	} else {
		ret = dwc3_send_gadget_generic_command(dwc,
			DWC3_DGCMD_XMIT_DEV, 0x1 | (interface_id << 4));
	}

	if (ret)
		pr_err("Function wakeup HW command failed.\n");
	else
		pr_debug("Function wakeup HW command succeeded.\n");

	return ret;
}

static int dwc3_gadget_set_selfpowered(struct usb_gadget *g,
		int is_selfpowered)
{
	struct dwc3		*dwc = gadget_to_dwc(g);
	unsigned long		flags;

	spin_lock_irqsave(&dwc->lock, flags);
	dwc->is_selfpowered = !!is_selfpowered;
	spin_unlock_irqrestore(&dwc->lock, flags);

	return 0;
}

#define DWC3_SOFT_RESET_TIMEOUT	10  /* 10 msec */
static int dwc3_gadget_run_stop(struct dwc3 *dwc, int is_on)
{
	u32			reg;
	u32			timeout = 500;
	ktime_t start, diff;

	reg = dwc3_readl(dwc->regs, DWC3_DCTL);
	if (is_on) {
		if (dwc->revision <= DWC3_REVISION_187A) {
			reg &= ~DWC3_DCTL_TRGTULST_MASK;
			reg |= DWC3_DCTL_TRGTULST_RX_DET;
		}

		if (dwc->revision >= DWC3_REVISION_194A)
			reg &= ~DWC3_DCTL_KEEP_CONNECT;

		start = ktime_get();
		/* issue device SoftReset */
		dwc3_writel(dwc->regs, DWC3_DCTL, reg | DWC3_DCTL_CSFTRST);
		do {
			reg = dwc3_readl(dwc->regs, DWC3_DCTL);
			if (!(reg & DWC3_DCTL_CSFTRST))
				break;

			diff = ktime_sub(ktime_get(), start);
			/* poll for max. 10ms */
			if (ktime_to_ms(diff) > DWC3_SOFT_RESET_TIMEOUT) {
				printk_ratelimited(KERN_ERR
					"%s:core Reset Timed Out\n", __func__);
				break;
			}
			cpu_relax();
		} while (true);


		dwc3_event_buffers_setup(dwc);
		dwc3_gadget_restart(dwc);
		reg = dwc3_readl(dwc->regs, DWC3_DCTL);
		reg |= DWC3_DCTL_RUN_STOP;
		dwc->pullups_connected = true;
	} else {
		reg &= ~DWC3_DCTL_RUN_STOP;
		dwc->pullups_connected = false;
		usb_gadget_set_state(&dwc->gadget, USB_STATE_NOTATTACHED);
	}

	dwc3_writel(dwc->regs, DWC3_DCTL, reg);

	do {
		reg = dwc3_readl(dwc->regs, DWC3_DSTS);
		if (is_on) {
			if (!(reg & DWC3_DSTS_DEVCTRLHLT))
				break;
		} else {
			if (reg & DWC3_DSTS_DEVCTRLHLT)
				break;
		}
		timeout--;
		if (!timeout)
			return -ETIMEDOUT;
		udelay(1);
	} while (1);

	dev_vdbg(dwc->dev, "gadget %s data soft-%s\n",
			dwc->gadget_driver
			? dwc->gadget_driver->function : "no-function",
			is_on ? "connect" : "disconnect");

	return 0;
}

static int dwc3_gadget_vbus_draw(struct usb_gadget *g, unsigned mA)
{
	struct dwc3		*dwc = gadget_to_dwc(g);
	struct dwc3_otg		*dotg = dwc->dotg;

	if (dotg && dotg->otg.phy)
		return usb_phy_set_power(dotg->otg.phy, mA);

	return -ENOTSUPP;
}

static int dwc3_gadget_pullup(struct usb_gadget *g, int is_on)
{
	struct dwc3		*dwc = gadget_to_dwc(g);
	struct dwc3_usb_gadget *dwc3_gadget = g->private;
	unsigned long		flags;
	int			ret;
	unsigned long		timeout;

	is_on = !!is_on;

	spin_lock_irqsave(&dwc->lock, flags);

	/* If pending suspend, abort this suspend. */
	if (dwc->enable_bus_suspend)
		usb_phy_set_suspend(dwc->dotg->otg.phy, 0);

	dwc->softconnect = is_on;

	if ((dwc->dotg && !dwc->vbus_active) ||
		!dwc->gadget_driver) {

		spin_unlock_irqrestore(&dwc->lock, flags);

		/*
		 * Need to wait for vbus_session(on) from otg driver or to
		 * the udc_start.
		 */
		return 0;
	}

	/*
	 * This insures that the core is not in LPM during the pullup
	 * on/off toggling.
	 */
	spin_unlock_irqrestore(&dwc->lock, flags);
	if (atomic_read(&dwc->in_lpm) && !is_on) {
		dbg_event(0xFF, "Gdgpull gsyn", 0);
		pm_runtime_get_sync(dwc->dev);
		if (dwc3_gadget)
			dwc3_gadget->disable_during_lpm = true;
		goto set_run_stop;
	}

	if (is_on && dwc3_gadget && dwc3_gadget->disable_during_lpm) {
		dbg_event(0xFF, "Gdgpull psyn", 0);
		pm_runtime_put_sync(dwc->dev);
		if (dwc3_gadget)
			dwc3_gadget->disable_during_lpm = false;
		goto set_run_stop;
	}

	if (atomic_read(&dwc->in_lpm)) {
		pm_runtime_resume(dwc->dev);
		timeout = jiffies + msecs_to_jiffies(20);
		do {
			if (!atomic_read(&dwc->in_lpm))
				break;

			if (time_after(jiffies, timeout)) {
				pr_err("%s(): Err getting pullup\n", __func__);
				return -ETIMEDOUT;
			}
			usleep_range(2, 5);
		} while (true);
	}

set_run_stop:
	spin_lock_irqsave(&dwc->lock, flags);

	ret = dwc3_gadget_run_stop(dwc, is_on);

	spin_unlock_irqrestore(&dwc->lock, flags);

	return ret;
}

void dwc3_gadget_enable_irq(struct dwc3 *dwc)
{
	u32			reg;

	/* Enable all but Start and End of Frame IRQs */
	reg = (DWC3_DEVTEN_EVNTOVERFLOWEN |
			DWC3_DEVTEN_CMDCMPLTEN |
			DWC3_DEVTEN_ERRTICERREN |
			DWC3_DEVTEN_WKUPEVTEN |
			DWC3_DEVTEN_CONNECTDONEEN |
			DWC3_DEVTEN_USBRSTEN |
			DWC3_DEVTEN_DISCONNEVTEN);

	/*
	 * Enable SUSPENDEVENT(BIT:6) for version 230A and above
	 * else enable USB Link change event (BIT:3) for older version
	 */
	if (dwc->revision < DWC3_REVISION_230A)
		reg |= DWC3_DEVTEN_ULSTCNGEN;
	else
		reg |= DWC3_DEVTEN_SUSPEND;

	dwc3_writel(dwc->regs, DWC3_DEVTEN, reg);
}

void dwc3_gadget_disable_irq(struct dwc3 *dwc)
{
	/* mask all interrupts */
	dwc3_writel(dwc->regs, DWC3_DEVTEN, 0x00);
}

static irqreturn_t dwc3_interrupt(int irq, void *_dwc);
static irqreturn_t dwc3_thread_interrupt(int irq, void *_dwc);
static void dwc3_gadget_disconnect_interrupt(struct dwc3 *dwc);

static int dwc3_gadget_vbus_session(struct usb_gadget *_gadget, int is_active)
{
	struct dwc3 *dwc = gadget_to_dwc(_gadget);
	unsigned long flags;

	if (!dwc->dotg)
		return -EPERM;

	is_active = !!is_active;

	spin_lock_irqsave(&dwc->lock, flags);

	/* Mark that the vbus was powered */
	dwc->vbus_active = is_active;

	/*
	 * Check if upper level usb_gadget_driver was already registerd with
	 * this udc controller driver (if dwc3_gadget_start was called)
	 */
	if (dwc->gadget_driver && dwc->softconnect) {
		if (dwc->vbus_active) {
			/*
			 * Both vbus was activated by otg and pullup was
			 * signaled by the gadget driver.
			 */
			dwc3_gadget_run_stop(dwc, 1);
		} else {
			dwc3_gadget_run_stop(dwc, 0);
		}
	}

	/*
	 * Clearing run/stop bit might occur before disconnect event is seen.
	 * Make sure to let gadget driver know in that case.
	 */
	if (!dwc->vbus_active) {
		dev_dbg(dwc->dev, "calling disconnect from %s\n", __func__);
		dwc3_gadget_disconnect_interrupt(dwc);
	}

	spin_unlock_irqrestore(&dwc->lock, flags);
	return 0;
}

static int __dwc3_gadget_start(struct dwc3 *dwc)
{
	struct dwc3_ep		*dep;
	int			ret = 0;
	u32			reg;

	reg = dwc3_readl(dwc->regs, DWC3_DCFG);
	reg &= ~(DWC3_DCFG_SPEED_MASK);

	/**
	 * WORKAROUND: DWC3 revision < 2.20a have an issue
	 * which would cause metastability state on Run/Stop
	 * bit if we try to force the IP to USB2-only mode.
	 *
	 * Because of that, we cannot configure the IP to any
	 * speed other than the SuperSpeed
	 *
	 * Refers to:
	 *
	 * STAR#9000525659: Clock Domain Crossing on DCTL in
	 * USB 2.0 Mode
	 */
	if (dwc->revision < DWC3_REVISION_220A) {
		reg |= DWC3_DCFG_SUPERSPEED;
	} else {
		switch (dwc->maximum_speed) {
		case USB_SPEED_LOW:
			reg |= DWC3_DSTS_LOWSPEED;
			break;
		case USB_SPEED_FULL:
			reg |= DWC3_DSTS_FULLSPEED2;
			break;
		case USB_SPEED_HIGH:
			reg |= DWC3_DSTS_HIGHSPEED;
			break;
		case USB_SPEED_SUPER:	/* FALLTHROUGH */
		case USB_SPEED_UNKNOWN:	/* FALTHROUGH */
		default:
			reg |= DWC3_DSTS_SUPERSPEED;
		}
	}
	dwc3_writel(dwc->regs, DWC3_DCFG, reg);

	/* Programs the number of outstanding pipelined transfer requests
	 * the AXI master pushes to the AXI slave.
	 */
	if (dwc->revision >= DWC3_REVISION_270A) {
		reg = dwc3_readl(dwc->regs, DWC3_GSBUSCFG1);
		reg &= ~DWC3_GSBUSCFG1_PIPETRANSLIMIT_MASK;
		reg |= DWC3_GSBUSCFG1_PIPETRANSLIMIT(0xe);
		dwc3_writel(dwc->regs, DWC3_GSBUSCFG1, reg);
	}

	dwc->start_config_issued = false;

	/* Start with SuperSpeed Default */
	dwc3_gadget_ep0_desc.wMaxPacketSize = cpu_to_le16(512);

	dwc->delayed_status = false;
	/* reinitialize physical ep0-1 */
	dep = dwc->eps[0];
	dep->flags = 0;
	dep->endpoint.maxburst = 1;
	ret = __dwc3_gadget_ep_enable(dep, &dwc3_gadget_ep0_desc, NULL, false);
	if (ret) {
		dev_err(dwc->dev, "failed to enable %s\n", dep->name);
		return ret;
	}

	dep = dwc->eps[1];
	dep->flags = 0;
	dep->endpoint.maxburst = 1;
	ret = __dwc3_gadget_ep_enable(dep, &dwc3_gadget_ep0_desc, NULL, false);
	if (ret) {
		dev_err(dwc->dev, "failed to enable %s\n", dep->name);
		__dwc3_gadget_ep_disable(dwc->eps[0]);
		return ret;
	}

	/* begin to receive SETUP packets */
	dwc->ep0state = EP0_SETUP_PHASE;
	dwc3_ep0_out_start(dwc);

	dwc3_gadget_enable_irq(dwc);

	return ret;
}

/* Required gadget re-initialization before switching to gadget in OTG mode */
void dwc3_gadget_restart(struct dwc3 *dwc)
{
	__dwc3_gadget_start(dwc);
}

static int dwc3_gadget_start(struct usb_gadget *g,
		struct usb_gadget_driver *driver)
{
	struct dwc3		*dwc = gadget_to_dwc(g);
	unsigned long		flags;
	int			ret = 0;
	int			irq;

	dbg_event(0xFF, "GdgStrt Begin", 0);
	pm_runtime_get_sync(dwc->dev);
	irq = platform_get_irq(to_platform_device(dwc->dev), 0);
	dwc->irq = irq;
	ret = request_irq(irq, dwc3_interrupt, IRQF_SHARED, "dwc3", dwc);
	if (ret) {
		dev_err(dwc->dev, "failed to request irq #%d --> %d\n",
				irq, ret);
		goto err0;
	}

	spin_lock_irqsave(&dwc->lock, flags);

	if (dwc->gadget_driver) {
		dev_err(dwc->dev, "%s is already bound to %s\n",
				dwc->gadget.name,
				dwc->gadget_driver->driver.name);
		ret = -EBUSY;
		goto err1;
	}

	dwc->gadget_driver	= driver;

	/*
	 * For DRD, this might get called by gadget driver during bootup
	 * even though host mode might be active. Don't actually perform
	 * device-specific initialization until device mode is activated.
	 * In that case dwc3_gadget_restart() will handle it.
	 */
	if (!dwc->dotg) {
		ret = __dwc3_gadget_start(dwc);
		if (ret)
			goto err1;
	}

	spin_unlock_irqrestore(&dwc->lock, flags);
	pm_runtime_put(dwc->dev);
	dbg_event(0xFF, "GdgStrt End", 0);

	return 0;

err1:
	spin_unlock_irqrestore(&dwc->lock, flags);
	pm_runtime_put(dwc->dev);

err0:
	free_irq(irq, dwc);

	return ret;
}

static int dwc3_gadget_stop(struct usb_gadget *g,
		struct usb_gadget_driver *driver)
{
	struct dwc3		*dwc = gadget_to_dwc(g);
	unsigned long		flags;
	int			irq;

	dwc3_gadget_disable_irq(dwc);

	tasklet_kill(&dwc->bh);

	spin_lock_irqsave(&dwc->lock, flags);

	__dwc3_gadget_ep_disable(dwc->eps[0]);
	__dwc3_gadget_ep_disable(dwc->eps[1]);

	dwc->gadget_driver	= NULL;

	spin_unlock_irqrestore(&dwc->lock, flags);

	irq = platform_get_irq(to_platform_device(dwc->dev), 0);
	free_irq(irq, dwc);

	return 0;
}

static const struct usb_gadget_ops dwc3_gadget_ops = {
	.get_frame		= dwc3_gadget_get_frame,
	.wakeup			= dwc3_gadget_wakeup,
	.func_wakeup		= dwc_gadget_func_wakeup,
	.set_selfpowered	= dwc3_gadget_set_selfpowered,
	.vbus_session		= dwc3_gadget_vbus_session,
	.vbus_draw		= dwc3_gadget_vbus_draw,
	.pullup			= dwc3_gadget_pullup,
	.udc_start		= dwc3_gadget_start,
	.udc_stop		= dwc3_gadget_stop,
};

/* -------------------------------------------------------------------------- */

static enum hrtimer_restart dwc3_gadget_ep_timer(struct hrtimer *hrtimer)
{
	struct dwc3_ep *dep = container_of(hrtimer, struct dwc3_ep, xfer_timer);
	struct dwc3_event_depevt event;
	unsigned long flags;
	struct dwc3 *dwc;

	if (!dep) {
		pr_err("%s: NULL endpoint!\n", __func__);
		goto out;
	}
	if (!(dep->flags & DWC3_EP_ENABLED)) {
		pr_debug("%s: disabled endpoint!\n", __func__);
		goto out;
	}
	if (!dep->endpoint.desc) {
		pr_err("%s: NULL endpoint desc!\n", __func__);
		goto out;
	}
	if (!dep->dwc) {
		pr_err("%s: NULL dwc3 ptr!\n", __func__);
		goto out;
	}
	dwc = dep->dwc;

	event.status = 0;

	spin_lock_irqsave(&dwc->lock, flags);

	if (!(atomic_read(&dwc->in_lpm)))
		dwc3_endpoint_transfer_complete(dep->dwc, dep, &event, 1);

	spin_unlock_irqrestore(&dwc->lock, flags);

out:
	return HRTIMER_NORESTART;
}

static void dwc3_restart_hrtimer(struct dwc3 *dwc)
{
	int i;
	struct dwc3_ep	*dep;

	if (!bulk_ep_xfer_timeout_ms)
		return;

	for (i = 0; i < dwc->num_out_eps; i++) {
		dep = dwc->eps[i];

		/* check if bulk-out endpoint is enabled or not */
		if (dep && dep->endpoint.desc &&
			usb_endpoint_xfer_bulk(dep->endpoint.desc) &&
			!dep->direction && (dep->flags & DWC3_EP_ENABLED)) {

			if (!hrtimer_active(&dep->xfer_timer)) {
				pr_debug("%s(): restart hrtimer of (%s)\n",
						__func__, dep->name);
				hrtimer_start(&dep->xfer_timer,
					ktime_set(0, bulk_ep_xfer_timeout_ns),
					HRTIMER_MODE_REL);
			}
		}
	}
}

static int dwc3_gadget_init_hw_endpoints(struct dwc3 *dwc,
		u8 num, u32 direction)
{
	struct dwc3_ep			*dep;
	u8				i;

	for (i = 0; i < num; i++) {
		u8 epnum = (i << 1) | (!!direction);

		dep = kzalloc(sizeof(*dep), GFP_KERNEL);
		if (!dep) {
			dev_err(dwc->dev, "can't allocate endpoint %d\n",
					epnum);
			return -ENOMEM;
		}

		dep->dwc = dwc;
		dep->number = epnum;
		dwc->eps[epnum] = dep;

		snprintf(dep->name, sizeof(dep->name), "ep%d%s", epnum >> 1,
				(epnum & 1) ? "in" : "out");

		dep->endpoint.name = dep->name;
		dep->direction = (epnum & 1);

		if (epnum == 0 || epnum == 1) {
			dep->endpoint.maxpacket = 512;
			dep->endpoint.maxburst = 1;
			dep->endpoint.ops = &dwc3_gadget_ep0_ops;
			if (!epnum)
				dwc->gadget.ep0 = &dep->endpoint;
		} else {
			int		ret;

			dep->endpoint.maxpacket = 1024;
			dep->endpoint.max_streams = 15;
			dep->endpoint.ops = &dwc3_gadget_ep_ops;
			list_add_tail(&dep->endpoint.ep_list,
					&dwc->gadget.ep_list);

			ret = dwc3_alloc_trb_pool(dep);
			if (ret)
				return ret;
		}

		INIT_LIST_HEAD(&dep->request_list);
		INIT_LIST_HEAD(&dep->req_queued);

		hrtimer_init(&dep->xfer_timer, CLOCK_MONOTONIC,
			HRTIMER_MODE_REL);
		dep->xfer_timer.function = dwc3_gadget_ep_timer;
	}

	return 0;
}

static int dwc3_gadget_init_endpoints(struct dwc3 *dwc)
{
	int				ret;

	INIT_LIST_HEAD(&dwc->gadget.ep_list);

	ret = dwc3_gadget_init_hw_endpoints(dwc, dwc->num_out_eps, 0);
	if (ret < 0) {
		dev_vdbg(dwc->dev, "failed to allocate OUT endpoints\n");
		return ret;
	}

	ret = dwc3_gadget_init_hw_endpoints(dwc, dwc->num_in_eps, 1);
	if (ret < 0) {
		dev_vdbg(dwc->dev, "failed to allocate IN endpoints\n");
		return ret;
	}

	return 0;
}

static void dwc3_gadget_free_endpoints(struct dwc3 *dwc)
{
	struct dwc3_ep			*dep;
	u8				epnum;

	for (epnum = 0; epnum < DWC3_ENDPOINTS_NUM; epnum++) {
		dep = dwc->eps[epnum];
		if (!dep)
			continue;
		/*
		 * Physical endpoints 0 and 1 are special; they form the
		 * bi-directional USB endpoint 0.
		 *
		 * For those two physical endpoints, we don't allocate a TRB
		 * pool nor do we add them the endpoints list. Due to that, we
		 * shouldn't do these two operations otherwise we would end up
		 * with all sorts of bugs when removing dwc3.ko.
		 */
		if (epnum != 0 && epnum != 1) {
			dwc3_free_trb_pool(dep);
			list_del(&dep->endpoint.ep_list);
		}

		kfree(dep);
	}
}

/* -------------------------------------------------------------------------- */

static int __dwc3_cleanup_done_trbs(struct dwc3 *dwc, struct dwc3_ep *dep,
		struct dwc3_request *req, struct dwc3_trb *trb,
		const struct dwc3_event_depevt *event, int status)
{
	unsigned int		count;
	unsigned int		s_pkt = 0;
	unsigned int		trb_status;

	if ((trb->ctrl & DWC3_TRB_CTRL_HWO) && status != -ESHUTDOWN)
		/*
		 * We continue despite the error. There is not much we
		 * can do. If we don't clean it up we loop forever. If
		 * we skip the TRB then it gets overwritten after a
		 * while since we use them in a ring buffer. A BUG()
		 * would help. Lets hope that if this occurs, someone
		 * fixes the root cause instead of looking away :)
		 */
		dev_err(dwc->dev, "%s's TRB (%p) still owned by HW\n",
				dep->name, trb);
	count = trb->size & DWC3_TRB_SIZE_MASK;

	if (dep->direction) {
		if (count) {
			trb_status = DWC3_TRB_SIZE_TRBSTS(trb->size);
			if (trb_status == DWC3_TRBSTS_MISSED_ISOC) {
				dev_dbg(dwc->dev, "incomplete IN transfer %s\n",
						dep->name);
				/*
				 * If missed isoc occurred and there is
				 * no request queued then issue END
				 * TRANSFER, so that core generates
				 * next xfernotready and we will issue
				 * a fresh START TRANSFER.
				 * If there are still queued request
				 * then wait, do not issue either END
				 * or UPDATE TRANSFER, just attach next
				 * request in request_list during
				 * giveback.If any future queued request
				 * is successfully transferred then we
				 * will issue UPDATE TRANSFER for all
				 * request in the request_list.
				 */
				dep->flags |= DWC3_EP_MISSED_ISOC;
				dbg_event(dep->number, "MISSED ISOC", status);
			} else {
				dev_err(dwc->dev, "incomplete IN transfer %s\n",
						dep->name);
				status = -ECONNRESET;
			}
		} else {
			dep->flags &= ~DWC3_EP_MISSED_ISOC;
		}
	} else {
		if (count && (event->status & DEPEVT_STATUS_SHORT) &&
			!(trb->ctrl & DWC3_TRB_CTRL_CSP))
			s_pkt = 1;
	}

	if (s_pkt)
		return 1;
	if ((event->status & DEPEVT_STATUS_LST) &&
			(trb->ctrl & (DWC3_TRB_CTRL_LST |
				DWC3_TRB_CTRL_HWO)))
		return 1;
	if ((event->status & DEPEVT_STATUS_IOC) &&
			(trb->ctrl & DWC3_TRB_CTRL_IOC))
		return 1;
	return 0;
}

static int dwc3_cleanup_done_reqs(struct dwc3 *dwc, struct dwc3_ep *dep,
		const struct dwc3_event_depevt *event, int status)
{
	struct dwc3_request	*req;
	struct dwc3_trb		*trb;
	unsigned int		slot;
	unsigned int		i;
	int			count = 0;
	int			ret;

	do {
		req = next_request(&dep->req_queued);
		if (!req) {
			if (event->status)
				dev_err(dwc->dev,
					"%s: evt sts %x for no req queued",
					dep->name, event->status);
			return 1;
		}

		/*
		 * For bulk endpoints, HWO bit may be set when the transfer
		 * complete timer expires.
		 */
		if (usb_endpoint_xfer_bulk(dep->endpoint.desc) &&
			(req->trb->ctrl & DWC3_TRB_CTRL_HWO))
			return 0;

		i = 0;
		do {
			slot = req->start_slot + i;
			if ((slot == DWC3_TRB_NUM - 1) &&
				usb_endpoint_xfer_isoc(dep->endpoint.desc))
				slot++;
			slot %= DWC3_TRB_NUM;
			trb = &dep->trb_pool[slot];
			count += trb->size & DWC3_TRB_SIZE_MASK;


			ret = __dwc3_cleanup_done_trbs(dwc, dep, req, trb,
					event, status);
			if (ret)
				break;
		}while (++i < req->request.num_mapped_sgs);

<<<<<<< HEAD
		if (req->ztrb) {
			trb = req->ztrb;
			if ((event->status & DEPEVT_STATUS_LST) &&
				(trb->ctrl & (DWC3_TRB_CTRL_LST |
					DWC3_TRB_CTRL_HWO)))
				ret = 1;

			if ((event->status & DEPEVT_STATUS_IOC) &&
					(trb->ctrl & DWC3_TRB_CTRL_IOC))
				ret = 1;
		}
=======
		/*
		 * We assume here we will always receive the entire data block
		 * which we should receive. Meaning, if we program RX to
		 * receive 4K but we receive only 2K, we assume that's all we
		 * should receive and we simply bounce the request back to the
		 * gadget driver for further processing.
		 */
		req->request.actual += req->request.length - count;
>>>>>>> ec55e7c2
		dwc3_gadget_giveback(dep, req, status);

		/* EP possibly disabled during giveback? */
		if (!(dep->flags & DWC3_EP_ENABLED)) {
			dev_dbg(dwc->dev, "%s disabled while handling ep event\n",
					dep->name);
			return 0;
		}

		if (ret)
			break;
	} while (1);

	dwc->gadget.xfer_isr_count++;

	if (usb_endpoint_xfer_isoc(dep->endpoint.desc) &&
			list_empty(&dep->req_queued)) {
		if (list_empty(&dep->request_list))
			/*
			 * If there is no entry in request list then do
			 * not issue END TRANSFER now. Just set PENDING
			 * flag, so that END TRANSFER is issued when an
			 * entry is added into request list.
			 */
			dep->flags |= DWC3_EP_PENDING_REQUEST;
		else
			dwc3_stop_active_transfer(dwc, dep->number);
		dep->flags &= ~DWC3_EP_MISSED_ISOC;
		return 1;
	}

	if ((event->status & DEPEVT_STATUS_IOC) &&
			(trb->ctrl & DWC3_TRB_CTRL_IOC))
		return 0;
	return 1;
}

static void dwc3_endpoint_transfer_complete(struct dwc3 *dwc,
		struct dwc3_ep *dep, const struct dwc3_event_depevt *event,
		int start_new)
{
	unsigned		status = 0;
	int			clean_busy;

	if (event->status & DEPEVT_STATUS_BUSERR)
		status = -ECONNRESET;

	clean_busy = dwc3_cleanup_done_reqs(dwc, dep, event, status);
	if (clean_busy)
		dep->flags &= ~DWC3_EP_BUSY;

	if (bulk_ep_xfer_timeout_ms && dep->endpoint.desc &&
		usb_endpoint_xfer_bulk(dep->endpoint.desc)) {
		/*
		 * Cancel transfer complete timer when hitting the last TRB.
		 * If this is ISR (LST) racing with hr_timer then timer_cancel
		 * will fail and there is a possibility that timer gets re-armed
		 * But, clean_busy check would ensure timer is not armed again.
		 * Also, in case we're suspended (DWC3_LINK_STATE_U3), don't arm
		 * the timer.
		 */

		if (event->status & DEPEVT_STATUS_LST)
			hrtimer_try_to_cancel(&dep->xfer_timer);
		else if (!clean_busy && (dwc->link_state != DWC3_LINK_STATE_U3))
			hrtimer_start(&dep->xfer_timer,
				ktime_set(0, bulk_ep_xfer_timeout_ns),
				HRTIMER_MODE_REL);
	}

	/*
	 * WORKAROUND: This is the 2nd half of U1/U2 -> U0 workaround.
	 * See dwc3_gadget_linksts_change_interrupt() for 1st half.
	 */
	if (dwc->revision < DWC3_REVISION_183A) {
		u32		reg;
		int		i;

		for (i = 0; i < DWC3_ENDPOINTS_NUM; i++) {
			dep = dwc->eps[i];

			if (!(dep->flags & DWC3_EP_ENABLED))
				continue;

			if (!list_empty(&dep->req_queued))
				goto isoc_workaround;
		}

		reg = dwc3_readl(dwc->regs, DWC3_DCTL);
		reg |= (dwc->u1u2 & ~(dwc->u1));
		dwc3_writel(dwc->regs, DWC3_DCTL, reg);

		dwc->u1u2 = 0;
	}

isoc_workaround:
	/*
	 * WORKAROUND: This is the 2nd half ISOC packet drop workaround.
	 * See __dwc3_gadget_start_isoc() for 1st half.
	 */
	if (dwc->revision <= DWC3_REVISION_250A) {
		u32		reg;
		int		i;

		for (i = 0; i < DWC3_ENDPOINTS_NUM; i++) {
			dep = dwc->eps[i];

			if (!(dep->flags & DWC3_EP_ENABLED) ||
				!usb_endpoint_xfer_isoc(dep->endpoint.desc))
				continue;

			if (!list_empty(&dep->req_queued))
				return;
		}

		reg = dwc3_readl(dwc->regs, DWC3_DCTL);
		reg |= dwc->u1;
		dwc3_writel(dwc->regs, DWC3_DCTL, reg);

		dwc->u1 = 0;
	}
}

static void dwc3_endpoint_interrupt(struct dwc3 *dwc,
		const struct dwc3_event_depevt *event)
{
	struct dwc3_ep		*dep;
	u8			epnum = event->endpoint_number;

	dep = dwc->eps[epnum];

	if (!(dep->flags & DWC3_EP_ENABLED))
		return;

	dev_vdbg(dwc->dev, "%s: %s\n", dep->name,
			dwc3_ep_event_string(event->endpoint_event));

	if (epnum == 0 || epnum == 1) {
		dwc3_ep0_interrupt(dwc, event);
		return;
	}

	dep->dbg_ep_events.total++;

	switch (event->endpoint_event) {
	case DWC3_DEPEVT_XFERCOMPLETE:
		dep->resource_index = 0;
		dep->dbg_ep_events.xfercomplete++;

		if (usb_endpoint_xfer_isoc(dep->endpoint.desc)) {
			dev_dbg(dwc->dev, "%s is an Isochronous endpoint\n",
					dep->name);
			return;
		}

		dwc3_endpoint_transfer_complete(dwc, dep, event, 1);
		break;
	case DWC3_DEPEVT_XFERINPROGRESS:
		dep->dbg_ep_events.xferinprogress++;
		dwc3_endpoint_transfer_complete(dwc, dep, event, 0);
		break;
	case DWC3_DEPEVT_XFERNOTREADY:
		dep->dbg_ep_events.xfernotready++;
		if (usb_endpoint_xfer_isoc(dep->endpoint.desc)) {
			dwc3_gadget_start_isoc(dwc, dep, event);
		} else {
			int ret;

			dev_vdbg(dwc->dev, "%s: reason %s\n",
					dep->name, event->status &
					DEPEVT_STATUS_TRANSFER_ACTIVE
					? "Transfer Active"
					: "Transfer Not Active");

			ret = __dwc3_gadget_kick_transfer(dep, 0, 1);
			if (!ret || ret == -EBUSY)
				return;

			dev_dbg(dwc->dev, "%s: failed to kick transfers\n",
					dep->name);
		}

		break;
	case DWC3_DEPEVT_STREAMEVT:
		dep->dbg_ep_events.streamevent++;
		if (!usb_endpoint_xfer_bulk(dep->endpoint.desc)) {
			dev_err(dwc->dev, "Stream event for non-Bulk %s\n",
					dep->name);
			return;
		}

		switch (event->status) {
		case DEPEVT_STREAMEVT_FOUND:
			dev_vdbg(dwc->dev, "Stream %d found and started\n",
					event->parameters);

			break;
		case DEPEVT_STREAMEVT_NOTFOUND:
			/* FALLTHROUGH */
		default:
			dev_dbg(dwc->dev, "Couldn't find suitable stream\n");
		}
		break;
	case DWC3_DEPEVT_RXTXFIFOEVT:
		dev_dbg(dwc->dev, "%s FIFO Overrun\n", dep->name);
		dep->dbg_ep_events.rxtxfifoevent++;
		break;
	case DWC3_DEPEVT_EPCMDCMPLT:
		dev_vdbg(dwc->dev, "Endpoint Command Complete\n");
		dep->dbg_ep_events.epcmdcomplete++;
		break;
	}
}

static void dwc3_disconnect_gadget(struct dwc3 *dwc)
{
	if (dwc->gadget_driver && dwc->gadget_driver->disconnect) {
		spin_unlock(&dwc->lock);
		dwc->gadget_driver->disconnect(&dwc->gadget);
		spin_lock(&dwc->lock);
	}
	dwc->gadget.xfer_isr_count = 0;
}

static void dwc3_stop_active_transfer(struct dwc3 *dwc, u32 epnum)
{
	struct dwc3_ep *dep;
	struct dwc3_gadget_ep_cmd_params params;
	u32 cmd;
	int ret;

	dep = dwc->eps[epnum];

	if (!dep->resource_index)
		return;

	/*
	 * NOTICE: We are violating what the Databook says about the
	 * EndTransfer command. Ideally we would _always_ wait for the
	 * EndTransfer Command Completion IRQ, but that's causing too
	 * much trouble synchronizing between us and gadget driver.
	 *
	 * We have discussed this with the IP Provider and it was
	 * suggested to giveback all requests here, but give HW some
	 * extra time to synchronize with the interconnect. We're using
	 * an arbitraty 100us delay for that.
	 *
	 * Note also that a similar handling was tested by Synopsys
	 * (thanks a lot Paul) and nothing bad has come out of it.
	 * In short, what we're doing is:
	 *
	 * - Issue EndTransfer WITH CMDIOC bit set
	 * - Wait 100us
	 */

	cmd = DWC3_DEPCMD_ENDTRANSFER;
	cmd |= DWC3_DEPCMD_HIPRI_FORCERM | DWC3_DEPCMD_CMDIOC;
	cmd |= DWC3_DEPCMD_PARAM(dep->resource_index);
	memset(&params, 0, sizeof(params));
	ret = dwc3_send_gadget_ep_cmd(dwc, dep->number, cmd, &params);
	dep->resource_index = 0;
	dep->flags &= ~DWC3_EP_BUSY;
	udelay(100);
}

static void dwc3_stop_active_transfers(struct dwc3 *dwc)
{
	u32 epnum;

	for (epnum = 2; epnum < DWC3_ENDPOINTS_NUM; epnum++) {
		struct dwc3_ep *dep;

		dep = dwc->eps[epnum];
		if (!dep)
			continue;

		if (!(dep->flags & DWC3_EP_ENABLED))
			continue;

		dwc3_remove_requests(dwc, dep);
	}
}

static void dwc3_clear_stall_all_ep(struct dwc3 *dwc)
{
	u32 epnum;

	for (epnum = 1; epnum < DWC3_ENDPOINTS_NUM; epnum++) {
		struct dwc3_ep *dep;
		struct dwc3_gadget_ep_cmd_params params;
		int ret;

		dep = dwc->eps[epnum];
		if (!dep)
			continue;

		if (!(dep->flags & DWC3_EP_STALL))
			continue;

		dep->flags &= ~DWC3_EP_STALL;

		memset(&params, 0, sizeof(params));
		ret = dwc3_send_gadget_ep_cmd(dwc, dep->number,
				DWC3_DEPCMD_CLEARSTALL, &params);
		if (ret) {
			dev_dbg(dwc->dev, "%s; send ep cmd CLEARSTALL failed",
				dep->name);
			dbg_event(dep->number, "ECLRSTALL", ret);
		}
	}
}

static void dwc3_gadget_disconnect_interrupt(struct dwc3 *dwc)
{
	int			reg;

	dev_vdbg(dwc->dev, "%s\n", __func__);

	/* Clear OTG suspend state */
	if (dwc->enable_bus_suspend)
		usb_phy_set_suspend(dwc->dotg->otg.phy, 0);

	reg = dwc3_readl(dwc->regs, DWC3_DCTL);
	reg &= ~DWC3_DCTL_INITU1ENA;
	dwc3_writel(dwc->regs, DWC3_DCTL, reg);

	reg &= ~DWC3_DCTL_INITU2ENA;
	dwc3_writel(dwc->regs, DWC3_DCTL, reg);

	dbg_event(0xFF, "DISCONNECT", 0);
	dwc3_disconnect_gadget(dwc);
	dwc->start_config_issued = false;

	dwc->gadget.speed = USB_SPEED_UNKNOWN;
	dwc->setup_packet_pending = false;
	dwc->link_state = DWC3_LINK_STATE_SS_DIS;
	wake_up_interruptible(&dwc->wait_linkstate);
}

void dwc3_gadget_usb3_phy_suspend(struct dwc3 *dwc, int suspend)
{
	u32			reg;

	reg = dwc3_readl(dwc->regs, DWC3_GUSB3PIPECTL(0));

	if (suspend)
		reg |= DWC3_GUSB3PIPECTL_SUSPHY;
	else
		reg &= ~DWC3_GUSB3PIPECTL_SUSPHY;

	dwc3_writel(dwc->regs, DWC3_GUSB3PIPECTL(0), reg);
}

static void dwc3_gadget_reset_interrupt(struct dwc3 *dwc)
{
	u32			reg;
	struct dwc3_otg		*dotg = dwc->dotg;

	dev_vdbg(dwc->dev, "%s\n", __func__);

	/*
	 * WORKAROUND: DWC3 revisions <1.88a have an issue which
	 * would cause a missing Disconnect Event if there's a
	 * pending Setup Packet in the FIFO.
	 *
	 * There's no suggested workaround on the official Bug
	 * report, which states that "unless the driver/application
	 * is doing any special handling of a disconnect event,
	 * there is no functional issue".
	 *
	 * Unfortunately, it turns out that we _do_ some special
	 * handling of a disconnect event, namely complete all
	 * pending transfers, notify gadget driver of the
	 * disconnection, and so on.
	 *
	 * Our suggested workaround is to follow the Disconnect
	 * Event steps here, instead, based on a setup_packet_pending
	 * flag. Such flag gets set whenever we have a XferNotReady
	 * event on EP0 and gets cleared on XferComplete for the
	 * same endpoint.
	 *
	 * Refers to:
	 *
	 * STAR#9000466709: RTL: Device : Disconnect event not
	 * generated if setup packet pending in FIFO
	 */
	if (dwc->revision < DWC3_REVISION_188A) {
		if (dwc->setup_packet_pending)
			dwc3_gadget_disconnect_interrupt(dwc);
	}

	/* Clear OTG suspend state */
	if (dwc->enable_bus_suspend)
		usb_phy_set_suspend(dwc->dotg->otg.phy, 0);

	dbg_event(0xFF, "BUS RST", 0);
	/* after reset -> Default State */
	usb_gadget_set_state(&dwc->gadget, USB_STATE_DEFAULT);

	dwc3_gadget_usb3_phy_suspend(dwc, false);

	if (dotg && dotg->otg.phy)
		usb_phy_set_power(dotg->otg.phy, 0);

	if (dwc->gadget.speed != USB_SPEED_UNKNOWN)
		dwc3_disconnect_gadget(dwc);

	reg = dwc3_readl(dwc->regs, DWC3_DCTL);
	reg &= ~DWC3_DCTL_TSTCTRL_MASK;
	dwc3_writel(dwc->regs, DWC3_DCTL, reg);
	dwc->test_mode = false;

	dwc3_stop_active_transfers(dwc);
	dwc3_clear_stall_all_ep(dwc);
	dwc->start_config_issued = false;

	/* bus reset issued due to missing status stage of a control transfer */
	dwc->resize_fifos = 0;

	/* Reset device address to zero */
	reg = dwc3_readl(dwc->regs, DWC3_DCFG);
	reg &= ~(DWC3_DCFG_DEVADDR_MASK);
	dwc3_writel(dwc->regs, DWC3_DCFG, reg);
	dwc->gadget.speed = USB_SPEED_UNKNOWN;
	dwc->link_state = DWC3_LINK_STATE_U0;
	wake_up_interruptible(&dwc->wait_linkstate);
}

static void dwc3_update_ram_clk_sel(struct dwc3 *dwc, u32 speed)
{
	u32 reg;
	u32 usb30_clock = DWC3_GCTL_CLK_BUS;

	/*
	 * We change the clock only at SS but I dunno why I would want to do
	 * this. Maybe it becomes part of the power saving plan.
	 */

	if (speed != DWC3_DSTS_SUPERSPEED)
		return;

	/*
	 * RAMClkSel is reset to 0 after USB reset, so it must be reprogrammed
	 * each time on Connect Done.
	 */
	if (!usb30_clock)
		return;

	reg = dwc3_readl(dwc->regs, DWC3_GCTL);
	reg |= DWC3_GCTL_RAMCLKSEL(usb30_clock);
	dwc3_writel(dwc->regs, DWC3_GCTL, reg);
}

static void dwc3_gadget_conndone_interrupt(struct dwc3 *dwc)
{
	struct dwc3_ep		*dep;
	int			ret;
	u32			reg;
	u8			speed;

	dev_vdbg(dwc->dev, "%s\n", __func__);

	reg = dwc3_readl(dwc->regs, DWC3_DSTS);
	speed = reg & DWC3_DSTS_CONNECTSPD;
	dwc->speed = speed;

	dwc3_update_ram_clk_sel(dwc, speed);

	switch (speed) {
	case DWC3_DCFG_SUPERSPEED:
		/*
		 * WORKAROUND: DWC3 revisions <1.90a have an issue which
		 * would cause a missing USB3 Reset event.
		 *
		 * In such situations, we should force a USB3 Reset
		 * event by calling our dwc3_gadget_reset_interrupt()
		 * routine.
		 *
		 * Refers to:
		 *
		 * STAR#9000483510: RTL: SS : USB3 reset event may
		 * not be generated always when the link enters poll
		 */
		if (dwc->revision < DWC3_REVISION_190A)
			dwc3_gadget_reset_interrupt(dwc);

		dwc3_gadget_ep0_desc.wMaxPacketSize = cpu_to_le16(512);
		dwc->gadget.ep0->maxpacket = 512;
		dwc->gadget.speed = USB_SPEED_SUPER;
		break;
	case DWC3_DCFG_HIGHSPEED:
		dwc3_gadget_ep0_desc.wMaxPacketSize = cpu_to_le16(64);
		dwc->gadget.ep0->maxpacket = 64;
		dwc->gadget.speed = USB_SPEED_HIGH;
		break;
	case DWC3_DCFG_FULLSPEED2:
	case DWC3_DCFG_FULLSPEED1:
		dwc3_gadget_ep0_desc.wMaxPacketSize = cpu_to_le16(64);
		dwc->gadget.ep0->maxpacket = 64;
		dwc->gadget.speed = USB_SPEED_FULL;
		break;
	case DWC3_DCFG_LOWSPEED:
		dwc3_gadget_ep0_desc.wMaxPacketSize = cpu_to_le16(8);
		dwc->gadget.ep0->maxpacket = 8;
		dwc->gadget.speed = USB_SPEED_LOW;
		break;
	}

	/* Enable USB2 LPM Capability */

	if ((dwc->revision > DWC3_REVISION_194A)
			&& (speed != DWC3_DCFG_SUPERSPEED)) {
		reg = dwc3_readl(dwc->regs, DWC3_DCFG);
		reg |= DWC3_DCFG_LPM_CAP;
		dwc3_writel(dwc->regs, DWC3_DCFG, reg);

		reg = dwc3_readl(dwc->regs, DWC3_DCTL);
		reg &= ~(DWC3_DCTL_HIRD_THRES_MASK | DWC3_DCTL_L1_HIBER_EN);
		reg |= DWC3_DCTL_HIRD_THRES(dwc->hird_thresh);

		/*
		 * If USB2.0 LPM ECN Errata is enabled in DWC Core then set
		 * LPM_NYET_THRESH.
		 */
		if (dwc->revision >= DWC3_REVISION_240A &&
					dwc->lpm_nyet_thresh) {
			reg &= ~DWC3_DCTL_LPM_NYET_THRES_MASK;
			reg |= DWC3_DCTL_LPM_NYET_THRES(dwc->lpm_nyet_thresh);
		}
		dwc3_writel(dwc->regs, DWC3_DCTL, reg);
	}

	/*
	 * In HS mode this allows SS phy suspend. In SS mode this allows ss phy
	 * suspend in P3 state and generates IN_P3 power event irq.
	 */
	dwc3_gadget_usb3_phy_suspend(dwc, true);

	dep = dwc->eps[0];
	ret = __dwc3_gadget_ep_enable(dep, &dwc3_gadget_ep0_desc, NULL, true);
	if (ret) {
		dev_err(dwc->dev, "failed to enable %s\n", dep->name);
		return;
	}

	dep = dwc->eps[1];
	ret = __dwc3_gadget_ep_enable(dep, &dwc3_gadget_ep0_desc, NULL, true);
	if (ret) {
		dev_err(dwc->dev, "failed to enable %s\n", dep->name);
		return;
	}

	dwc3_notify_event(dwc, DWC3_CONTROLLER_CONNDONE_EVENT);

	/*
	 * Configure PHY via GUSB3PIPECTLn if required.
	 *
	 * Update GTXFIFOSIZn
	 *
	 * In both cases reset values should be sufficient.
	 */
}

static void dwc3_gadget_wakeup_interrupt(struct dwc3 *dwc, bool remote_wakeup)
{
	bool perform_resume = true;

	dev_dbg(dwc->dev, "%s\n", __func__);

	/*
	 * Identify if it is called from wakeup_interrupt() context for bus
	 * resume or as part of remote wakeup. And based on that check for
	 * U3 state. as we need to handle case of L1 resume i.e. where we
	 * don't want to perform resume.
	 */
	if (!remote_wakeup && dwc->link_state != DWC3_LINK_STATE_U3)
		perform_resume = false;

	/* Only perform resume from L2 or Early Suspend states */
	if (perform_resume) {
		dbg_event(0xFF, "WAKEUP", 0);

		/* Clear OTG suspend state */
		if (dwc->enable_bus_suspend)
			usb_phy_set_suspend(dwc->dotg->otg.phy, 0);

		/* restart bulk-out timer if needed */
		dwc3_restart_hrtimer(dwc);

		/*
		 * set state to U0 as function level resume is trying to queue
		 * notification over USB interrupt endpoint which would fail
		 * due to state is not being updated.
		 */
		dwc->link_state = DWC3_LINK_STATE_U0;

		/*
		 * gadget_driver resume function might require some dwc3-gadget
		 * operations, such as ep_enable. Hence, dwc->lock must be
		 * released.
		 */
		spin_unlock(&dwc->lock);
		dwc->gadget_driver->resume(&dwc->gadget);
		spin_lock(&dwc->lock);
		return;
	}

	dwc->link_state = DWC3_LINK_STATE_U0;
}

static void dwc3_gadget_linksts_change_interrupt(struct dwc3 *dwc,
		unsigned int evtinfo)
{
	enum dwc3_link_state	next = evtinfo & DWC3_LINK_STATE_MASK;
	unsigned int		pwropt;

	/*
	 * WORKAROUND: DWC3 <= 2.50a have an issue when configured without
	 * Hibernation mode enabled which would show up when device detects
	 * host-initiated U3 exit.
	 *
	 * In that case, device will generate a Link State Change Interrupt
	 * from U3 to RESUME which is only necessary if Hibernation is
	 * configured in.
	 *
	 * There are no functional changes due to such spurious event and we
	 * just need to ignore it.
	 *
	 * Refers to:
	 *
	 * STAR#9000570034 RTL: SS Resume event generated in non-Hibernation
	 * operational mode
	 */
	pwropt = DWC3_GHWPARAMS1_EN_PWROPT(dwc->hwparams.hwparams1);
	if ((dwc->revision <= DWC3_REVISION_250A) &&
			(pwropt != DWC3_GHWPARAMS1_EN_PWROPT_HIB)) {
		if ((dwc->link_state == DWC3_LINK_STATE_U3) &&
				(next == DWC3_LINK_STATE_RESUME)) {
			dev_vdbg(dwc->dev, "ignoring transition U3 -> Resume\n");
			return;
		}
	}

	/*
	 * WORKAROUND: DWC3 Revisions <1.83a have an issue which, depending
	 * on the link partner, the USB session might do multiple entry/exit
	 * of low power states before a transfer takes place.
	 *
	 * Due to this problem, we might experience lower throughput. The
	 * suggested workaround is to disable DCTL[12:9] bits if we're
	 * transitioning from U1/U2 to U0 and enable those bits again
	 * after a transfer completes and there are no pending transfers
	 * on any of the enabled endpoints.
	 *
	 * This is the first half of that workaround.
	 *
	 * Refers to:
	 *
	 * STAR#9000446952: RTL: Device SS : if U1/U2 ->U0 takes >128us
	 * core send LGO_Ux entering U0
	 */
	if (dwc->revision < DWC3_REVISION_183A) {
		if (next == DWC3_LINK_STATE_U0) {
			u32	u1u2;
			u32	reg;

			switch (dwc->link_state) {
			case DWC3_LINK_STATE_U1:
			case DWC3_LINK_STATE_U2:
				reg = dwc3_readl(dwc->regs, DWC3_DCTL);
				u1u2 = reg & (DWC3_DCTL_INITU2ENA
						| DWC3_DCTL_ACCEPTU2ENA
						| DWC3_DCTL_INITU1ENA
						| DWC3_DCTL_ACCEPTU1ENA);

				if (!dwc->u1u2)
					dwc->u1u2 = reg & u1u2;

				reg &= ~u1u2;

				dwc3_writel(dwc->regs, DWC3_DCTL, reg);
				break;
			default:
				/* do nothing */
				break;
			}
		}
	}

	dev_dbg(dwc->dev, "Going from (%d)--->(%d)\n", dwc->link_state, next);
	dwc->link_state = next;
	wake_up_interruptible(&dwc->wait_linkstate);
	dev_vdbg(dwc->dev, "%s link %d\n", __func__, dwc->link_state);
}

static void dwc3_gadget_suspend_interrupt(struct dwc3 *dwc,
			unsigned int evtinfo)
{
	enum dwc3_link_state    next = evtinfo & DWC3_LINK_STATE_MASK;

	dev_dbg(dwc->dev, "%s Entry\n", __func__);

	if (dwc->link_state != next && next == DWC3_LINK_STATE_U3) {
		dbg_event(0xFF, "SUSPEND", 0);
		/*
		 * When first connecting the cable, even before the initial
		 * DWC3_DEVICE_EVENT_RESET or DWC3_DEVICE_EVENT_CONNECT_DONE
		 * events, the controller sees a DWC3_DEVICE_EVENT_SUSPEND
		 * event. In such a case, ignore.
		 * Ignore suspend event until device side usb is not into
		 * CONFIGURED state.
		 */
		if (dwc->gadget.state != USB_STATE_CONFIGURED) {
			pr_err("%s(): state:%d. Ignore SUSPEND.\n",
						__func__, dwc->gadget.state);
			return;
		}
		/*
		 * gadget_driver suspend function might require some dwc3-gadget
		 * operations, such as ep_disable. Hence, dwc->lock must be
		 * released.
		 */
		spin_unlock(&dwc->lock);
		dwc->gadget_driver->suspend(&dwc->gadget);
		spin_lock(&dwc->lock);

		if (dwc->enable_bus_suspend) {
			/*
			 * Set OTG suspend state and schedule OTG state machine
			 * work
			 */
			dev_dbg(dwc->dev, "%s: Triggering OTG suspend\n",
				__func__);

			usb_phy_set_suspend(dwc->dotg->otg.phy, 1);
		}
	}

	dwc->link_state = next;
	dev_vdbg(dwc->dev, "%s link %d\n", __func__, dwc->link_state);
}

static void dwc3_dump_reg_info(struct dwc3 *dwc)
{
	dbg_event(0xFF, "REGDUMP", 0);

	dbg_print_reg("GUSB3PIPCTL", dwc3_readl(dwc->regs,
							DWC3_GUSB3PIPECTL(0)));
	dbg_print_reg("GUSB2PHYCONFIG", dwc3_readl(dwc->regs,
							DWC3_GUSB2PHYCFG(0)));
	dbg_print_reg("GCTL", dwc3_readl(dwc->regs, DWC3_GCTL));
	dbg_print_reg("GUCTL", dwc3_readl(dwc->regs, DWC3_GUCTL));
	dbg_print_reg("GDBGLTSSM", dwc3_readl(dwc->regs, DWC3_GDBGLTSSM));
	dbg_print_reg("DCFG", dwc3_readl(dwc->regs, DWC3_DCFG));
	dbg_print_reg("DCTL", dwc3_readl(dwc->regs, DWC3_DCTL));
	dbg_print_reg("DEVTEN", dwc3_readl(dwc->regs, DWC3_DEVTEN));
	dbg_print_reg("DSTS", dwc3_readl(dwc->regs, DWC3_DSTS));
	dbg_print_reg("DALPENA", dwc3_readl(dwc->regs, DWC3_DALEPENA));
	dbg_print_reg("DGCMD", dwc3_readl(dwc->regs, DWC3_DGCMD));

	dbg_print_reg("OCFG", dwc3_readl(dwc->regs, DWC3_OCFG));
	dbg_print_reg("OCTL", dwc3_readl(dwc->regs, DWC3_OCTL));
	dbg_print_reg("OEVT", dwc3_readl(dwc->regs, DWC3_OEVT));
	dbg_print_reg("OSTS", dwc3_readl(dwc->regs, DWC3_OSTS));
}

static void dwc3_gadget_interrupt(struct dwc3 *dwc,
		const struct dwc3_event_devt *event)
{
	switch (event->type) {
	case DWC3_DEVICE_EVENT_DISCONNECT:
		dwc3_gadget_disconnect_interrupt(dwc);
		dwc->dbg_gadget_events.disconnect++;
		break;
	case DWC3_DEVICE_EVENT_RESET:
		dwc3_gadget_reset_interrupt(dwc);
		dwc->dbg_gadget_events.reset++;
		break;
	case DWC3_DEVICE_EVENT_CONNECT_DONE:
		dwc3_gadget_conndone_interrupt(dwc);
		dwc->dbg_gadget_events.connect++;
		break;
	case DWC3_DEVICE_EVENT_WAKEUP:
		dwc3_gadget_wakeup_interrupt(dwc, false);
		dwc->dbg_gadget_events.wakeup++;
		break;
	case DWC3_DEVICE_EVENT_LINK_STATUS_CHANGE:
		dwc3_gadget_linksts_change_interrupt(dwc, event->event_info);
		dwc->dbg_gadget_events.link_status_change++;
		break;
	case DWC3_DEVICE_EVENT_SUSPEND:
		if (dwc->revision < DWC3_REVISION_230A) {
			dev_vdbg(dwc->dev, "End of Periodic Frame\n");
			dwc->dbg_gadget_events.eopf++;
		} else {
			dev_vdbg(dwc->dev, "U3/L1-L2 Suspend Event\n");
			dbg_event(0xFF, "GAD SUS", 0);
			dwc->dbg_gadget_events.suspend++;

			/*
			 * Ignore suspend event if usb cable is not connected
			 * and speed is not being detected.
			 */
			if (dwc->gadget.speed != USB_SPEED_UNKNOWN &&
				dwc->vbus_active)
					dwc3_gadget_suspend_interrupt(dwc,
							event->event_info);
		}
		break;
	case DWC3_DEVICE_EVENT_SOF:
		dev_vdbg(dwc->dev, "Start of Periodic Frame\n");
		dwc->dbg_gadget_events.sof++;
		break;
	case DWC3_DEVICE_EVENT_ERRATIC_ERROR:
		if (!dwc->err_evt_seen) {
			dbg_event(0xFF, "ERROR", 0);
			dev_vdbg(dwc->dev, "Erratic Error\n");
			dwc3_dump_reg_info(dwc);
		}
		dwc->dbg_gadget_events.erratic_error++;
		break;
	case DWC3_DEVICE_EVENT_CMD_CMPL:
		dev_vdbg(dwc->dev, "Command Complete\n");
		dwc->dbg_gadget_events.cmdcmplt++;
		break;
	case DWC3_DEVICE_EVENT_OVERFLOW:
		dbg_event(0xFF, "OVERFL", 0);
		dev_vdbg(dwc->dev, "Overflow\n");
		/*
		 * Controllers prior to 2.30a revision has a bug where
		 * Overflow Event may overwrite an unacknowledged event
		 * in the event buffer.  The severity of the issue depends
		 * on the overwritten event type.  Add a warning message
		 * saying that an event is overwritten.
		 *
		 * TODO: In future we may need to see if we can re-enumerate
		 * with host.
		 */
		if (dwc->revision < DWC3_REVISION_230A)
			dev_warn(dwc->dev, "Unacknowledged event overwritten\n");
		dwc->dbg_gadget_events.overflow++;
		break;
	case DWC3_DEVICE_EVENT_VENDOR_DEV_TEST_LMP:
		/*
		 * Controllers prior to 2.30a revision has a bug, due to which
		 * a vendor device test LMP event can not be filtered.  But
		 * this event is not handled in the current code.  This is a
		 * special event and 8 bytes of data will follow the event.
		 * Handling this event is tricky when event buffer is almost
		 * full. Moreover this event will not occur in normal scenario
		 * and can only happen with special hosts in testing scenarios.
		 * Add a warning message to indicate that this event is received
		 * which means that event buffer might have corrupted.
		 */
		dbg_event(0xFF, "TSTLMP", 0);
		if (dwc->revision < DWC3_REVISION_230A)
			dev_warn(dwc->dev, "Vendor Device Test LMP Received\n");
		dwc->dbg_gadget_events.vendor_dev_test_lmp++;
		break;
	default:
		dev_dbg(dwc->dev, "UNKNOWN IRQ %d\n", event->type);
		dwc->dbg_gadget_events.unknown_event++;
	}

	dwc->err_evt_seen = (event->type == DWC3_DEVICE_EVENT_ERRATIC_ERROR);
}

static void dwc3_process_event_entry(struct dwc3 *dwc,
		const union dwc3_event *event)
{
	/* skip event processing in absence of vbus */
	if (!dwc->vbus_active) {
		dbg_print_reg("SKIP EVT", event->raw);
		return;
	}

	/* Endpoint IRQ, handle it and return early */
	if (event->type.is_devspec == 0) {
		/* depevt */
		return dwc3_endpoint_interrupt(dwc, &event->depevt);
	}

	switch (event->type.type) {
	case DWC3_EVENT_TYPE_DEV:
		dwc3_gadget_interrupt(dwc, &event->devt);
		break;
	/* REVISIT what to do with Carkit and I2C events ? */
	default:
		dev_err(dwc->dev, "UNKNOWN IRQ type %d\n", event->raw);
	}
}

static irqreturn_t dwc3_thread_interrupt(int irq, void *_dwc)
{
	struct dwc3 *dwc = _dwc;
	unsigned long flags;
	irqreturn_t ret = IRQ_NONE;
	int i;
	unsigned temp_cnt = 0, temp_time;
	ktime_t start_time;

	start_time = ktime_get();

	spin_lock_irqsave(&dwc->lock, flags);

	for (i = 0; i < dwc->num_event_buffers; i++) {
		struct dwc3_event_buffer *evt;
		int			left;

		evt = dwc->ev_buffs[i];
		left = evt->count;
		temp_cnt = temp_cnt + evt->count;

		if (!(evt->flags & DWC3_EVENT_PENDING))
			continue;

		while (left > 0) {
			union dwc3_event event;

			event.raw = *(u32 *) (evt->buf + evt->lpos);

			dwc3_process_event_entry(dwc, &event);

			if (dwc->err_evt_seen) {
				/*
				 * if erratic error, skip remaining events
				 * while controller undergoes reset
				 */
				evt->lpos = (evt->lpos + left) %
						DWC3_EVENT_BUFFERS_SIZE;
				dwc3_writel(dwc->regs, DWC3_GEVNTCOUNT(i),
						left);
				if (dwc3_notify_event(dwc,
						DWC3_CONTROLLER_ERROR_EVENT))
					dwc->err_evt_seen = 0;
				break;
			}

			/*
			 * FIXME we wrap around correctly to the next entry as
			 * almost all entries are 4 bytes in size. There is one
			 * entry which has 12 bytes which is a regular entry
			 * followed by 8 bytes data. ATM I don't know how
			 * things are organized if we get next to the a
			 * boundary so I worry about that once we try to handle
			 * that.
			 */
			evt->lpos = (evt->lpos + 4) % DWC3_EVENT_BUFFERS_SIZE;
			left -= 4;

			dwc3_writel(dwc->regs, DWC3_GEVNTCOUNT(i), 4);
		}

		evt->count = 0;
		evt->flags &= ~DWC3_EVENT_PENDING;
		ret = IRQ_HANDLED;

		if (dwc->err_evt_seen)
			break;
	}

	spin_unlock_irqrestore(&dwc->lock, flags);

	temp_time = ktime_to_us(ktime_sub(ktime_get(), start_time));
	temp_cnt = temp_cnt / 4;
	dwc->bh_handled_evt_cnt[dwc->bh_dbg_index] = temp_cnt;
	dwc->bh_completion_time[dwc->bh_dbg_index] = temp_time;
	dwc->bh_dbg_index = (dwc->bh_dbg_index + 1) % 10;

	pm_runtime_put(dwc->dev);
	return ret;
}

static irqreturn_t dwc3_process_event_buf(struct dwc3 *dwc, u32 buf)
{
	struct dwc3_event_buffer *evt;
	u32 count;

	evt = dwc->ev_buffs[buf];

	count = dwc3_readl(dwc->regs, DWC3_GEVNTCOUNT(buf));
	count &= DWC3_GEVNTCOUNT_MASK;
	if (!count)
		return IRQ_NONE;

	evt->count = count;
	evt->flags |= DWC3_EVENT_PENDING;

	return IRQ_WAKE_THREAD;
}

static void dwc3_interrupt_bh(unsigned long param)
{
	struct dwc3 *dwc = (struct dwc3 *) param;

	pm_runtime_get(dwc->dev);
	dwc3_thread_interrupt(dwc->irq, dwc);
	enable_irq(dwc->irq);
}

static irqreturn_t dwc3_interrupt(int irq, void *_dwc)
{
	struct dwc3			*dwc = _dwc;
	int				i;
	irqreturn_t			ret = IRQ_NONE;
	unsigned			temp_cnt = 0;
	ktime_t				start_time;

	start_time = ktime_get();
	spin_lock(&dwc->lock);

	dwc->irq_cnt++;

	if (dwc->err_evt_seen) {
		/* controller reset is still pending */
		spin_unlock(&dwc->lock);
		return IRQ_HANDLED;
	}

	for (i = 0; i < dwc->num_event_buffers; i++) {
		irqreturn_t status;

		status = dwc3_process_event_buf(dwc, i);
		if (status == IRQ_WAKE_THREAD)
			ret = status;

		temp_cnt += dwc->ev_buffs[i]->count;
	}

	spin_unlock(&dwc->lock);

	dwc->irq_start_time[dwc->irq_dbg_index] = start_time;
	dwc->irq_completion_time[dwc->irq_dbg_index] =
		ktime_us_delta(ktime_get(), start_time);
	dwc->irq_event_count[dwc->irq_dbg_index] = temp_cnt / 4;
	dwc->irq_dbg_index = (dwc->irq_dbg_index + 1) % MAX_INTR_STATS;

	if (ret == IRQ_WAKE_THREAD) {
		disable_irq_nosync(irq);
		tasklet_schedule(&dwc->bh);
	}
	return IRQ_HANDLED;
}

/**
 * dwc3_gadget_init - Initializes gadget related registers
 * @dwc: pointer to our controller context structure
 *
 * Returns 0 on success otherwise negative errno.
 */
int dwc3_gadget_init(struct dwc3 *dwc)
{
	u32					reg;
	int					ret;
	struct dwc3_usb_gadget *dwc3_gadget;

	dwc3_gadget = vzalloc(sizeof(*dwc3_gadget));
	if (!dwc3_gadget) {
		dev_err(dwc->dev, "failed to allocate dwc3_gadget\n");
		return -ENOMEM;
	}
	dwc3_gadget->dwc = dwc;
	dwc3_gadget->disable_during_lpm = false;
	INIT_WORK(&dwc3_gadget->wakeup_work, dwc3_gadget_wakeup_work);

	dwc->ctrl_req = dma_alloc_coherent(dwc->dev, sizeof(*dwc->ctrl_req),
			&dwc->ctrl_req_addr, GFP_KERNEL);
	if (!dwc->ctrl_req) {
		dev_err(dwc->dev, "failed to allocate ctrl request\n");
		ret = -ENOMEM;
		goto err0;
	}

	dwc->ep0_trb = dma_alloc_coherent(dwc->dev, sizeof(*dwc->ep0_trb),
			&dwc->ep0_trb_addr, GFP_KERNEL);
	if (!dwc->ep0_trb) {
		dev_err(dwc->dev, "failed to allocate ep0 trb\n");
		ret = -ENOMEM;
		goto err1;
	}

	dwc->setup_buf = kzalloc(DWC3_EP0_BOUNCE_SIZE, GFP_KERNEL);
	if (!dwc->setup_buf) {
		dev_err(dwc->dev, "failed to allocate setup buffer\n");
		ret = -ENOMEM;
		goto err2;
	}

	dwc->ep0_bounce = dma_alloc_coherent(dwc->dev,
			DWC3_EP0_BOUNCE_SIZE, &dwc->ep0_bounce_addr,
			GFP_KERNEL);
	if (!dwc->ep0_bounce) {
		dev_err(dwc->dev, "failed to allocate ep0 bounce buffer\n");
		ret = -ENOMEM;
		goto err3;
	}

	dwc->bh.func = dwc3_interrupt_bh;
	dwc->bh.data = (unsigned long)dwc;

	dwc->gadget.ops			= &dwc3_gadget_ops;
	if (dwc->maximum_speed == USB_SPEED_SUPER)
		dwc->gadget.max_speed		= USB_SPEED_SUPER;
	else
		dwc->gadget.max_speed		= USB_SPEED_HIGH;

	dwc->gadget.speed		= USB_SPEED_UNKNOWN;
	dwc->gadget.sg_supported	= true;
	dwc->gadget.name		= "dwc3-gadget";
	dwc->gadget.private		= dwc3_gadget;

	/*
	 * REVISIT: Here we should clear all pending IRQs to be
	 * sure we're starting from a well known location.
	 */

	ret = dwc3_gadget_init_endpoints(dwc);
	if (ret)
		goto err4;

	reg = dwc3_readl(dwc->regs, DWC3_DCFG);
	reg |= DWC3_DCFG_LPM_CAP;
	dwc3_writel(dwc->regs, DWC3_DCFG, reg);

	ret = usb_add_gadget_udc(dwc->dev, &dwc->gadget);
	if (ret) {
		dev_err(dwc->dev, "failed to register udc\n");
		goto err5;
	}

	if (dwc->dotg) {
		/* dwc3 otg driver is active (DRD mode + SRPSupport=1) */
		ret = otg_set_peripheral(&dwc->dotg->otg, &dwc->gadget);
		if (ret) {
			dev_err(dwc->dev, "failed to set peripheral to otg\n");
			goto err5;
		}
	} else {
		pm_runtime_no_callbacks(&dwc->gadget.dev);
		pm_runtime_set_active(&dwc->gadget.dev);
		pm_runtime_enable(&dwc->gadget.dev);
		pm_runtime_get(&dwc->gadget.dev);
	}

	return 0;

err5:
	dwc3_gadget_free_endpoints(dwc);

err4:
	dma_free_coherent(dwc->dev, DWC3_EP0_BOUNCE_SIZE,
			dwc->ep0_bounce, dwc->ep0_bounce_addr);

err3:
	kfree(dwc->setup_buf);

err2:
	dma_free_coherent(dwc->dev, sizeof(*dwc->ep0_trb),
			dwc->ep0_trb, dwc->ep0_trb_addr);

err1:
	dma_free_coherent(dwc->dev, sizeof(*dwc->ctrl_req),
			dwc->ctrl_req, dwc->ctrl_req_addr);

err0:
	vfree(dwc3_gadget);
	return ret;
}

/* -------------------------------------------------------------------------- */

void dwc3_gadget_exit(struct dwc3 *dwc)
{
	if (dwc->dotg) {
		pm_runtime_put(&dwc->gadget.dev);
		pm_runtime_disable(&dwc->gadget.dev);
	}

	usb_del_gadget_udc(&dwc->gadget);

	dwc3_gadget_free_endpoints(dwc);

	dma_free_coherent(dwc->dev, DWC3_EP0_BOUNCE_SIZE,
			dwc->ep0_bounce, dwc->ep0_bounce_addr);

	kfree(dwc->setup_buf);

	dma_free_coherent(dwc->dev, sizeof(*dwc->ep0_trb),
			dwc->ep0_trb, dwc->ep0_trb_addr);

	dma_free_coherent(dwc->dev, sizeof(*dwc->ctrl_req),
			dwc->ctrl_req, dwc->ctrl_req_addr);
}

int dwc3_gadget_prepare(struct dwc3 *dwc)
{
	if (dwc->pullups_connected)
		dwc3_gadget_disable_irq(dwc);

	return 0;
}

void dwc3_gadget_complete(struct dwc3 *dwc)
{
	if (dwc->pullups_connected) {
		dwc3_gadget_enable_irq(dwc);
		dwc3_gadget_run_stop(dwc, true);
	}
}

int dwc3_gadget_suspend(struct dwc3 *dwc)
{
	__dwc3_gadget_ep_disable(dwc->eps[0]);
	__dwc3_gadget_ep_disable(dwc->eps[1]);

	dwc->dcfg = dwc3_readl(dwc->regs, DWC3_DCFG);

	return 0;
}

int dwc3_gadget_resume(struct dwc3 *dwc)
{
	struct dwc3_ep		*dep;
	int			ret;

	/* Start with SuperSpeed Default */
	dwc3_gadget_ep0_desc.wMaxPacketSize = cpu_to_le16(512);

	dep = dwc->eps[0];
	ret = __dwc3_gadget_ep_enable(dep, &dwc3_gadget_ep0_desc, NULL, false);
	if (ret)
		goto err0;

	dep = dwc->eps[1];
	ret = __dwc3_gadget_ep_enable(dep, &dwc3_gadget_ep0_desc, NULL, false);
	if (ret)
		goto err1;

	/* begin to receive SETUP packets */
	dwc->ep0state = EP0_SETUP_PHASE;
	dwc3_ep0_out_start(dwc);

	dwc3_writel(dwc->regs, DWC3_DCFG, dwc->dcfg);

	return 0;

err1:
	__dwc3_gadget_ep_disable(dwc->eps[0]);

err0:
	return ret;
}<|MERGE_RESOLUTION|>--- conflicted
+++ resolved
@@ -2599,7 +2599,6 @@
 				break;
 		}while (++i < req->request.num_mapped_sgs);
 
-<<<<<<< HEAD
 		if (req->ztrb) {
 			trb = req->ztrb;
 			if ((event->status & DEPEVT_STATUS_LST) &&
@@ -2611,7 +2610,7 @@
 					(trb->ctrl & DWC3_TRB_CTRL_IOC))
 				ret = 1;
 		}
-=======
+
 		/*
 		 * We assume here we will always receive the entire data block
 		 * which we should receive. Meaning, if we program RX to
@@ -2620,7 +2619,6 @@
 		 * gadget driver for further processing.
 		 */
 		req->request.actual += req->request.length - count;
->>>>>>> ec55e7c2
 		dwc3_gadget_giveback(dep, req, status);
 
 		/* EP possibly disabled during giveback? */
