/*
 * xHCI host controller driver
 *
 * Copyright (C) 2008 Intel Corp.
 *
 * Author: Sarah Sharp
 * Some code borrowed from the Linux EHCI driver.
 *
 * This program is free software; you can redistribute it and/or modify
 * it under the terms of the GNU General Public License version 2 as
 * published by the Free Software Foundation.
 *
 * This program is distributed in the hope that it will be useful, but
 * WITHOUT ANY WARRANTY; without even the implied warranty of MERCHANTABILITY
 * or FITNESS FOR A PARTICULAR PURPOSE.  See the GNU General Public License
 * for more details.
 *
 * You should have received a copy of the GNU General Public License
 * along with this program; if not, write to the Free Software Foundation,
 * Inc., 675 Mass Ave, Cambridge, MA 02139, USA.
 */

/*
 * Ring initialization rules:
 * 1. Each segment is initialized to zero, except for link TRBs.
 * 2. Ring cycle state = 0.  This represents Producer Cycle State (PCS) or
 *    Consumer Cycle State (CCS), depending on ring function.
 * 3. Enqueue pointer = dequeue pointer = address of first TRB in the segment.
 *
 * Ring behavior rules:
 * 1. A ring is empty if enqueue == dequeue.  This means there will always be at
 *    least one free TRB in the ring.  This is useful if you want to turn that
 *    into a link TRB and expand the ring.
 * 2. When incrementing an enqueue or dequeue pointer, if the next TRB is a
 *    link TRB, then load the pointer with the address in the link TRB.  If the
 *    link TRB had its toggle bit set, you may need to update the ring cycle
 *    state (see cycle bit rules).  You may have to do this multiple times
 *    until you reach a non-link TRB.
 * 3. A ring is full if enqueue++ (for the definition of increment above)
 *    equals the dequeue pointer.
 *
 * Cycle bit rules:
 * 1. When a consumer increments a dequeue pointer and encounters a toggle bit
 *    in a link TRB, it must toggle the ring cycle state.
 * 2. When a producer increments an enqueue pointer and encounters a toggle bit
 *    in a link TRB, it must toggle the ring cycle state.
 *
 * Producer rules:
 * 1. Check if ring is full before you enqueue.
 * 2. Write the ring cycle state to the cycle bit in the TRB you're enqueuing.
 *    Update enqueue pointer between each write (which may update the ring
 *    cycle state).
 * 3. Notify consumer.  If SW is producer, it rings the doorbell for command
 *    and endpoint rings.  If HC is the producer for the event ring,
 *    and it generates an interrupt according to interrupt modulation rules.
 *
 * Consumer rules:
 * 1. Check if TRB belongs to you.  If the cycle bit == your ring cycle state,
 *    the TRB is owned by the consumer.
 * 2. Update dequeue pointer (which may update the ring cycle state) and
 *    continue processing TRBs until you reach a TRB which is not owned by you.
 * 3. Notify the producer.  SW is the consumer for the event ring, and it
 *   updates event ring dequeue pointer.  HC is the consumer for the command and
 *   endpoint rings; it generates events on the event ring for these.
 */

#include <linux/scatterlist.h>
#include <linux/slab.h>
#include "xhci.h"

static int handle_cmd_in_cmd_wait_list(struct xhci_hcd *xhci,
		struct xhci_virt_device *virt_dev,
		struct xhci_event_cmd *event);

/*
 * Returns zero if the TRB isn't in this segment, otherwise it returns the DMA
 * address of the TRB.
 */
dma_addr_t xhci_trb_virt_to_dma(struct xhci_segment *seg,
		union xhci_trb *trb)
{
	unsigned long segment_offset;

	if (!seg || !trb || trb < seg->trbs)
		return 0;
	/* offset in TRBs */
	segment_offset = trb - seg->trbs;
	if (segment_offset >= TRBS_PER_SEGMENT)
		return 0;
	return seg->dma + (segment_offset * sizeof(*trb));
}

/* Does this link TRB point to the first segment in a ring,
 * or was the previous TRB the last TRB on the last segment in the ERST?
 */
static bool last_trb_on_last_seg(struct xhci_hcd *xhci, struct xhci_ring *ring,
		struct xhci_segment *seg, union xhci_trb *trb)
{
	if (ring == xhci->event_ring)
		return (trb == &seg->trbs[TRBS_PER_SEGMENT]) &&
			(seg->next == xhci->event_ring->first_seg);
	else
		return le32_to_cpu(trb->link.control) & LINK_TOGGLE;
}

/* Is this TRB a link TRB or was the last TRB the last TRB in this event ring
 * segment?  I.e. would the updated event TRB pointer step off the end of the
 * event seg?
 */
static int last_trb(struct xhci_hcd *xhci, struct xhci_ring *ring,
		struct xhci_segment *seg, union xhci_trb *trb)
{
	if (ring == xhci->event_ring)
		return trb == &seg->trbs[TRBS_PER_SEGMENT];
	else
		return TRB_TYPE_LINK_LE32(trb->link.control);
}

static int enqueue_is_link_trb(struct xhci_ring *ring)
{
	struct xhci_link_trb *link = &ring->enqueue->link;
	return TRB_TYPE_LINK_LE32(link->control);
}

union xhci_trb *xhci_find_next_enqueue(struct xhci_ring *ring)
{
	/* Enqueue pointer can be left pointing to the link TRB,
	 * we must handle that
	 */
	if (TRB_TYPE_LINK_LE32(ring->enqueue->link.control))
		return ring->enq_seg->next->trbs;
	return ring->enqueue;
}

/* Updates trb to point to the next TRB in the ring, and updates seg if the next
 * TRB is in a new segment.  This does not skip over link TRBs, and it does not
 * effect the ring dequeue or enqueue pointers.
 */
static void next_trb(struct xhci_hcd *xhci,
		struct xhci_ring *ring,
		struct xhci_segment **seg,
		union xhci_trb **trb)
{
	if (last_trb(xhci, ring, *seg, *trb)) {
		*seg = (*seg)->next;
		*trb = ((*seg)->trbs);
	} else {
		(*trb)++;
	}
}

/*
 * See Cycle bit rules. SW is the consumer for the event ring only.
 * Don't make a ring full of link TRBs.  That would be dumb and this would loop.
 */
static void inc_deq(struct xhci_hcd *xhci, struct xhci_ring *ring)
{
	unsigned long long addr;

	ring->deq_updates++;

	/*
	 * If this is not event ring, and the dequeue pointer
	 * is not on a link TRB, there is one more usable TRB
	 */
	if (ring->type != TYPE_EVENT &&
			!last_trb(xhci, ring, ring->deq_seg, ring->dequeue))
		ring->num_trbs_free++;

	do {
		/*
		 * Update the dequeue pointer further if that was a link TRB or
		 * we're at the end of an event ring segment (which doesn't have
		 * link TRBS)
		 */
		if (last_trb(xhci, ring, ring->deq_seg, ring->dequeue)) {
			if (ring->type == TYPE_EVENT &&
					last_trb_on_last_seg(xhci, ring,
						ring->deq_seg, ring->dequeue)) {
				ring->cycle_state = (ring->cycle_state ? 0 : 1);
			}
			ring->deq_seg = ring->deq_seg->next;
			ring->dequeue = ring->deq_seg->trbs;
		} else {
			ring->dequeue++;
		}
	} while (last_trb(xhci, ring, ring->deq_seg, ring->dequeue));

	addr = (unsigned long long) xhci_trb_virt_to_dma(ring->deq_seg, ring->dequeue);
}

/*
 * See Cycle bit rules. SW is the consumer for the event ring only.
 * Don't make a ring full of link TRBs.  That would be dumb and this would loop.
 *
 * If we've just enqueued a TRB that is in the middle of a TD (meaning the
 * chain bit is set), then set the chain bit in all the following link TRBs.
 * If we've enqueued the last TRB in a TD, make sure the following link TRBs
 * have their chain bit cleared (so that each Link TRB is a separate TD).
 *
 * Section 6.4.4.1 of the 0.95 spec says link TRBs cannot have the chain bit
 * set, but other sections talk about dealing with the chain bit set.  This was
 * fixed in the 0.96 specification errata, but we have to assume that all 0.95
 * xHCI hardware can't handle the chain bit being cleared on a link TRB.
 *
 * @more_trbs_coming:	Will you enqueue more TRBs before calling
 *			prepare_transfer()?
 */
static void inc_enq(struct xhci_hcd *xhci, struct xhci_ring *ring,
			bool more_trbs_coming)
{
	u32 chain;
	union xhci_trb *next;
	unsigned long long addr;

	chain = le32_to_cpu(ring->enqueue->generic.field[3]) & TRB_CHAIN;
	/* If this is not event ring, there is one less usable TRB */
	if (ring->type != TYPE_EVENT &&
			!last_trb(xhci, ring, ring->enq_seg, ring->enqueue))
		ring->num_trbs_free--;
	next = ++(ring->enqueue);

	ring->enq_updates++;
	/* Update the dequeue pointer further if that was a link TRB or we're at
	 * the end of an event ring segment (which doesn't have link TRBS)
	 */
	while (last_trb(xhci, ring, ring->enq_seg, next)) {
		if (ring->type != TYPE_EVENT) {
			/*
			 * If the caller doesn't plan on enqueueing more
			 * TDs before ringing the doorbell, then we
			 * don't want to give the link TRB to the
			 * hardware just yet.  We'll give the link TRB
			 * back in prepare_ring() just before we enqueue
			 * the TD at the top of the ring.
			 */
			if (!chain && !more_trbs_coming)
				break;

			/* If we're not dealing with 0.95 hardware or
			 * isoc rings on AMD 0.96 host,
			 * carry over the chain bit of the previous TRB
			 * (which may mean the chain bit is cleared).
			 */
			if (!(ring->type == TYPE_ISOC &&
					(xhci->quirks & XHCI_AMD_0x96_HOST))
						&& !xhci_link_trb_quirk(xhci)) {
				next->link.control &=
					cpu_to_le32(~TRB_CHAIN);
				next->link.control |=
					cpu_to_le32(chain);
			}
			/* Give this link TRB to the hardware */
			wmb();
			next->link.control ^= cpu_to_le32(TRB_CYCLE);

			/* Toggle the cycle bit after the last ring segment. */
			if (last_trb_on_last_seg(xhci, ring, ring->enq_seg, next)) {
				ring->cycle_state = (ring->cycle_state ? 0 : 1);
			}
		}
		ring->enq_seg = ring->enq_seg->next;
		ring->enqueue = ring->enq_seg->trbs;
		next = ring->enqueue;
	}
	addr = (unsigned long long) xhci_trb_virt_to_dma(ring->enq_seg, ring->enqueue);
}

/*
 * Check to see if there's room to enqueue num_trbs on the ring and make sure
 * enqueue pointer will not advance into dequeue segment. See rules above.
 */
static inline int room_on_ring(struct xhci_hcd *xhci, struct xhci_ring *ring,
		unsigned int num_trbs)
{
	int num_trbs_in_deq_seg;

	if (ring->num_trbs_free < num_trbs)
		return 0;

	if (ring->type != TYPE_COMMAND && ring->type != TYPE_EVENT) {
		num_trbs_in_deq_seg = ring->dequeue - ring->deq_seg->trbs;
		if (ring->num_trbs_free < num_trbs + num_trbs_in_deq_seg)
			return 0;
	}

	return 1;
}

/* Ring the host controller doorbell after placing a command on the ring */
void xhci_ring_cmd_db(struct xhci_hcd *xhci)
{
	if (!(xhci->cmd_ring_state & CMD_RING_STATE_RUNNING))
		return;

	xhci_dbg(xhci, "// Ding dong!\n");
	xhci_writel(xhci, DB_VALUE_HOST, &xhci->dba->doorbell[0]);
	/* Flush PCI posted writes */
	xhci_readl(xhci, &xhci->dba->doorbell[0]);
}

static int xhci_abort_cmd_ring(struct xhci_hcd *xhci)
{
	u64 temp_64;
	int ret;

	xhci_dbg(xhci, "Abort command ring\n");

	if (!(xhci->cmd_ring_state & CMD_RING_STATE_RUNNING)) {
		xhci_dbg(xhci, "The command ring isn't running, "
				"Have the command ring been stopped?\n");
		return 0;
	}

	temp_64 = xhci_read_64(xhci, &xhci->op_regs->cmd_ring);
	if (!(temp_64 & CMD_RING_RUNNING)) {
		xhci_dbg(xhci, "Command ring had been stopped\n");
		return 0;
	}
	xhci->cmd_ring_state = CMD_RING_STATE_ABORTED;
	xhci_write_64(xhci, temp_64 | CMD_RING_ABORT,
			&xhci->op_regs->cmd_ring);

	/* Section 4.6.1.2 of xHCI 1.0 spec says software should
	 * time the completion od all xHCI commands, including
	 * the Command Abort operation. If software doesn't see
	 * CRR negated in a timely manner (e.g. longer than 5
	 * seconds), then it should assume that the there are
	 * larger problems with the xHC and assert HCRST.
	 */
	ret = xhci_handshake(xhci, &xhci->op_regs->cmd_ring,
			CMD_RING_RUNNING, 0, 5 * 1000 * 1000);
	if (ret < 0) {
		xhci_err(xhci, "Stopped the command ring failed, "
				"maybe the host is dead\n");
		xhci->xhc_state |= XHCI_STATE_DYING;
		xhci_quiesce(xhci);
		xhci_halt(xhci);
		return -ESHUTDOWN;
	}

	return 0;
}

static int xhci_queue_cd(struct xhci_hcd *xhci,
		struct xhci_command *command,
		union xhci_trb *cmd_trb)
{
	struct xhci_cd *cd;
	cd = kzalloc(sizeof(struct xhci_cd), GFP_ATOMIC);
	if (!cd)
		return -ENOMEM;
	INIT_LIST_HEAD(&cd->cancel_cmd_list);

	cd->command = command;
	cd->cmd_trb = cmd_trb;
	list_add_tail(&cd->cancel_cmd_list, &xhci->cancel_cmd_list);

	return 0;
}

/*
 * Cancel the command which has issue.
 *
 * Some commands may hang due to waiting for acknowledgement from
 * usb device. It is outside of the xHC's ability to control and
 * will cause the command ring is blocked. When it occurs software
 * should intervene to recover the command ring.
 * See Section 4.6.1.1 and 4.6.1.2
 */
int xhci_cancel_cmd(struct xhci_hcd *xhci, struct xhci_command *command,
		union xhci_trb *cmd_trb)
{
	int retval = 0;
	unsigned long flags;

	spin_lock_irqsave(&xhci->lock, flags);

	if (xhci->xhc_state & XHCI_STATE_DYING) {
		xhci_warn(xhci, "Abort the command ring,"
				" but the xHCI is dead.\n");
		spin_unlock_irqrestore(&xhci->lock, flags);
		return -ESHUTDOWN;
	}

	/* queue the cmd desriptor to cancel_cmd_list */
	retval = xhci_queue_cd(xhci, command, cmd_trb);
	if (retval) {
		xhci_warn(xhci, "Queuing command descriptor failed.\n");
		spin_unlock_irqrestore(&xhci->lock, flags);
		return retval;
	}

	spin_unlock_irqrestore(&xhci->lock, flags);

	/* abort command ring */
	retval = xhci_abort_cmd_ring(xhci);
	if (retval) {
		xhci_err(xhci, "Abort command ring failed\n");
		if (unlikely(retval == -ESHUTDOWN)) {
			usb_hc_died(xhci_to_hcd(xhci)->primary_hcd);
			xhci_dbg(xhci, "xHCI host controller is dead.\n");
			return retval;
		}
	}

	return retval;
}

void xhci_ring_ep_doorbell(struct xhci_hcd *xhci,
		unsigned int slot_id,
		unsigned int ep_index,
		unsigned int stream_id)
{
	__le32 __iomem *db_addr = &xhci->dba->doorbell[slot_id];
	struct xhci_virt_ep *ep = &xhci->devs[slot_id]->eps[ep_index];
	unsigned int ep_state = ep->ep_state;

	/* Don't ring the doorbell for this endpoint if there are pending
	 * cancellations because we don't want to interrupt processing.
	 * We don't want to restart any stream rings if there's a set dequeue
	 * pointer command pending because the device can choose to start any
	 * stream once the endpoint is on the HW schedule.
	 * FIXME - check all the stream rings for pending cancellations.
	 */
	if ((ep_state & EP_HALT_PENDING) || (ep_state & SET_DEQ_PENDING) ||
	    (ep_state & EP_HALTED))
		return;
	xhci_writel(xhci, DB_VALUE(ep_index, stream_id), db_addr);
	/* The CPU has better things to do at this point than wait for a
	 * write-posting flush.  It'll get there soon enough.
	 */
}

/* Ring the doorbell for any rings with pending URBs */
static void ring_doorbell_for_active_rings(struct xhci_hcd *xhci,
		unsigned int slot_id,
		unsigned int ep_index)
{
	unsigned int stream_id;
	struct xhci_virt_ep *ep;

	ep = &xhci->devs[slot_id]->eps[ep_index];

	/* A ring has pending URBs if its TD list is not empty */
	if (!(ep->ep_state & EP_HAS_STREAMS)) {
		if (ep->ring && !(list_empty(&ep->ring->td_list)))
			xhci_ring_ep_doorbell(xhci, slot_id, ep_index, 0);
		return;
	}

	for (stream_id = 1; stream_id < ep->stream_info->num_streams;
			stream_id++) {
		struct xhci_stream_info *stream_info = ep->stream_info;
		if (!list_empty(&stream_info->stream_rings[stream_id]->td_list))
			xhci_ring_ep_doorbell(xhci, slot_id, ep_index,
						stream_id);
	}
}

/*
 * Find the segment that trb is in.  Start searching in start_seg.
 * If we must move past a segment that has a link TRB with a toggle cycle state
 * bit set, then we will toggle the value pointed at by cycle_state.
 */
static struct xhci_segment *find_trb_seg(
		struct xhci_segment *start_seg,
		union xhci_trb	*trb, int *cycle_state)
{
	struct xhci_segment *cur_seg = start_seg;
	struct xhci_generic_trb *generic_trb;

	while (cur_seg->trbs > trb ||
			&cur_seg->trbs[TRBS_PER_SEGMENT - 1] < trb) {
		generic_trb = &cur_seg->trbs[TRBS_PER_SEGMENT - 1].generic;
		if (generic_trb->field[3] & cpu_to_le32(LINK_TOGGLE))
			*cycle_state ^= 0x1;
		cur_seg = cur_seg->next;
		if (cur_seg == start_seg)
			/* Looped over the entire list.  Oops! */
			return NULL;
	}
	return cur_seg;
}


static struct xhci_ring *xhci_triad_to_transfer_ring(struct xhci_hcd *xhci,
		unsigned int slot_id, unsigned int ep_index,
		unsigned int stream_id)
{
	struct xhci_virt_ep *ep;

	ep = &xhci->devs[slot_id]->eps[ep_index];
	/* Common case: no streams */
	if (!(ep->ep_state & EP_HAS_STREAMS))
		return ep->ring;

	if (stream_id == 0) {
		xhci_warn(xhci,
				"WARN: Slot ID %u, ep index %u has streams, "
				"but URB has no stream ID.\n",
				slot_id, ep_index);
		return NULL;
	}

	if (stream_id < ep->stream_info->num_streams)
		return ep->stream_info->stream_rings[stream_id];

	xhci_warn(xhci,
			"WARN: Slot ID %u, ep index %u has "
			"stream IDs 1 to %u allocated, "
			"but stream ID %u is requested.\n",
			slot_id, ep_index,
			ep->stream_info->num_streams - 1,
			stream_id);
	return NULL;
}

/* Get the right ring for the given URB.
 * If the endpoint supports streams, boundary check the URB's stream ID.
 * If the endpoint doesn't support streams, return the singular endpoint ring.
 */
static struct xhci_ring *xhci_urb_to_transfer_ring(struct xhci_hcd *xhci,
		struct urb *urb)
{
	return xhci_triad_to_transfer_ring(xhci, urb->dev->slot_id,
		xhci_get_endpoint_index(&urb->ep->desc), urb->stream_id);
}

/*
 * Move the xHC's endpoint ring dequeue pointer past cur_td.
 * Record the new state of the xHC's endpoint ring dequeue segment,
 * dequeue pointer, and new consumer cycle state in state.
 * Update our internal representation of the ring's dequeue pointer.
 *
 * We do this in three jumps:
 *  - First we update our new ring state to be the same as when the xHC stopped.
 *  - Then we traverse the ring to find the segment that contains
 *    the last TRB in the TD.  We toggle the xHC's new cycle state when we pass
 *    any link TRBs with the toggle cycle bit set.
 *  - Finally we move the dequeue state one TRB further, toggling the cycle bit
 *    if we've moved it past a link TRB with the toggle cycle bit set.
 *
 * Some of the uses of xhci_generic_trb are grotty, but if they're done
 * with correct __le32 accesses they should work fine.  Only users of this are
 * in here.
 */
void xhci_find_new_dequeue_state(struct xhci_hcd *xhci,
		unsigned int slot_id, unsigned int ep_index,
		unsigned int stream_id, struct xhci_td *cur_td,
		struct xhci_dequeue_state *state)
{
	struct xhci_virt_device *dev = xhci->devs[slot_id];
	struct xhci_ring *ep_ring;
	struct xhci_generic_trb *trb;
	struct xhci_ep_ctx *ep_ctx;
	dma_addr_t addr;

	ep_ring = xhci_triad_to_transfer_ring(xhci, slot_id,
			ep_index, stream_id);
	if (!ep_ring) {
		xhci_warn(xhci, "WARN can't find new dequeue state "
				"for invalid stream ID %u.\n",
				stream_id);
		return;
	}
	state->new_cycle_state = 0;
	xhci_dbg(xhci, "Finding segment containing stopped TRB.\n");
	state->new_deq_seg = find_trb_seg(cur_td->start_seg,
			dev->eps[ep_index].stopped_trb,
			&state->new_cycle_state);
	if (!state->new_deq_seg) {
		WARN_ON(1);
		return;
	}

	/* Dig out the cycle state saved by the xHC during the stop ep cmd */
	xhci_dbg(xhci, "Finding endpoint context\n");
	ep_ctx = xhci_get_ep_ctx(xhci, dev->out_ctx, ep_index);
	state->new_cycle_state = 0x1 & le64_to_cpu(ep_ctx->deq);

	state->new_deq_ptr = cur_td->last_trb;
	xhci_dbg(xhci, "Finding segment containing last TRB in TD.\n");
	state->new_deq_seg = find_trb_seg(state->new_deq_seg,
			state->new_deq_ptr,
			&state->new_cycle_state);
	if (!state->new_deq_seg) {
		WARN_ON(1);
		return;
	}

	trb = &state->new_deq_ptr->generic;
	if (TRB_TYPE_LINK_LE32(trb->field[3]) &&
	    (trb->field[3] & cpu_to_le32(LINK_TOGGLE)))
		state->new_cycle_state ^= 0x1;
	next_trb(xhci, ep_ring, &state->new_deq_seg, &state->new_deq_ptr);

	/*
	 * If there is only one segment in a ring, find_trb_seg()'s while loop
	 * will not run, and it will return before it has a chance to see if it
	 * needs to toggle the cycle bit.  It can't tell if the stalled transfer
	 * ended just before the link TRB on a one-segment ring, or if the TD
	 * wrapped around the top of the ring, because it doesn't have the TD in
	 * question.  Look for the one-segment case where stalled TRB's address
	 * is greater than the new dequeue pointer address.
	 */
	if (ep_ring->first_seg == ep_ring->first_seg->next &&
			state->new_deq_ptr < dev->eps[ep_index].stopped_trb)
		state->new_cycle_state ^= 0x1;
	xhci_dbg(xhci, "Cycle state = 0x%x\n", state->new_cycle_state);

	/* Don't update the ring cycle state for the producer (us). */
	xhci_dbg(xhci, "New dequeue segment = %p (virtual)\n",
			state->new_deq_seg);
	addr = xhci_trb_virt_to_dma(state->new_deq_seg, state->new_deq_ptr);
	xhci_dbg(xhci, "New dequeue pointer = 0x%llx (DMA)\n",
			(unsigned long long) addr);
}

/* flip_cycle means flip the cycle bit of all but the first and last TRB.
 * (The last TRB actually points to the ring enqueue pointer, which is not part
 * of this TD.)  This is used to remove partially enqueued isoc TDs from a ring.
 */
static void td_to_noop(struct xhci_hcd *xhci, struct xhci_ring *ep_ring,
		struct xhci_td *cur_td, bool flip_cycle)
{
	struct xhci_segment *cur_seg;
	union xhci_trb *cur_trb;

	for (cur_seg = cur_td->start_seg, cur_trb = cur_td->first_trb;
			true;
			next_trb(xhci, ep_ring, &cur_seg, &cur_trb)) {
		if (TRB_TYPE_LINK_LE32(cur_trb->generic.field[3])) {
			/* Unchain any chained Link TRBs, but
			 * leave the pointers intact.
			 */
			cur_trb->generic.field[3] &= cpu_to_le32(~TRB_CHAIN);
			/* Flip the cycle bit (link TRBs can't be the first
			 * or last TRB).
			 */
			if (flip_cycle)
				cur_trb->generic.field[3] ^=
					cpu_to_le32(TRB_CYCLE);
			xhci_dbg(xhci, "Cancel (unchain) link TRB\n");
			xhci_dbg(xhci, "Address = %p (0x%llx dma); "
					"in seg %p (0x%llx dma)\n",
					cur_trb,
					(unsigned long long)xhci_trb_virt_to_dma(cur_seg, cur_trb),
					cur_seg,
					(unsigned long long)cur_seg->dma);
		} else {
			cur_trb->generic.field[0] = 0;
			cur_trb->generic.field[1] = 0;
			cur_trb->generic.field[2] = 0;
			/* Preserve only the cycle bit of this TRB */
			cur_trb->generic.field[3] &= cpu_to_le32(TRB_CYCLE);
			/* Flip the cycle bit except on the first or last TRB */
			if (flip_cycle && cur_trb != cur_td->first_trb &&
					cur_trb != cur_td->last_trb)
				cur_trb->generic.field[3] ^=
					cpu_to_le32(TRB_CYCLE);
			cur_trb->generic.field[3] |= cpu_to_le32(
				TRB_TYPE(TRB_TR_NOOP));
			xhci_dbg(xhci, "TRB to noop at offset 0x%llx\n",
					(unsigned long long)
					xhci_trb_virt_to_dma(cur_seg, cur_trb));
		}
		if (cur_trb == cur_td->last_trb)
			break;
	}
}

static int queue_set_tr_deq(struct xhci_hcd *xhci, int slot_id,
		unsigned int ep_index, unsigned int stream_id,
		struct xhci_segment *deq_seg,
		union xhci_trb *deq_ptr, u32 cycle_state);

void xhci_queue_new_dequeue_state(struct xhci_hcd *xhci,
		unsigned int slot_id, unsigned int ep_index,
		unsigned int stream_id,
		struct xhci_dequeue_state *deq_state)
{
	struct xhci_virt_ep *ep = &xhci->devs[slot_id]->eps[ep_index];

	xhci_dbg(xhci, "Set TR Deq Ptr cmd, new deq seg = %p (0x%llx dma), "
			"new deq ptr = %p (0x%llx dma), new cycle = %u\n",
			deq_state->new_deq_seg,
			(unsigned long long)deq_state->new_deq_seg->dma,
			deq_state->new_deq_ptr,
			(unsigned long long)xhci_trb_virt_to_dma(deq_state->new_deq_seg, deq_state->new_deq_ptr),
			deq_state->new_cycle_state);
	queue_set_tr_deq(xhci, slot_id, ep_index, stream_id,
			deq_state->new_deq_seg,
			deq_state->new_deq_ptr,
			(u32) deq_state->new_cycle_state);
	/* Stop the TD queueing code from ringing the doorbell until
	 * this command completes.  The HC won't set the dequeue pointer
	 * if the ring is running, and ringing the doorbell starts the
	 * ring running.
	 */
	ep->ep_state |= SET_DEQ_PENDING;
}

static void xhci_stop_watchdog_timer_in_irq(struct xhci_hcd *xhci,
		struct xhci_virt_ep *ep)
{
	ep->ep_state &= ~EP_HALT_PENDING;
	/* Can't del_timer_sync in interrupt, so we attempt to cancel.  If the
	 * timer is running on another CPU, we don't decrement stop_cmds_pending
	 * (since we didn't successfully stop the watchdog timer).
	 */
	if (del_timer(&ep->stop_cmd_timer))
		ep->stop_cmds_pending--;
}

/* Must be called with xhci->lock held in interrupt context */
static void xhci_giveback_urb_in_irq(struct xhci_hcd *xhci,
		struct xhci_td *cur_td, int status, char *adjective)
{
	struct usb_hcd *hcd;
	struct urb	*urb;
	struct urb_priv	*urb_priv;

	urb = cur_td->urb;
	urb_priv = urb->hcpriv;
	urb_priv->td_cnt++;
	hcd = bus_to_hcd(urb->dev->bus);

	/* Only giveback urb when this is the last td in urb */
	if (urb_priv->td_cnt == urb_priv->length) {
		if (usb_pipetype(urb->pipe) == PIPE_ISOCHRONOUS) {
			xhci_to_hcd(xhci)->self.bandwidth_isoc_reqs--;
			if (xhci_to_hcd(xhci)->self.bandwidth_isoc_reqs	== 0) {
				if (xhci->quirks & XHCI_AMD_PLL_FIX)
					usb_amd_quirk_pll_enable();
			}
		}
		usb_hcd_unlink_urb_from_ep(hcd, urb);

		spin_unlock(&xhci->lock);
		usb_hcd_giveback_urb(hcd, urb, status);
		xhci_urb_free_priv(xhci, urb_priv);
		spin_lock(&xhci->lock);
	}
}

/*
 * Resets sw enq and deq pointers to the first seg trb of the ring
 * and issues set tr deq cmd to reset hw deq pointer to the first
 * seg trb of the ring.
*/
static void xhci_reset_ep_ring(struct xhci_hcd *xhci, int slot_id,
		struct xhci_ring *ep_ring, unsigned int ep_index)
{
	struct xhci_dequeue_state deq_state;

	if (ep_ring->enqueue != ep_ring->dequeue) {
		xhci_reinit_xfer_ring(ep_ring, 1);
		memset(&deq_state, 0, sizeof(deq_state));
		deq_state.new_deq_ptr = ep_ring->first_seg->trbs;
		deq_state.new_deq_seg = ep_ring->first_seg;
		deq_state.new_cycle_state = 0x1;
		xhci_queue_new_dequeue_state(xhci, slot_id, ep_index,
				ep_ring->stream_id, &deq_state);
		xhci_ring_cmd_db(xhci);
	}
}

/*
 * When we get a command completion for a Stop Endpoint Command, we need to
 * unlink any cancelled TDs from the ring.  There are two ways to do that:
 *
 *  1. If the HW was in the middle of processing the TD that needs to be
 *     cancelled, then we must move the ring's dequeue pointer past the last TRB
 *     in the TD with a Set Dequeue Pointer Command.
 *  2. Otherwise, we turn all the TRBs in the TD into No-op TRBs (with the chain
 *     bit cleared) so that the HW will skip over them.
 */
static void handle_stopped_endpoint(struct xhci_hcd *xhci,
		union xhci_trb *trb, struct xhci_event_cmd *event)
{
	unsigned int slot_id;
	unsigned int ep_index;
	struct xhci_virt_device *virt_dev;
	struct xhci_ring *ep_ring;
	struct xhci_virt_ep *ep;
	struct list_head *entry;
	struct xhci_td *cur_td = NULL;
	struct xhci_td *last_unlinked_td;

	struct xhci_dequeue_state deq_state;

	if (unlikely(TRB_TO_SUSPEND_PORT(
			     le32_to_cpu(xhci->cmd_ring->dequeue->generic.field[3])))) {
		slot_id = TRB_TO_SLOT_ID(
			le32_to_cpu(xhci->cmd_ring->dequeue->generic.field[3]));
		virt_dev = xhci->devs[slot_id];
		if (virt_dev)
			handle_cmd_in_cmd_wait_list(xhci, virt_dev,
				event);
		else
			xhci_warn(xhci, "Stop endpoint command "
				"completion for disabled slot %u\n",
				slot_id);
		return;
	}

	memset(&deq_state, 0, sizeof(deq_state));
	slot_id = TRB_TO_SLOT_ID(le32_to_cpu(trb->generic.field[3]));
	ep_index = TRB_TO_EP_INDEX(le32_to_cpu(trb->generic.field[3]));
	ep = &xhci->devs[slot_id]->eps[ep_index];

	if (list_empty(&ep->cancelled_td_list)) {
		xhci_stop_watchdog_timer_in_irq(xhci, ep);
		ep->stopped_td = NULL;
		ep->stopped_trb = NULL;
		ring_doorbell_for_active_rings(xhci, slot_id, ep_index);
		return;
	}

	/* Fix up the ep ring first, so HW stops executing cancelled TDs.
	 * We have the xHCI lock, so nothing can modify this list until we drop
	 * it.  We're also in the event handler, so we can't get re-interrupted
	 * if another Stop Endpoint command completes
	 */
	list_for_each(entry, &ep->cancelled_td_list) {
		cur_td = list_entry(entry, struct xhci_td, cancelled_td_list);
		xhci_dbg(xhci, "Removing canceled TD starting at 0x%llx (dma).\n",
				(unsigned long long)xhci_trb_virt_to_dma(
					cur_td->start_seg, cur_td->first_trb));
		ep_ring = xhci_urb_to_transfer_ring(xhci, cur_td->urb);
		if (!ep_ring) {
			/* This shouldn't happen unless a driver is mucking
			 * with the stream ID after submission.  This will
			 * leave the TD on the hardware ring, and the hardware
			 * will try to execute it, and may access a buffer
			 * that has already been freed.  In the best case, the
			 * hardware will execute it, and the event handler will
			 * ignore the completion event for that TD, since it was
			 * removed from the td_list for that endpoint.  In
			 * short, don't muck with the stream ID after
			 * submission.
			 */
			xhci_warn(xhci, "WARN Cancelled URB %p "
					"has invalid stream ID %u.\n",
					cur_td->urb,
					cur_td->urb->stream_id);
			goto remove_finished_td;
		}
		/*
		 * If we stopped on the TD we need to cancel, then we have to
		 * move the xHC endpoint ring dequeue pointer past this TD.
		 */
		if (cur_td == ep->stopped_td)
			xhci_find_new_dequeue_state(xhci, slot_id, ep_index,
					cur_td->urb->stream_id,
					cur_td, &deq_state);
		else
			td_to_noop(xhci, ep_ring, cur_td, false);
remove_finished_td:
		/*
		 * The event handler won't see a completion for this TD anymore,
		 * so remove it from the endpoint ring's TD list.  Keep it in
		 * the cancelled TD list for URB completion later.
		 */
		list_del_init(&cur_td->td_list);
	}
	last_unlinked_td = cur_td;
	xhci_stop_watchdog_timer_in_irq(xhci, ep);

	/* If necessary, queue a Set Transfer Ring Dequeue Pointer command */
	if (deq_state.new_deq_ptr && deq_state.new_deq_seg) {
		xhci_queue_new_dequeue_state(xhci,
				slot_id, ep_index,
				ep->stopped_td->urb->stream_id,
				&deq_state);
		xhci_ring_cmd_db(xhci);
	} else {
		/* Otherwise ring the doorbell(s) to restart queued transfers */
		ring_doorbell_for_active_rings(xhci, slot_id, ep_index);
	}

	/* Clear stopped_td and stopped_trb if endpoint is not halted */
	if (!(ep->ep_state & EP_HALTED)) {
		ep->stopped_td = NULL;
		ep->stopped_trb = NULL;
	}

	if ((xhci->quirks & XHCI_TR_DEQ_RESET_QUIRK) &&
			list_empty(&ep->ring->td_list) &&
			!(ep->ep_state & SET_DEQ_PENDING))
		xhci_reset_ep_ring(xhci, slot_id, ep_ring, ep_index);

	/*
	 * Drop the lock and complete the URBs in the cancelled TD list.
	 * New TDs to be cancelled might be added to the end of the list before
	 * we can complete all the URBs for the TDs we already unlinked.
	 * So stop when we've completed the URB for the last TD we unlinked.
	 */
	do {
		cur_td = list_entry(ep->cancelled_td_list.next,
				struct xhci_td, cancelled_td_list);
		list_del_init(&cur_td->cancelled_td_list);

		/* Clean up the cancelled URB */
		/* Doesn't matter what we pass for status, since the core will
		 * just overwrite it (because the URB has been unlinked).
		 */
		xhci_giveback_urb_in_irq(xhci, cur_td, 0, "cancelled");

		/* Stop processing the cancelled list if the watchdog timer is
		 * running.
		 */
		if (xhci->xhc_state & XHCI_STATE_DYING)
			return;
	} while (cur_td != last_unlinked_td);

	/* Return to the event handler with xhci->lock re-acquired */
}

/* Watchdog timer function for when a stop endpoint command fails to complete.
 * In this case, we assume the host controller is broken or dying or dead.  The
 * host may still be completing some other events, so we have to be careful to
 * let the event ring handler and the URB dequeueing/enqueueing functions know
 * through xhci->state.
 *
 * The timer may also fire if the host takes a very long time to respond to the
 * command, and the stop endpoint command completion handler cannot delete the
 * timer before the timer function is called.  Another endpoint cancellation may
 * sneak in before the timer function can grab the lock, and that may queue
 * another stop endpoint command and add the timer back.  So we cannot use a
 * simple flag to say whether there is a pending stop endpoint command for a
 * particular endpoint.
 *
 * Instead we use a combination of that flag and a counter for the number of
 * pending stop endpoint commands.  If the timer is the tail end of the last
 * stop endpoint command, and the endpoint's command is still pending, we assume
 * the host is dying.
 */
void xhci_stop_endpoint_command_watchdog(unsigned long arg)
{
	struct xhci_hcd *xhci;
	struct xhci_virt_ep *ep;
	struct xhci_virt_ep *temp_ep;
	struct xhci_ring *ring;
	struct xhci_td *cur_td;
	int ret, i, j;
	unsigned long flags;

	ep = (struct xhci_virt_ep *) arg;
	xhci = ep->xhci;

	spin_lock_irqsave(&xhci->lock, flags);

	ep->stop_cmds_pending--;
	if (xhci->xhc_state & XHCI_STATE_DYING) {
		xhci_dbg(xhci, "Stop EP timer ran, but another timer marked "
				"xHCI as DYING, exiting.\n");
		spin_unlock_irqrestore(&xhci->lock, flags);
		return;
	}
	if (!(ep->stop_cmds_pending == 0 && (ep->ep_state & EP_HALT_PENDING))) {
		xhci_dbg(xhci, "Stop EP timer ran, but no command pending, "
				"exiting.\n");
		spin_unlock_irqrestore(&xhci->lock, flags);
		return;
	}

	xhci_warn(xhci, "xHCI host not responding to stop endpoint command.\n");
	xhci_warn(xhci, "Assuming host is dying, halting host.\n");
	/* Oops, HC is dead or dying or at least not responding to the stop
	 * endpoint command.
	 */
	xhci->xhc_state |= XHCI_STATE_DYING;
	/* Disable interrupts from the host controller and start halting it */
	xhci_quiesce(xhci);
	spin_unlock_irqrestore(&xhci->lock, flags);

	ret = xhci_halt(xhci);

	spin_lock_irqsave(&xhci->lock, flags);
	if (ret < 0) {
		/* This is bad; the host is not responding to commands and it's
		 * not allowing itself to be halted.  At least interrupts are
		 * disabled. If we call usb_hc_died(), it will attempt to
		 * disconnect all device drivers under this host.  Those
		 * disconnect() methods will wait for all URBs to be unlinked,
		 * so we must complete them.
		 */
		xhci_warn(xhci, "Non-responsive xHCI host is not halting.\n");
		xhci_warn(xhci, "Completing active URBs anyway.\n");
		/* We could turn all TDs on the rings to no-ops.  This won't
		 * help if the host has cached part of the ring, and is slow if
		 * we want to preserve the cycle bit.  Skip it and hope the host
		 * doesn't touch the memory.
		 */
	}
	for (i = 0; i < MAX_HC_SLOTS; i++) {
		if (!xhci->devs[i])
			continue;
		for (j = 0; j < 31; j++) {
			temp_ep = &xhci->devs[i]->eps[j];
			ring = temp_ep->ring;
			if (!ring)
				continue;
			xhci_dbg(xhci, "Killing URBs for slot ID %u, "
					"ep index %u\n", i, j);
			while (!list_empty(&ring->td_list)) {
				cur_td = list_first_entry(&ring->td_list,
						struct xhci_td,
						td_list);
				list_del_init(&cur_td->td_list);
				if (!list_empty(&cur_td->cancelled_td_list))
					list_del_init(&cur_td->cancelled_td_list);
				xhci_giveback_urb_in_irq(xhci, cur_td,
						-ESHUTDOWN, "killed");
			}
			while (!list_empty(&temp_ep->cancelled_td_list)) {
				cur_td = list_first_entry(
						&temp_ep->cancelled_td_list,
						struct xhci_td,
						cancelled_td_list);
				list_del_init(&cur_td->cancelled_td_list);
				xhci_giveback_urb_in_irq(xhci, cur_td,
						-ESHUTDOWN, "killed");
			}
		}
	}
	spin_unlock_irqrestore(&xhci->lock, flags);
	xhci_dbg(xhci, "Calling usb_hc_died()\n");
	usb_hc_died(xhci_to_hcd(xhci)->primary_hcd);
	xhci_dbg(xhci, "xHCI host controller is dead.\n");
}


static void update_ring_for_set_deq_completion(struct xhci_hcd *xhci,
		struct xhci_virt_device *dev,
		struct xhci_ring *ep_ring,
		unsigned int ep_index)
{
	union xhci_trb *dequeue_temp;
	int num_trbs_free_temp;
	bool revert = false;

	num_trbs_free_temp = ep_ring->num_trbs_free;
	dequeue_temp = ep_ring->dequeue;

	/* If we get two back-to-back stalls, and the first stalled transfer
	 * ends just before a link TRB, the dequeue pointer will be left on
	 * the link TRB by the code in the while loop.  So we have to update
	 * the dequeue pointer one segment further, or we'll jump off
	 * the segment into la-la-land.
	 */
	if (last_trb(xhci, ep_ring, ep_ring->deq_seg, ep_ring->dequeue)) {
		ep_ring->deq_seg = ep_ring->deq_seg->next;
		ep_ring->dequeue = ep_ring->deq_seg->trbs;
	}

	while (ep_ring->dequeue != dev->eps[ep_index].queued_deq_ptr) {
		/* We have more usable TRBs */
		ep_ring->num_trbs_free++;
		ep_ring->dequeue++;
		if (last_trb(xhci, ep_ring, ep_ring->deq_seg,
				ep_ring->dequeue)) {
			if (ep_ring->dequeue ==
					dev->eps[ep_index].queued_deq_ptr)
				break;
			ep_ring->deq_seg = ep_ring->deq_seg->next;
			ep_ring->dequeue = ep_ring->deq_seg->trbs;
		}
		if (ep_ring->dequeue == dequeue_temp) {
			revert = true;
			break;
		}
	}

	if (revert) {
		xhci_dbg(xhci, "Unable to find new dequeue pointer\n");
		ep_ring->num_trbs_free = num_trbs_free_temp;
	}
}

/*
 * When we get a completion for a Set Transfer Ring Dequeue Pointer command,
 * we need to clear the set deq pending flag in the endpoint ring state, so that
 * the TD queueing code can ring the doorbell again.  We also need to ring the
 * endpoint doorbell to restart the ring, but only if there aren't more
 * cancellations pending.
 */
static void handle_set_deq_completion(struct xhci_hcd *xhci,
		struct xhci_event_cmd *event,
		union xhci_trb *trb)
{
	unsigned int slot_id;
	unsigned int ep_index;
	unsigned int stream_id;
	struct xhci_ring *ep_ring;
	struct xhci_virt_device *dev;
	struct xhci_ep_ctx *ep_ctx;
	struct xhci_slot_ctx *slot_ctx;
	unsigned int slot_state;

	slot_id = TRB_TO_SLOT_ID(le32_to_cpu(trb->generic.field[3]));
	ep_index = TRB_TO_EP_INDEX(le32_to_cpu(trb->generic.field[3]));
	stream_id = TRB_TO_STREAM_ID(le32_to_cpu(trb->generic.field[2]));
	dev = xhci->devs[slot_id];

	ep_ring = xhci_stream_id_to_ring(dev, ep_index, stream_id);
	if (!ep_ring) {
		xhci_warn(xhci, "WARN Set TR deq ptr command for "
				"freed stream ID %u\n",
				stream_id);
		/* XXX: Harmless??? */
		dev->eps[ep_index].ep_state &= ~SET_DEQ_PENDING;
		return;
	}

	ep_ctx = xhci_get_ep_ctx(xhci, dev->out_ctx, ep_index);
	slot_ctx = xhci_get_slot_ctx(xhci, dev->out_ctx);
	slot_state = le32_to_cpu(slot_ctx->dev_state);
	slot_state = GET_SLOT_STATE(slot_state);

	if (GET_COMP_CODE(le32_to_cpu(event->status)) != COMP_SUCCESS) {
		unsigned int ep_state;

		switch (GET_COMP_CODE(le32_to_cpu(event->status))) {
		case COMP_TRB_ERR:
			xhci_warn(xhci, "WARN Set TR Deq Ptr cmd invalid because "
					"of stream ID configuration\n");
			if (!(xhci->quirks & XHCI_TR_DEQ_ERR_QUIRK))
				break;
			/* Treat TRB_ERROR same as CTX_STATE */
		case COMP_CTX_STATE:
			xhci_warn(xhci, "WARN Set TR Deq Ptr cmd failed due "
					"to incorrect slot or ep state.\n");
			ep_state = le32_to_cpu(ep_ctx->ep_info);
			ep_state &= EP_STATE_MASK;
			xhci_dbg(xhci, "Slot state = %u, EP state = %u\n",
					slot_state, ep_state);
			break;
		case COMP_EBADSLT:
			xhci_warn(xhci, "WARN Set TR Deq Ptr cmd failed because "
					"slot %u was not enabled.\n", slot_id);
			break;
		default:
			xhci_warn(xhci, "WARN Set TR Deq Ptr cmd with unknown "
					"completion code of %u.\n",
				  GET_COMP_CODE(le32_to_cpu(event->status)));
			break;
		}
		/* OK what do we do now?  The endpoint state is hosed, and we
		 * should never get to this point if the synchronization between
		 * queueing, and endpoint state are correct.  This might happen
		 * if the device gets disconnected after we've finished
		 * cancelling URBs, which might not be an error...
		 */
	} else {
		xhci_dbg(xhci, "Successful Set TR Deq Ptr cmd, deq = @%08llx\n",
			 le64_to_cpu(ep_ctx->deq));
		if (xhci_trb_virt_to_dma(dev->eps[ep_index].queued_deq_seg,
					 dev->eps[ep_index].queued_deq_ptr) ==
		    (le64_to_cpu(ep_ctx->deq) & ~(EP_CTX_CYCLE_MASK))) {
			/* Update the ring's dequeue segment and dequeue pointer
			 * to reflect the new position.
			 */
			update_ring_for_set_deq_completion(xhci, dev,
				ep_ring, ep_index);
		} else {
			xhci_warn(xhci, "Mismatch between completed Set TR Deq "
					"Ptr command & xHCI internal state.\n");
			xhci_warn(xhci, "ep deq seg = %p, deq ptr = %p\n",
					dev->eps[ep_index].queued_deq_seg,
					dev->eps[ep_index].queued_deq_ptr);
		}
	}

	dev->eps[ep_index].ep_state &= ~SET_DEQ_PENDING;
	dev->eps[ep_index].queued_deq_seg = NULL;
	dev->eps[ep_index].queued_deq_ptr = NULL;

	/* Restart any rings with pending URBs */
	ring_doorbell_for_active_rings(xhci, slot_id, ep_index);

	/* reset ring here if it was not done due to pending set tr deq cmd */
	if (xhci->quirks & XHCI_TR_DEQ_RESET_QUIRK &&
			list_empty(&ep_ring->td_list) && slot_state)
		xhci_reset_ep_ring(xhci, slot_id, ep_ring, ep_index);
}

static void handle_reset_ep_completion(struct xhci_hcd *xhci,
		struct xhci_event_cmd *event,
		union xhci_trb *trb)
{
	int slot_id;
	unsigned int ep_index;

	slot_id = TRB_TO_SLOT_ID(le32_to_cpu(trb->generic.field[3]));
	ep_index = TRB_TO_EP_INDEX(le32_to_cpu(trb->generic.field[3]));
	/* This command will only fail if the endpoint wasn't halted,
	 * but we don't care.
	 */
	xhci_dbg(xhci, "Ignoring reset ep completion code of %u\n",
		 GET_COMP_CODE(le32_to_cpu(event->status)));

	/* HW with the reset endpoint quirk needs to have a configure endpoint
	 * command complete before the endpoint can be used.  Queue that here
	 * because the HW can't handle two commands being queued in a row.
	 */
	if (xhci->quirks & XHCI_RESET_EP_QUIRK) {
		xhci_dbg(xhci, "Queueing configure endpoint command\n");
		xhci_queue_configure_endpoint(xhci,
				xhci->devs[slot_id]->in_ctx->dma, slot_id,
				false);
		xhci_ring_cmd_db(xhci);
	} else {
		/* Clear our internal halted state */
		xhci->devs[slot_id]->eps[ep_index].ep_state &= ~EP_HALTED;
	}
}

/* Complete the command and detele it from the devcie's command queue.
 */
static void xhci_complete_cmd_in_cmd_wait_list(struct xhci_hcd *xhci,
		struct xhci_command *command, u32 status)
{
	command->status = status;
	list_del(&command->cmd_list);
	if (command->completion)
		complete(command->completion);
	else
		xhci_free_command(xhci, command);
}


/* Check to see if a command in the device's command queue matches this one.
 * Signal the completion or free the command, and return 1.  Return 0 if the
 * completed command isn't at the head of the command list.
 */
static int handle_cmd_in_cmd_wait_list(struct xhci_hcd *xhci,
		struct xhci_virt_device *virt_dev,
		struct xhci_event_cmd *event)
{
	struct xhci_command *command;

	if (list_empty(&virt_dev->cmd_list))
		return 0;

	command = list_entry(virt_dev->cmd_list.next,
			struct xhci_command, cmd_list);
	if (xhci->cmd_ring->dequeue != command->command_trb)
		return 0;

	xhci_complete_cmd_in_cmd_wait_list(xhci, command,
			GET_COMP_CODE(le32_to_cpu(event->status)));
	return 1;
}

/*
 * Finding the command trb need to be cancelled and modifying it to
 * NO OP command. And if the command is in device's command wait
 * list, finishing and freeing it.
 *
 * If we can't find the command trb, we think it had already been
 * executed.
 */
static void xhci_cmd_to_noop(struct xhci_hcd *xhci, struct xhci_cd *cur_cd)
{
	struct xhci_segment *cur_seg;
	union xhci_trb *cmd_trb;
	u32 cycle_state;

	if (xhci->cmd_ring->dequeue == xhci->cmd_ring->enqueue)
		return;

	/* find the current segment of command ring */
	cur_seg = find_trb_seg(xhci->cmd_ring->first_seg,
			xhci->cmd_ring->dequeue, &cycle_state);

	if (!cur_seg) {
		xhci_warn(xhci, "Command ring mismatch, dequeue = %p %llx (dma)\n",
				xhci->cmd_ring->dequeue,
				(unsigned long long)
				xhci_trb_virt_to_dma(xhci->cmd_ring->deq_seg,
					xhci->cmd_ring->dequeue));
		xhci_debug_ring(xhci, xhci->cmd_ring);
		xhci_dbg_ring_ptrs(xhci, xhci->cmd_ring);
		return;
	}

	/* find the command trb matched by cd from command ring */
	for (cmd_trb = xhci->cmd_ring->dequeue;
			cmd_trb != xhci->cmd_ring->enqueue;
			next_trb(xhci, xhci->cmd_ring, &cur_seg, &cmd_trb)) {
		/* If the trb is link trb, continue */
		if (TRB_TYPE_LINK_LE32(cmd_trb->generic.field[3]))
			continue;

		if (cur_cd->cmd_trb == cmd_trb) {

			/* If the command in device's command list, we should
			 * finish it and free the command structure.
			 */
			if (cur_cd->command)
				xhci_complete_cmd_in_cmd_wait_list(xhci,
					cur_cd->command, COMP_CMD_STOP);

			/* get cycle state from the origin command trb */
			cycle_state = le32_to_cpu(cmd_trb->generic.field[3])
				& TRB_CYCLE;

			/* modify the command trb to NO OP command */
			cmd_trb->generic.field[0] = 0;
			cmd_trb->generic.field[1] = 0;
			cmd_trb->generic.field[2] = 0;
			cmd_trb->generic.field[3] = cpu_to_le32(
					TRB_TYPE(TRB_CMD_NOOP) | cycle_state);
			break;
		}
	}
}

static void xhci_cancel_cmd_in_cd_list(struct xhci_hcd *xhci)
{
	struct xhci_cd *cur_cd, *next_cd;

	if (list_empty(&xhci->cancel_cmd_list))
		return;

	list_for_each_entry_safe(cur_cd, next_cd,
			&xhci->cancel_cmd_list, cancel_cmd_list) {
		xhci_cmd_to_noop(xhci, cur_cd);
		list_del(&cur_cd->cancel_cmd_list);
		kfree(cur_cd);
	}
}

/*
 * traversing the cancel_cmd_list. If the command descriptor according
 * to cmd_trb is found, the function free it and return 1, otherwise
 * return 0.
 */
static int xhci_search_cmd_trb_in_cd_list(struct xhci_hcd *xhci,
		union xhci_trb *cmd_trb)
{
	struct xhci_cd *cur_cd, *next_cd;

	if (list_empty(&xhci->cancel_cmd_list))
		return 0;

	list_for_each_entry_safe(cur_cd, next_cd,
			&xhci->cancel_cmd_list, cancel_cmd_list) {
		if (cur_cd->cmd_trb == cmd_trb) {
			if (cur_cd->command)
				xhci_complete_cmd_in_cmd_wait_list(xhci,
					cur_cd->command, COMP_CMD_STOP);
			list_del(&cur_cd->cancel_cmd_list);
			kfree(cur_cd);
			return 1;
		}
	}

	return 0;
}

static void handle_cmd_completion(struct xhci_hcd *xhci,
		struct xhci_event_cmd *event)
{
	int slot_id = TRB_TO_SLOT_ID(le32_to_cpu(event->flags));
	int comp_code = GET_COMP_CODE(le32_to_cpu(event->status));
	u64 cmd_dma;
	dma_addr_t cmd_dequeue_dma;
	struct xhci_input_control_ctx *ctrl_ctx;
	struct xhci_virt_device *virt_dev;
	unsigned int ep_index;
	struct xhci_ring *ep_ring;
	unsigned int ep_state;

	cmd_dma = le64_to_cpu(event->cmd_trb);
	cmd_dequeue_dma = xhci_trb_virt_to_dma(xhci->cmd_ring->deq_seg,
			xhci->cmd_ring->dequeue);
	/* Is the command ring deq ptr out of sync with the deq seg ptr? */
	if (cmd_dequeue_dma == 0) {
		xhci->error_bitmask |= 1 << 4;
		return;
	}
	/* Does the DMA address match our internal dequeue pointer address? */
	if (cmd_dma != (u64) cmd_dequeue_dma) {
		xhci->error_bitmask |= 1 << 5;
		return;
	}

	/*
	 * Command Ring Stopped events point at the xHC's *current* dequeue
	 * pointer, i.e. the next command that will be executed. That TRB may
	 * or may not have been issued yet. Just overwrite all canceled commands
	 * with NOOPs and restart the ring, leaving our internal dequeue pointer
	 * as it is (we will get another event for that position later, when
	 * it has actually been executed).
	 */
	if (comp_code == COMP_CMD_STOP) {
		xhci_cancel_cmd_in_cd_list(xhci);
		xhci->cmd_ring_state = CMD_RING_STATE_RUNNING;
		if (xhci->cmd_ring->dequeue != xhci->cmd_ring->enqueue)
			xhci_ring_cmd_db(xhci);
		return;
	}

	/*
	 * If we aborted a command, we check if it is one of the commands we
	 * meant to cancel. In that case, it will be freed and we just finish
	 * up right here. If we aborted something else instead, we run it
	 * through the normal handlers below. At any rate, the command ring is
	 * stopped now, but the xHC will issue a Command Ring Stopped event
	 * after this that will cause us to restart it.
	 */
	if (comp_code == COMP_CMD_ABORT) {
		xhci->cmd_ring_state = CMD_RING_STATE_STOPPED;
		if (xhci_search_cmd_trb_in_cd_list(xhci,
			xhci->cmd_ring->dequeue)) {
			inc_deq(xhci, xhci->cmd_ring);
			return;
		}
		/* There is no command to handle if we get a stop event when the
		 * command ring is empty, event->cmd_trb points to the next
		 * unset command
		 */
		if (xhci->cmd_ring->dequeue == xhci->cmd_ring->enqueue)
			return;
	}

	switch (le32_to_cpu(xhci->cmd_ring->dequeue->generic.field[3])
		& TRB_TYPE_BITMASK) {
	case TRB_TYPE(TRB_ENABLE_SLOT):
		if (comp_code == COMP_SUCCESS)
			xhci->slot_id = slot_id;
		else
			xhci->slot_id = 0;
		complete(&xhci->addr_dev);
		break;
	case TRB_TYPE(TRB_DISABLE_SLOT):
		if (xhci->devs[slot_id]) {
			if (xhci->quirks & XHCI_EP_LIMIT_QUIRK)
				/* Delete default control endpoint resources */
				xhci_free_device_endpoint_resources(xhci,
						xhci->devs[slot_id], true);
			xhci_free_virt_device(xhci, slot_id);
		}
		break;
	case TRB_TYPE(TRB_CONFIG_EP):
		virt_dev = xhci->devs[slot_id];
		if (handle_cmd_in_cmd_wait_list(xhci, virt_dev, event))
			break;
		/*
		 * Configure endpoint commands can come from the USB core
		 * configuration or alt setting changes, or because the HW
		 * needed an extra configure endpoint command after a reset
		 * endpoint command or streams were being configured.
		 * If the command was for a halted endpoint, the xHCI driver
		 * is not waiting on the configure endpoint command.
		 */
		ctrl_ctx = xhci_get_input_control_ctx(xhci,
				virt_dev->in_ctx);
		/* Input ctx add_flags are the endpoint index plus one */
		ep_index = xhci_last_valid_endpoint(le32_to_cpu(ctrl_ctx->add_flags)) - 1;
		/* A usb_set_interface() call directly after clearing a halted
		 * condition may race on this quirky hardware.  Not worth
		 * worrying about, since this is prototype hardware.  Not sure
		 * if this will work for streams, but streams support was
		 * untested on this prototype.
		 */
		if (xhci->quirks & XHCI_RESET_EP_QUIRK &&
				ep_index != (unsigned int) -1 &&
		    le32_to_cpu(ctrl_ctx->add_flags) - SLOT_FLAG ==
		    le32_to_cpu(ctrl_ctx->drop_flags)) {
			ep_ring = xhci->devs[slot_id]->eps[ep_index].ring;
			ep_state = xhci->devs[slot_id]->eps[ep_index].ep_state;
			if (!(ep_state & EP_HALTED))
				goto bandwidth_change;
			xhci_dbg(xhci, "Completed config ep cmd - "
					"last ep index = %d, state = %d\n",
					ep_index, ep_state);
			/* Clear internal halted state and restart ring(s) */
			xhci->devs[slot_id]->eps[ep_index].ep_state &=
				~EP_HALTED;
			ring_doorbell_for_active_rings(xhci, slot_id, ep_index);
			break;
		}
bandwidth_change:
		xhci_dbg(xhci, "Completed config ep cmd\n");
		xhci->devs[slot_id]->cmd_status = comp_code;
		complete(&xhci->devs[slot_id]->cmd_completion);
		break;
	case TRB_TYPE(TRB_EVAL_CONTEXT):
		virt_dev = xhci->devs[slot_id];
		if (handle_cmd_in_cmd_wait_list(xhci, virt_dev, event))
			break;
		xhci->devs[slot_id]->cmd_status = comp_code;
		complete(&xhci->devs[slot_id]->cmd_completion);
		break;
	case TRB_TYPE(TRB_ADDR_DEV):
		xhci->devs[slot_id]->cmd_status = comp_code;
		complete(&xhci->addr_dev);
		break;
	case TRB_TYPE(TRB_STOP_RING):
		handle_stopped_endpoint(xhci, xhci->cmd_ring->dequeue, event);
		break;
	case TRB_TYPE(TRB_SET_DEQ):
		handle_set_deq_completion(xhci, event, xhci->cmd_ring->dequeue);
		break;
	case TRB_TYPE(TRB_CMD_NOOP):
		break;
	case TRB_TYPE(TRB_RESET_EP):
		handle_reset_ep_completion(xhci, event, xhci->cmd_ring->dequeue);
		break;
	case TRB_TYPE(TRB_RESET_DEV):
		xhci_dbg(xhci, "Completed reset device command.\n");
		slot_id = TRB_TO_SLOT_ID(
			le32_to_cpu(xhci->cmd_ring->dequeue->generic.field[3]));
		virt_dev = xhci->devs[slot_id];
		if (virt_dev)
			handle_cmd_in_cmd_wait_list(xhci, virt_dev, event);
		else
			xhci_warn(xhci, "Reset device command completion "
					"for disabled slot %u\n", slot_id);
		break;
	case TRB_TYPE(TRB_NEC_GET_FW):
		if (!(xhci->quirks & XHCI_NEC_HOST)) {
			xhci->error_bitmask |= 1 << 6;
			break;
		}
		xhci_dbg(xhci, "NEC firmware version %2x.%02x\n",
			 NEC_FW_MAJOR(le32_to_cpu(event->status)),
			 NEC_FW_MINOR(le32_to_cpu(event->status)));
		break;
	default:
		/* Skip over unknown commands on the event ring */
		xhci->error_bitmask |= 1 << 6;
		break;
	}
	inc_deq(xhci, xhci->cmd_ring);
}

static void handle_vendor_event(struct xhci_hcd *xhci,
		union xhci_trb *event)
{
	u32 trb_type;

	trb_type = TRB_FIELD_TO_TYPE(le32_to_cpu(event->generic.field[3]));
	xhci_dbg(xhci, "Vendor specific event TRB type = %u\n", trb_type);
	if (trb_type == TRB_NEC_CMD_COMP && (xhci->quirks & XHCI_NEC_HOST))
		handle_cmd_completion(xhci, &event->event_cmd);
}

/* @port_id: the one-based port ID from the hardware (indexed from array of all
 * port registers -- USB 3.0 and USB 2.0).
 *
 * Returns a zero-based port number, which is suitable for indexing into each of
 * the split roothubs' port arrays and bus state arrays.
 * Add one to it in order to call xhci_find_slot_id_by_port.
 */
static unsigned int find_faked_portnum_from_hw_portnum(struct usb_hcd *hcd,
		struct xhci_hcd *xhci, u32 port_id)
{
	unsigned int i;
	unsigned int num_similar_speed_ports = 0;

	/* port_id from the hardware is 1-based, but port_array[], usb3_ports[],
	 * and usb2_ports are 0-based indexes.  Count the number of similar
	 * speed ports, up to 1 port before this port.
	 */
	for (i = 0; i < (port_id - 1); i++) {
		u8 port_speed = xhci->port_array[i];

		/*
		 * Skip ports that don't have known speeds, or have duplicate
		 * Extended Capabilities port speed entries.
		 */
		if (port_speed == 0 || port_speed == DUPLICATE_ENTRY)
			continue;

		/*
		 * USB 3.0 ports are always under a USB 3.0 hub.  USB 2.0 and
		 * 1.1 ports are under the USB 2.0 hub.  If the port speed
		 * matches the device speed, it's a similar speed port.
		 */
		if ((port_speed == 0x03) == (hcd->speed == HCD_USB3))
			num_similar_speed_ports++;
	}
	return num_similar_speed_ports;
}

static void handle_device_notification(struct xhci_hcd *xhci,
		union xhci_trb *event)
{
	u32 slot_id;
	struct usb_device *udev;

	slot_id = TRB_TO_SLOT_ID(event->generic.field[3]);
	if (!xhci->devs[slot_id]) {
		xhci_warn(xhci, "Device Notification event for "
				"unused slot %u\n", slot_id);
		return;
	}

	xhci_dbg(xhci, "Device Wake Notification event for slot ID %u\n",
			slot_id);
	udev = xhci->devs[slot_id]->udev;
	if (udev && udev->parent)
		usb_wakeup_notification(udev->parent, udev->portnum);
}

static void handle_port_status(struct xhci_hcd *xhci,
		union xhci_trb *event)
{
	struct usb_hcd *hcd = NULL;
	u32 port_id;
	u32 temp, temp1;
	int max_ports;
	int slot_id;
	unsigned int faked_port_index;
	u8 major_revision;
	struct xhci_bus_state *bus_state;
	__le32 __iomem **port_array;
	bool bogus_port_status = false;

	/* Port status change events always have a successful completion code */
	if (GET_COMP_CODE(le32_to_cpu(event->generic.field[2])) != COMP_SUCCESS) {
		xhci_warn(xhci, "WARN: xHC returned failed port status event\n");
		xhci->error_bitmask |= 1 << 8;
	}
	port_id = GET_PORT_ID(le32_to_cpu(event->generic.field[0]));
	xhci_dbg(xhci, "Port Status Change Event for port %d\n", port_id);

	max_ports = HCS_MAX_PORTS(xhci->hcs_params1);
	if ((port_id <= 0) || (port_id > max_ports)) {
		xhci_warn(xhci, "Invalid port id %d\n", port_id);
		inc_deq(xhci, xhci->event_ring);
		return;
	}

	/* Figure out which usb_hcd this port is attached to:
	 * is it a USB 3.0 port or a USB 2.0/1.1 port?
	 */
	major_revision = xhci->port_array[port_id - 1];

	/* Find the right roothub. */
	hcd = xhci_to_hcd(xhci);
	if ((major_revision == 0x03) != (hcd->speed == HCD_USB3))
		hcd = xhci->shared_hcd;

	if (major_revision == 0) {
		xhci_warn(xhci, "Event for port %u not in "
				"Extended Capabilities, ignoring.\n",
				port_id);
		bogus_port_status = true;
		goto cleanup;
	}
	if (major_revision == DUPLICATE_ENTRY) {
		xhci_warn(xhci, "Event for port %u duplicated in"
				"Extended Capabilities, ignoring.\n",
				port_id);
		bogus_port_status = true;
		goto cleanup;
	}

	/*
	 * Hardware port IDs reported by a Port Status Change Event include USB
	 * 3.0 and USB 2.0 ports.  We want to check if the port has reported a
	 * resume event, but we first need to translate the hardware port ID
	 * into the index into the ports on the correct split roothub, and the
	 * correct bus_state structure.
	 */
	bus_state = &xhci->bus_state[hcd_index(hcd)];
	if (hcd->speed == HCD_USB3)
		port_array = xhci->usb3_ports;
	else
		port_array = xhci->usb2_ports;
	/* Find the faked port hub number */
	faked_port_index = find_faked_portnum_from_hw_portnum(hcd, xhci,
			port_id);

	temp = xhci_readl(xhci, port_array[faked_port_index]);
	if (hcd->state == HC_STATE_SUSPENDED) {
		xhci_dbg(xhci, "resume root hub\n");
		usb_hcd_resume_root_hub(hcd);
	}

	if (hcd->speed == HCD_USB3 && (temp & PORT_PLS_MASK) == XDEV_INACTIVE)
		bus_state->port_remote_wakeup &= ~(1 << faked_port_index);

	if ((temp & PORT_PLC) && (temp & PORT_PLS_MASK) == XDEV_RESUME) {
		xhci_dbg(xhci, "port resume event for port %d\n", port_id);

		temp1 = xhci_readl(xhci, &xhci->op_regs->command);
		if (!(temp1 & CMD_RUN)) {
			xhci_warn(xhci, "xHC is not running.\n");
			goto cleanup;
		}

		if (DEV_SUPERSPEED(temp)) {
			xhci_dbg(xhci, "remote wake SS port %d\n", port_id);
			/* Set a flag to say the port signaled remote wakeup,
			 * so we can tell the difference between the end of
			 * device and host initiated resume.
			 */
			bus_state->port_remote_wakeup |= 1 << faked_port_index;
			xhci_test_and_clear_bit(xhci, port_array,
					faked_port_index, PORT_PLC);
			xhci_set_link_state(xhci, port_array, faked_port_index,
						XDEV_U0);
			/* Need to wait until the next link state change
			 * indicates the device is actually in U0.
			 */
			bogus_port_status = true;
			goto cleanup;
		} else {
			xhci_dbg(xhci, "resume HS port %d\n", port_id);
			bus_state->resume_done[faked_port_index] = jiffies +
				msecs_to_jiffies(USB_RESUME_TIMEOUT);
			set_bit(faked_port_index, &bus_state->resuming_ports);
			mod_timer(&hcd->rh_timer,
				  bus_state->resume_done[faked_port_index]);
			/* Do the rest in GetPortStatus */
		}
	}

	if ((temp & PORT_PLC) && (temp & PORT_PLS_MASK) == XDEV_U0 &&
			DEV_SUPERSPEED(temp)) {
		xhci_dbg(xhci, "resume SS port %d finished\n", port_id);
		/* We've just brought the device into U0 through either the
		 * Resume state after a device remote wakeup, or through the
		 * U3Exit state after a host-initiated resume.  If it's a device
		 * initiated remote wake, don't pass up the link state change,
		 * so the roothub behavior is consistent with external
		 * USB 3.0 hub behavior.
		 */
		slot_id = xhci_find_slot_id_by_port(hcd, xhci,
				faked_port_index + 1);
		if (slot_id && xhci->devs[slot_id])
			xhci_ring_device(xhci, slot_id);
		if (bus_state->port_remote_wakeup & (1 << faked_port_index)) {
			bus_state->port_remote_wakeup &=
				~(1 << faked_port_index);
			xhci_test_and_clear_bit(xhci, port_array,
					faked_port_index, PORT_PLC);
			usb_wakeup_notification(hcd->self.root_hub,
					faked_port_index + 1);
			bogus_port_status = true;
			goto cleanup;
		}
	}

	if (hcd->speed != HCD_USB3)
		xhci_test_and_clear_bit(xhci, port_array, faked_port_index,
					PORT_PLC);

cleanup:
	/* Update event ring dequeue pointer before dropping the lock */
	inc_deq(xhci, xhci->event_ring);

	/* Don't make the USB core poll the roothub if we got a bad port status
	 * change event.  Besides, at that point we can't tell which roothub
	 * (USB 2.0 or USB 3.0) to kick.
	 */
	if (bogus_port_status)
		return;

	/*
	 * xHCI port-status-change events occur when the "or" of all the
	 * status-change bits in the portsc register changes from 0 to 1.
	 * New status changes won't cause an event if any other change
	 * bits are still set.  When an event occurs, switch over to
	 * polling to avoid losing status changes.
	 */
	xhci_dbg(xhci, "%s: starting port polling.\n", __func__);
	set_bit(HCD_FLAG_POLL_RH, &hcd->flags);
	spin_unlock(&xhci->lock);
	/* Pass this up to the core */
	usb_hcd_poll_rh_status(hcd);
	spin_lock(&xhci->lock);
}

/*
 * This TD is defined by the TRBs starting at start_trb in start_seg and ending
 * at end_trb, which may be in another segment.  If the suspect DMA address is a
 * TRB in this TD, this function returns that TRB's segment.  Otherwise it
 * returns 0.
 */
struct xhci_segment *trb_in_td(struct xhci_segment *start_seg,
		union xhci_trb	*start_trb,
		union xhci_trb	*end_trb,
		dma_addr_t	suspect_dma)
{
	dma_addr_t start_dma;
	dma_addr_t end_seg_dma;
	dma_addr_t end_trb_dma;
	struct xhci_segment *cur_seg;

	start_dma = xhci_trb_virt_to_dma(start_seg, start_trb);
	cur_seg = start_seg;

	do {
		if (start_dma == 0)
			return NULL;
		/* We may get an event for a Link TRB in the middle of a TD */
		end_seg_dma = xhci_trb_virt_to_dma(cur_seg,
				&cur_seg->trbs[TRBS_PER_SEGMENT - 1]);
		/* If the end TRB isn't in this segment, this is set to 0 */
		end_trb_dma = xhci_trb_virt_to_dma(cur_seg, end_trb);

		if (end_trb_dma > 0) {
			/* The end TRB is in this segment, so suspect should be here */
			if (start_dma <= end_trb_dma) {
				if (suspect_dma >= start_dma && suspect_dma <= end_trb_dma)
					return cur_seg;
			} else {
				/* Case for one segment with
				 * a TD wrapped around to the top
				 */
				if ((suspect_dma >= start_dma &&
							suspect_dma <= end_seg_dma) ||
						(suspect_dma >= cur_seg->dma &&
						 suspect_dma <= end_trb_dma))
					return cur_seg;
			}
			return NULL;
		} else {
			/* Might still be somewhere in this segment */
			if (suspect_dma >= start_dma && suspect_dma <= end_seg_dma)
				return cur_seg;
		}
		cur_seg = cur_seg->next;
		start_dma = xhci_trb_virt_to_dma(cur_seg, &cur_seg->trbs[0]);
	} while (cur_seg != start_seg);

	return NULL;
}

static void xhci_cleanup_halted_endpoint(struct xhci_hcd *xhci,
		unsigned int slot_id, unsigned int ep_index,
		unsigned int stream_id,
		struct xhci_td *td, union xhci_trb *event_trb)
{
	struct xhci_virt_ep *ep = &xhci->devs[slot_id]->eps[ep_index];
	ep->ep_state |= EP_HALTED;
	ep->stopped_td = td;
	ep->stopped_trb = event_trb;
	ep->stopped_stream = stream_id;

	xhci_queue_reset_ep(xhci, slot_id, ep_index);
	xhci_cleanup_stalled_ring(xhci, td->urb->dev, ep_index);

	ep->stopped_td = NULL;
	ep->stopped_trb = NULL;
	ep->stopped_stream = 0;

	xhci_ring_cmd_db(xhci);
}

/* Check if an error has halted the endpoint ring.  The class driver will
 * cleanup the halt for a non-default control endpoint if we indicate a stall.
 * However, a babble and other errors also halt the endpoint ring, and the class
 * driver won't clear the halt in that case, so we need to issue a Set Transfer
 * Ring Dequeue Pointer command manually.
 */
static int xhci_requires_manual_halt_cleanup(struct xhci_hcd *xhci,
		struct xhci_ep_ctx *ep_ctx,
		unsigned int trb_comp_code)
{
	/* TRB completion codes that may require a manual halt cleanup */
	if (trb_comp_code == COMP_TX_ERR ||
			trb_comp_code == COMP_BABBLE ||
			trb_comp_code == COMP_SPLIT_ERR)
		/* The 0.96 spec says a babbling control endpoint
		 * is not halted. The 0.96 spec says it is.  Some HW
		 * claims to be 0.95 compliant, but it halts the control
		 * endpoint anyway.  Check if a babble halted the
		 * endpoint.
		 */
		if ((ep_ctx->ep_info & cpu_to_le32(EP_STATE_MASK)) ==
		    cpu_to_le32(EP_STATE_HALTED))
			return 1;

	return 0;
}

int xhci_is_vendor_info_code(struct xhci_hcd *xhci, unsigned int trb_comp_code)
{
	if (trb_comp_code >= 224 && trb_comp_code <= 255) {
		/* Vendor defined "informational" completion code,
		 * treat as not-an-error.
		 */
		xhci_dbg(xhci, "Vendor defined info completion code %u\n",
				trb_comp_code);
		xhci_dbg(xhci, "Treating code as success.\n");
		return 1;
	}
	return 0;
}

/*
 * Finish the td processing, remove the td from td list;
 * Return 1 if the urb can be given back.
 */
static int finish_td(struct xhci_hcd *xhci, struct xhci_td *td,
	union xhci_trb *event_trb, struct xhci_transfer_event *event,
	struct xhci_virt_ep *ep, int *status, bool skip)
{
	struct xhci_virt_device *xdev;
	struct xhci_ring *ep_ring;
	unsigned int slot_id;
	int ep_index;
	struct urb *urb = NULL;
	struct xhci_ep_ctx *ep_ctx;
	int ret = 0;
	struct urb_priv	*urb_priv;
	u32 trb_comp_code;

	slot_id = TRB_TO_SLOT_ID(le32_to_cpu(event->flags));
	xdev = xhci->devs[slot_id];
	ep_index = TRB_TO_EP_ID(le32_to_cpu(event->flags)) - 1;
	ep_ring = xhci_dma_to_transfer_ring(ep, le64_to_cpu(event->buffer));
	ep_ctx = xhci_get_ep_ctx(xhci, xdev->out_ctx, ep_index);
	trb_comp_code = GET_COMP_CODE(le32_to_cpu(event->transfer_len));

	if (skip)
		goto td_cleanup;

	if (trb_comp_code == COMP_STOP_INVAL ||
			trb_comp_code == COMP_STOP) {
		/* The Endpoint Stop Command completion will take care of any
		 * stopped TDs.  A stopped TD may be restarted, so don't update
		 * the ring dequeue pointer or take this TD off any lists yet.
		 */
		ep->stopped_td = td;
		ep->stopped_trb = event_trb;
		return 0;
	} else {
		if (trb_comp_code == COMP_STALL) {
			/* The transfer is completed from the driver's
			 * perspective, but we need to issue a set dequeue
			 * command for this stalled endpoint to move the dequeue
			 * pointer past the TD.  We can't do that here because
			 * the halt condition must be cleared first.  Let the
			 * USB class driver clear the stall later.
			 */
			ep->stopped_td = td;
			ep->stopped_trb = event_trb;
			ep->stopped_stream = ep_ring->stream_id;
		} else if (xhci_requires_manual_halt_cleanup(xhci,
					ep_ctx, trb_comp_code)) {
			/* Other types of errors halt the endpoint, but the
			 * class driver doesn't call usb_reset_endpoint() unless
			 * the error is -EPIPE.  Clear the halted status in the
			 * xHCI hardware manually.
			 */
			xhci_cleanup_halted_endpoint(xhci,
					slot_id, ep_index, ep_ring->stream_id,
					td, event_trb);
		} else {
			/* Update ring dequeue pointer */
			while (ep_ring->dequeue != td->last_trb)
				inc_deq(xhci, ep_ring);
			inc_deq(xhci, ep_ring);
		}

td_cleanup:
		/* Clean up the endpoint's TD list */
		urb = td->urb;
		urb_priv = urb->hcpriv;

		/* Do one last check of the actual transfer length.
		 * If the host controller said we transferred more data than
		 * the buffer length, urb->actual_length will be a very big
		 * number (since it's unsigned).  Play it safe and say we didn't
		 * transfer anything.
		 */
		if (urb->actual_length > urb->transfer_buffer_length) {
			xhci_warn(xhci, "URB transfer length is wrong, "
					"xHC issue? req. len = %u, "
					"act. len = %u\n",
					urb->transfer_buffer_length,
					urb->actual_length);
			urb->actual_length = 0;
			if (td->urb->transfer_flags & URB_SHORT_NOT_OK)
				*status = -EREMOTEIO;
			else
				*status = 0;
		}
		list_del_init(&td->td_list);
		/* Was this TD slated to be cancelled but completed anyway? */
		if (!list_empty(&td->cancelled_td_list))
			list_del_init(&td->cancelled_td_list);

		urb_priv->td_cnt++;
		/* Giveback the urb when all the tds are completed */
		if (urb_priv->td_cnt == urb_priv->length) {
			ret = 1;
			if (usb_pipetype(urb->pipe) == PIPE_ISOCHRONOUS) {
				xhci_to_hcd(xhci)->self.bandwidth_isoc_reqs--;
				if (xhci_to_hcd(xhci)->self.bandwidth_isoc_reqs
					== 0) {
					if (xhci->quirks & XHCI_AMD_PLL_FIX)
						usb_amd_quirk_pll_enable();
				}
			}
		}
	}

	return ret;
}

/*
 * Process control tds, update urb status and actual_length.
 */
static int process_ctrl_td(struct xhci_hcd *xhci, struct xhci_td *td,
	union xhci_trb *event_trb, struct xhci_transfer_event *event,
	struct xhci_virt_ep *ep, int *status)
{
	struct xhci_virt_device *xdev;
	struct xhci_ring *ep_ring;
	unsigned int slot_id;
	int ep_index;
	struct xhci_ep_ctx *ep_ctx;
	u32 trb_comp_code;

	slot_id = TRB_TO_SLOT_ID(le32_to_cpu(event->flags));
	xdev = xhci->devs[slot_id];
	ep_index = TRB_TO_EP_ID(le32_to_cpu(event->flags)) - 1;
	ep_ring = xhci_dma_to_transfer_ring(ep, le64_to_cpu(event->buffer));
	ep_ctx = xhci_get_ep_ctx(xhci, xdev->out_ctx, ep_index);
	trb_comp_code = GET_COMP_CODE(le32_to_cpu(event->transfer_len));

	switch (trb_comp_code) {
	case COMP_SUCCESS:
		if (event_trb == ep_ring->dequeue) {
			xhci_warn(xhci, "WARN: Success on ctrl setup TRB "
					"without IOC set??\n");
			*status = -ESHUTDOWN;
		} else if (event_trb != td->last_trb) {
			xhci_warn(xhci, "WARN: Success on ctrl data TRB "
					"without IOC set??\n");
			*status = -ESHUTDOWN;
		} else {
			*status = 0;
		}
		break;
	case COMP_SHORT_TX:
		if (td->urb->transfer_flags & URB_SHORT_NOT_OK)
			*status = -EREMOTEIO;
		else
			*status = 0;
		break;
	case COMP_STOP_INVAL:
	case COMP_STOP:
		return finish_td(xhci, td, event_trb, event, ep, status, false);
	default:
		if (!xhci_requires_manual_halt_cleanup(xhci,
					ep_ctx, trb_comp_code))
			break;
		xhci_dbg(xhci, "TRB error code %u, "
				"halted endpoint index = %u\n",
				trb_comp_code, ep_index);
		/* else fall through */
	case COMP_STALL:
		/* Did we transfer part of the data (middle) phase? */
		if (event_trb != ep_ring->dequeue &&
				event_trb != td->last_trb)
			td->urb->actual_length =
				td->urb->transfer_buffer_length -
				EVENT_TRB_LEN(le32_to_cpu(event->transfer_len));
		else
			td->urb->actual_length = 0;

		xhci_cleanup_halted_endpoint(xhci,
			slot_id, ep_index, 0, td, event_trb);
		return finish_td(xhci, td, event_trb, event, ep, status, true);
	}
	/*
	 * Did we transfer any data, despite the errors that might have
	 * happened?  I.e. did we get past the setup stage?
	 */
	if (event_trb != ep_ring->dequeue) {
		/* The event was for the status stage */
		if (event_trb == td->last_trb) {
			if (td->urb_length_set) {
				/* Don't overwrite a previously set error code
				 */
				if ((*status == -EINPROGRESS || *status == 0) &&
						(td->urb->transfer_flags
						 & URB_SHORT_NOT_OK))
					/* Did we already see a short data
					 * stage? */
					*status = -EREMOTEIO;
			} else if (td->zlp_data) {
				td->zlp_data = false;
			} else {
				td->urb->actual_length =
					td->urb->transfer_buffer_length;
			}
		} else {
			/*
			 * Maybe the event was for the data stage? If so, update
			 * already the actual_length of the URB and flag it as
			 * set, so that it is not overwritten in the event for
			 * the last TRB.
			 */
			td->urb_length_set = true;
			td->urb->actual_length =
				td->urb->transfer_buffer_length -
				EVENT_TRB_LEN(le32_to_cpu(event->transfer_len));

			if (td->urb->actual_length == 0)
				td->zlp_data = true;

			xhci_dbg(xhci, "Waiting for status "
					"stage event\n");
			return 0;
		}
	}

	return finish_td(xhci, td, event_trb, event, ep, status, false);
}

/*
 * Process isochronous tds, update urb packet status and actual_length.
 */
static int process_isoc_td(struct xhci_hcd *xhci, struct xhci_td *td,
	union xhci_trb *event_trb, struct xhci_transfer_event *event,
	struct xhci_virt_ep *ep, int *status)
{
	struct xhci_ring *ep_ring;
	struct urb_priv *urb_priv;
	int idx;
	int len = 0;
	union xhci_trb *cur_trb;
	struct xhci_segment *cur_seg;
	struct usb_iso_packet_descriptor *frame;
	u32 trb_comp_code;
	bool skip_td = false;

	ep_ring = xhci_dma_to_transfer_ring(ep, le64_to_cpu(event->buffer));
	trb_comp_code = GET_COMP_CODE(le32_to_cpu(event->transfer_len));
	urb_priv = td->urb->hcpriv;
	idx = urb_priv->td_cnt;
	frame = &td->urb->iso_frame_desc[idx];

	/* handle completion code */
	switch (trb_comp_code) {
	case COMP_SUCCESS:
		if (EVENT_TRB_LEN(le32_to_cpu(event->transfer_len)) == 0) {
			frame->status = 0;
			break;
		}
		if ((xhci->quirks & XHCI_TRUST_TX_LENGTH))
			trb_comp_code = COMP_SHORT_TX;
	case COMP_SHORT_TX:
		frame->status = td->urb->transfer_flags & URB_SHORT_NOT_OK ?
				-EREMOTEIO : 0;
		break;
	case COMP_BW_OVER:
		frame->status = -ECOMM;
		skip_td = true;
		break;
	case COMP_BUFF_OVER:
	case COMP_BABBLE:
		frame->status = -EOVERFLOW;
		skip_td = true;
		break;
	case COMP_DEV_ERR:
	case COMP_STALL:
		frame->status = -EPROTO;
		skip_td = true;
		break;
	case COMP_TX_ERR:
		frame->status = -EPROTO;
		if (event_trb != td->last_trb)
			return 0;
		skip_td = true;
		break;
	case COMP_STOP:
	case COMP_STOP_INVAL:
		break;
	default:
		frame->status = -1;
		break;
	}

	if (trb_comp_code == COMP_SUCCESS || skip_td) {
		frame->actual_length = frame->length;
		td->urb->actual_length += frame->length;
	} else {
		for (cur_trb = ep_ring->dequeue,
		     cur_seg = ep_ring->deq_seg; cur_trb != event_trb;
		     next_trb(xhci, ep_ring, &cur_seg, &cur_trb)) {
			if (!TRB_TYPE_NOOP_LE32(cur_trb->generic.field[3]) &&
			    !TRB_TYPE_LINK_LE32(cur_trb->generic.field[3]))
				len += TRB_LEN(le32_to_cpu(cur_trb->generic.field[2]));
		}
		len += TRB_LEN(le32_to_cpu(cur_trb->generic.field[2])) -
			EVENT_TRB_LEN(le32_to_cpu(event->transfer_len));

		if (trb_comp_code != COMP_STOP_INVAL) {
			frame->actual_length = len;
			td->urb->actual_length += len;
		}
	}

	return finish_td(xhci, td, event_trb, event, ep, status, false);
}

static int skip_isoc_td(struct xhci_hcd *xhci, struct xhci_td *td,
			struct xhci_transfer_event *event,
			struct xhci_virt_ep *ep, int *status)
{
	struct xhci_ring *ep_ring;
	struct urb_priv *urb_priv;
	struct usb_iso_packet_descriptor *frame;
	int idx;

	ep_ring = xhci_dma_to_transfer_ring(ep, le64_to_cpu(event->buffer));
	urb_priv = td->urb->hcpriv;
	idx = urb_priv->td_cnt;
	frame = &td->urb->iso_frame_desc[idx];

	/* The transfer is partly done. */
	frame->status = -EXDEV;

	/* calc actual length */
	frame->actual_length = 0;

	/* Update ring dequeue pointer */
	while (ep_ring->dequeue != td->last_trb)
		inc_deq(xhci, ep_ring);
	inc_deq(xhci, ep_ring);

	return finish_td(xhci, td, NULL, event, ep, status, true);
}

/*
 * Process bulk and interrupt tds, update urb status and actual_length.
 */
static int process_bulk_intr_td(struct xhci_hcd *xhci, struct xhci_td *td,
	union xhci_trb *event_trb, struct xhci_transfer_event *event,
	struct xhci_virt_ep *ep, int *status)
{
	struct xhci_ring *ep_ring;
	union xhci_trb *cur_trb;
	struct xhci_segment *cur_seg;
	u32 trb_comp_code;

	ep_ring = xhci_dma_to_transfer_ring(ep, le64_to_cpu(event->buffer));
	trb_comp_code = GET_COMP_CODE(le32_to_cpu(event->transfer_len));

	switch (trb_comp_code) {
	case COMP_SUCCESS:
		/* Double check that the HW transferred everything. */
		if (event_trb != td->last_trb ||
		    EVENT_TRB_LEN(le32_to_cpu(event->transfer_len)) != 0) {
			xhci_warn(xhci, "WARN Successful completion "
					"on short TX\n");
			if (td->urb->transfer_flags & URB_SHORT_NOT_OK)
				*status = -EREMOTEIO;
			else
				*status = 0;
			if ((xhci->quirks & XHCI_TRUST_TX_LENGTH))
				trb_comp_code = COMP_SHORT_TX;
		} else {
			*status = 0;
		}
		break;
	case COMP_SHORT_TX:
		if (td->urb->transfer_flags & URB_SHORT_NOT_OK)
			*status = -EREMOTEIO;
		else
			*status = 0;
		break;
	default:
		/* Others already handled above */
		break;
	}
	if (trb_comp_code == COMP_SHORT_TX)
		xhci_dbg(xhci, "ep %#x - asked for %d bytes, "
				"%d bytes untransferred\n",
				td->urb->ep->desc.bEndpointAddress,
				td->urb->transfer_buffer_length,
				EVENT_TRB_LEN(le32_to_cpu(event->transfer_len)));
	/* Fast path - was this the last TRB in the TD for this URB? */
	if (event_trb == td->last_trb) {
		if (EVENT_TRB_LEN(le32_to_cpu(event->transfer_len)) != 0) {
			td->urb->actual_length =
				td->urb->transfer_buffer_length -
				EVENT_TRB_LEN(le32_to_cpu(event->transfer_len));
			if (td->urb->transfer_buffer_length <
					td->urb->actual_length) {
				xhci_warn(xhci, "HC gave bad length "
						"of %d bytes left\n",
					  EVENT_TRB_LEN(le32_to_cpu(event->transfer_len)));
				td->urb->actual_length = 0;
				if (td->urb->transfer_flags & URB_SHORT_NOT_OK)
					*status = -EREMOTEIO;
				else
					*status = 0;
			}
			/* Don't overwrite a previously set error code */
			if (*status == -EINPROGRESS) {
				if (td->urb->transfer_flags & URB_SHORT_NOT_OK)
					*status = -EREMOTEIO;
				else
					*status = 0;
			}
		} else {
			td->urb->actual_length =
				td->urb->transfer_buffer_length;
			/* Ignore a short packet completion if the
			 * untransferred length was zero.
			 */
			if (*status == -EREMOTEIO)
				*status = 0;
		}
	} else {
		/* Slow path - walk the list, starting from the dequeue
		 * pointer, to get the actual length transferred.
		 */
		td->urb->actual_length = 0;
		for (cur_trb = ep_ring->dequeue, cur_seg = ep_ring->deq_seg;
				cur_trb != event_trb;
				next_trb(xhci, ep_ring, &cur_seg, &cur_trb)) {
			if (!TRB_TYPE_NOOP_LE32(cur_trb->generic.field[3]) &&
			    !TRB_TYPE_LINK_LE32(cur_trb->generic.field[3]))
				td->urb->actual_length +=
					TRB_LEN(le32_to_cpu(cur_trb->generic.field[2]));
		}
		/* If the ring didn't stop on a Link or No-op TRB, add
		 * in the actual bytes transferred from the Normal TRB
		 */
		if (trb_comp_code != COMP_STOP_INVAL)
			td->urb->actual_length +=
				TRB_LEN(le32_to_cpu(cur_trb->generic.field[2])) -
				EVENT_TRB_LEN(le32_to_cpu(event->transfer_len));
	}

	return finish_td(xhci, td, event_trb, event, ep, status, false);
}

/*
 * If this function returns an error condition, it means it got a Transfer
 * event with a corrupted Slot ID, Endpoint ID, or TRB DMA address.
 * At this point, the host controller is probably hosed and should be reset.
 */
static int handle_tx_event(struct xhci_hcd *xhci,
		struct xhci_transfer_event *event)
	__releases(&xhci->lock)
	__acquires(&xhci->lock)
{
	struct xhci_virt_device *xdev;
	struct xhci_virt_ep *ep;
	struct xhci_ring *ep_ring;
	unsigned int slot_id;
	int ep_index;
	struct xhci_td *td = NULL;
	dma_addr_t event_dma;
	struct xhci_segment *event_seg;
	union xhci_trb *event_trb;
	struct urb *urb = NULL;
	int status = -EINPROGRESS;
	struct urb_priv *urb_priv;
	struct xhci_ep_ctx *ep_ctx;
	struct list_head *tmp;
	u32 trb_comp_code;
	int ret = 0;
	int td_num = 0;

	slot_id = TRB_TO_SLOT_ID(le32_to_cpu(event->flags));
	xdev = xhci->devs[slot_id];
	if (!xdev) {
		xhci_err(xhci, "ERROR Transfer event pointed to bad slot\n");
		xhci_err(xhci, "@%016llx %08x %08x %08x %08x\n",
			 (unsigned long long) xhci_trb_virt_to_dma(
				 xhci->event_ring->deq_seg,
				 xhci->event_ring->dequeue),
			 lower_32_bits(le64_to_cpu(event->buffer)),
			 upper_32_bits(le64_to_cpu(event->buffer)),
			 le32_to_cpu(event->transfer_len),
			 le32_to_cpu(event->flags));
		xhci_dbg(xhci, "Event ring:\n");
		xhci_debug_segment(xhci, xhci->event_ring->deq_seg);
		return -ENODEV;
	}

	/* Endpoint ID is 1 based, our index is zero based */
	ep_index = TRB_TO_EP_ID(le32_to_cpu(event->flags)) - 1;
	ep = &xdev->eps[ep_index];
	ep_ring = xhci_dma_to_transfer_ring(ep, le64_to_cpu(event->buffer));
	ep_ctx = xhci_get_ep_ctx(xhci, xdev->out_ctx, ep_index);
	if (!ep_ring ||
	    (le32_to_cpu(ep_ctx->ep_info) & EP_STATE_MASK) ==
	    EP_STATE_DISABLED) {
		xhci_err(xhci, "ERROR Transfer event for disabled endpoint "
				"or incorrect stream ring\n");
		xhci_err(xhci, "@%016llx %08x %08x %08x %08x\n",
			 (unsigned long long) xhci_trb_virt_to_dma(
				 xhci->event_ring->deq_seg,
				 xhci->event_ring->dequeue),
			 lower_32_bits(le64_to_cpu(event->buffer)),
			 upper_32_bits(le64_to_cpu(event->buffer)),
			 le32_to_cpu(event->transfer_len),
			 le32_to_cpu(event->flags));
		xhci_dbg(xhci, "Event ring:\n");
		xhci_debug_segment(xhci, xhci->event_ring->deq_seg);
		return -ENODEV;
	}

	/* Count current td numbers if ep->skip is set */
	if (ep->skip) {
		list_for_each(tmp, &ep_ring->td_list)
			td_num++;
	}

	event_dma = le64_to_cpu(event->buffer);
	trb_comp_code = GET_COMP_CODE(le32_to_cpu(event->transfer_len));
	/* Look for common error cases */
	switch (trb_comp_code) {
	/* Skip codes that require special handling depending on
	 * transfer type
	 */
	case COMP_SUCCESS:
		if (EVENT_TRB_LEN(le32_to_cpu(event->transfer_len)) == 0)
			break;
		if (xhci->quirks & XHCI_TRUST_TX_LENGTH)
			trb_comp_code = COMP_SHORT_TX;
		else
			xhci_warn_ratelimited(xhci,
					"WARN Successful completion on short TX: needs XHCI_TRUST_TX_LENGTH quirk?\n");
	case COMP_SHORT_TX:
		break;
	case COMP_STOP:
		xhci_dbg(xhci, "Stopped on Transfer TRB\n");
		break;
	case COMP_STOP_INVAL:
		xhci_dbg(xhci, "Stopped on No-op or Link TRB\n");
		break;
	case COMP_STALL:
		xhci_dbg(xhci, "Stalled endpoint\n");
		ep->ep_state |= EP_HALTED;
		status = -EPIPE;
		break;
	case COMP_TRB_ERR:
		xhci_warn(xhci, "WARN: TRB error on endpoint\n");
		status = -EILSEQ;
		break;
	case COMP_SPLIT_ERR:
	case COMP_TX_ERR:
		xhci_dbg(xhci, "Transfer error on endpoint\n");
		status = -EPROTO;
		break;
	case COMP_BABBLE:
		xhci_dbg(xhci, "Babble error on endpoint\n");
		status = -EOVERFLOW;
		break;
	case COMP_DB_ERR:
		xhci_warn(xhci, "WARN: HC couldn't access mem fast enough\n");
		status = -ENOSR;
		break;
	case COMP_BW_OVER:
		xhci_warn(xhci, "WARN: bandwidth overrun event on endpoint\n");
		break;
	case COMP_BUFF_OVER:
		xhci_warn(xhci, "WARN: buffer overrun event on endpoint\n");
		break;
	case COMP_UNDERRUN:
		/*
		 * When the Isoch ring is empty, the xHC will generate
		 * a Ring Overrun Event for IN Isoch endpoint or Ring
		 * Underrun Event for OUT Isoch endpoint.
		 */
		xhci_dbg(xhci, "underrun event on endpoint\n");
		if (!list_empty(&ep_ring->td_list))
			xhci_dbg(xhci, "Underrun Event for slot %d ep %d "
					"still with TDs queued?\n",
				 TRB_TO_SLOT_ID(le32_to_cpu(event->flags)),
				 ep_index);
		goto cleanup;
	case COMP_OVERRUN:
		xhci_dbg(xhci, "overrun event on endpoint\n");
		if (!list_empty(&ep_ring->td_list))
			xhci_dbg(xhci, "Overrun Event for slot %d ep %d "
					"still with TDs queued?\n",
				 TRB_TO_SLOT_ID(le32_to_cpu(event->flags)),
				 ep_index);
		goto cleanup;
	case COMP_DEV_ERR:
		xhci_warn(xhci, "WARN: detect an incompatible device");
		status = -EPROTO;
		break;
	case COMP_MISSED_INT:
		/*
		 * When encounter missed service error, one or more isoc tds
		 * may be missed by xHC.
		 * Set skip flag of the ep_ring; Complete the missed tds as
		 * short transfer when process the ep_ring next time.
		 */
		ep->skip = true;
		xhci_dbg(xhci, "Miss service interval error, set skip flag\n");
		goto cleanup;
	default:
		if (xhci_is_vendor_info_code(xhci, trb_comp_code)) {
			status = 0;
			break;
		}
		xhci_warn(xhci, "ERROR Unknown event condition, HC probably "
				"busted\n");
		goto cleanup;
	}

	do {
		/* This TRB should be in the TD at the head of this ring's
		 * TD list.
		 */
		if (list_empty(&ep_ring->td_list)) {
			/*
			 * A stopped endpoint may generate an extra completion
			 * event if the device was suspended.  Don't print
			 * warnings.
			 */
			if (!(trb_comp_code == COMP_STOP ||
						trb_comp_code == COMP_STOP_INVAL)) {
				xhci_warn(xhci, "WARN Event TRB for slot %d ep %d with no TDs queued?\n",
						TRB_TO_SLOT_ID(le32_to_cpu(event->flags)),
						ep_index);
				xhci_dbg(xhci, "Event TRB with TRB type ID %u\n",
						(le32_to_cpu(event->flags) &
						 TRB_TYPE_BITMASK)>>10);
				xhci_print_trb_offsets(xhci, (union xhci_trb *) event);
			}
			if (ep->skip) {
				ep->skip = false;
				xhci_dbg(xhci, "td_list is empty while skip "
						"flag set. Clear skip flag.\n");
			}
			ret = 0;
			goto cleanup;
		}

		/* We've skipped all the TDs on the ep ring when ep->skip set */
		if (ep->skip && td_num == 0) {
			ep->skip = false;
			xhci_dbg(xhci, "All tds on the ep_ring skipped. "
						"Clear skip flag.\n");
			ret = 0;
			goto cleanup;
		}

		td = list_entry(ep_ring->td_list.next, struct xhci_td, td_list);
		if (ep->skip)
			td_num--;

		/* Is this a TRB in the currently executing TD? */
		event_seg = trb_in_td(ep_ring->deq_seg, ep_ring->dequeue,
				td->last_trb, event_dma);

		/*
		 * Skip the Force Stopped Event. The event_trb(event_dma) of FSE
		 * is not in the current TD pointed by ep_ring->dequeue because
		 * that the hardware dequeue pointer still at the previous TRB
		 * of the current TD. The previous TRB maybe a Link TD or the
		 * last TRB of the previous TD. The command completion handle
		 * will take care the rest.
		 */
		if (!event_seg && (trb_comp_code == COMP_STOP ||
				   trb_comp_code == COMP_STOP_INVAL)) {
			ret = 0;
			goto cleanup;
		}

		if (!event_seg) {
			if (!ep->skip ||
			    !usb_endpoint_xfer_isoc(&td->urb->ep->desc)) {
				/* Some host controllers give a spurious
				 * successful event after a short transfer.
				 * Ignore it.
				 */
				if ((xhci->quirks & XHCI_SPURIOUS_SUCCESS) && 
						ep_ring->last_td_was_short) {
					ep_ring->last_td_was_short = false;
					ret = 0;
					goto cleanup;
				}
				/* HC is busted, give up! */
				xhci_err(xhci,
					"ERROR Transfer event TRB DMA ptr not "
					"part of current TD\n");
				return -ESHUTDOWN;
			}

			ret = skip_isoc_td(xhci, td, event, ep, &status);
			goto cleanup;
		}
		if (trb_comp_code == COMP_SHORT_TX)
			ep_ring->last_td_was_short = true;
		else
			ep_ring->last_td_was_short = false;

		if (ep->skip) {
			xhci_dbg(xhci, "Found td. Clear skip flag.\n");
			ep->skip = false;
		}

		event_trb = &event_seg->trbs[(event_dma - event_seg->dma) /
						sizeof(*event_trb)];
		/*
		 * No-op TRB should not trigger interrupts.
		 * If event_trb is a no-op TRB, it means the
		 * corresponding TD has been cancelled. Just ignore
		 * the TD.
		 */
		if (TRB_TYPE_NOOP_LE32(event_trb->generic.field[3])) {
			xhci_dbg(xhci,
				 "event_trb is a no-op TRB. Skip it\n");
			goto cleanup;
		}

		/* Now update the urb's actual_length and give back to
		 * the core
		 */
		if (usb_endpoint_xfer_control(&td->urb->ep->desc))
			ret = process_ctrl_td(xhci, td, event_trb, event, ep,
						 &status);
		else if (usb_endpoint_xfer_isoc(&td->urb->ep->desc))
			ret = process_isoc_td(xhci, td, event_trb, event, ep,
						 &status);
		else
			ret = process_bulk_intr_td(xhci, td, event_trb, event,
						 ep, &status);

cleanup:
		/*
		 * Do not update event ring dequeue pointer if ep->skip is set.
		 * Will roll back to continue process missed tds.
		 */
		if (trb_comp_code == COMP_MISSED_INT || !ep->skip) {
			inc_deq(xhci, xhci->event_ring);
		}

		if (ret) {
			urb = td->urb;
			urb_priv = urb->hcpriv;
			/* Leave the TD around for the reset endpoint function
			 * to use(but only if it's not a control endpoint,
			 * since we already queued the Set TR dequeue pointer
			 * command for stalled control endpoints).
			 */
			if (usb_endpoint_xfer_control(&urb->ep->desc) ||
				(trb_comp_code != COMP_STALL &&
					trb_comp_code != COMP_BABBLE))
				xhci_urb_free_priv(xhci, urb_priv);
			else
				kfree(urb_priv);

			usb_hcd_unlink_urb_from_ep(bus_to_hcd(urb->dev->bus), urb);
			if ((urb->actual_length != urb->transfer_buffer_length &&
						(urb->transfer_flags &
						 URB_SHORT_NOT_OK)) ||
					(status != 0 &&
					 !usb_endpoint_xfer_isoc(&urb->ep->desc)))
				xhci_dbg(xhci, "Giveback URB %p, len = %d, "
						"expected = %d, status = %d\n",
						urb, urb->actual_length,
						urb->transfer_buffer_length,
						status);
			spin_unlock(&xhci->lock);
			/* EHCI, UHCI, and OHCI always unconditionally set the
			 * urb->status of an isochronous endpoint to 0.
			 */
			if (usb_pipetype(urb->pipe) == PIPE_ISOCHRONOUS)
				status = 0;
			usb_hcd_giveback_urb(bus_to_hcd(urb->dev->bus), urb, status);
			spin_lock(&xhci->lock);
		}

	/*
	 * If ep->skip is set, it means there are missed tds on the
	 * endpoint ring need to take care of.
	 * Process them as short transfer until reach the td pointed by
	 * the event.
	 */
	} while (ep->skip && trb_comp_code != COMP_MISSED_INT);

	return 0;
}

/*
 * This function handles all OS-owned events on the event ring.  It may drop
 * xhci->lock between event processing (e.g. to pass up port status changes).
 * Returns >0 for "possibly more events to process" (caller should call again),
 * otherwise 0 if done.  In future, <0 returns should indicate error code.
 */
int xhci_handle_event(struct xhci_hcd *xhci)
{
	union xhci_trb *event;
	int update_ptrs = 1;
	int ret;

	if (!xhci->event_ring || !xhci->event_ring->dequeue) {
		xhci->error_bitmask |= 1 << 1;
		return 0;
	}

	event = xhci->event_ring->dequeue;
	/* Does the HC or OS own the TRB? */
	if ((le32_to_cpu(event->event_cmd.flags) & TRB_CYCLE) !=
	    xhci->event_ring->cycle_state) {
		xhci->error_bitmask |= 1 << 2;
		return 0;
	}

	/*
	 * Barrier between reading the TRB_CYCLE (valid) flag above and any
	 * speculative reads of the event's flags/data below.
	 */
	rmb();
	/* FIXME: Handle more event types. */
	switch ((le32_to_cpu(event->event_cmd.flags) & TRB_TYPE_BITMASK)) {
	case TRB_TYPE(TRB_COMPLETION):
		handle_cmd_completion(xhci, &event->event_cmd);
		break;
	case TRB_TYPE(TRB_PORT_STATUS):
		handle_port_status(xhci, event);
		update_ptrs = 0;
		break;
	case TRB_TYPE(TRB_TRANSFER):
		ret = handle_tx_event(xhci, &event->trans_event);
		if (ret < 0)
			xhci->error_bitmask |= 1 << 9;
		else
			update_ptrs = 0;
		break;
	case TRB_TYPE(TRB_DEV_NOTE):
		handle_device_notification(xhci, event);
		break;
	default:
		if ((le32_to_cpu(event->event_cmd.flags) & TRB_TYPE_BITMASK) >=
		    TRB_TYPE(48))
			handle_vendor_event(xhci, event);
		else
			xhci->error_bitmask |= 1 << 3;
	}
	/* Any of the above functions may drop and re-acquire the lock, so check
	 * to make sure a watchdog timer didn't mark the host as non-responsive.
	 */
	if (xhci->xhc_state & XHCI_STATE_DYING) {
		xhci_dbg(xhci, "xHCI host dying, returning from "
				"event handler.\n");
		return 0;
	}

	if (update_ptrs)
		/* Update SW event ring dequeue pointer */
		inc_deq(xhci, xhci->event_ring);

	/* Are there more items on the event ring?  Caller will call us again to
	 * check.
	 */
	return 1;
}

/*
 * xHCI spec says we can get an interrupt, and if the HC has an error condition,
 * we might get bad data out of the event ring.  Section 4.10.2.7 has a list of
 * indicators of an event TRB error, but we check the status *first* to be safe.
 */
irqreturn_t xhci_irq(struct usb_hcd *hcd)
{
	struct xhci_hcd *xhci = hcd_to_xhci(hcd);
	u32 status;
	u64 temp_64;
	union xhci_trb *event_ring_deq;
	dma_addr_t deq;

	spin_lock(&xhci->lock);
	/* Check if the xHC generated the interrupt, or the irq is shared */
	status = xhci_readl(xhci, &xhci->op_regs->status);
	if (status == 0xffffffff)
		goto hw_died;

	if (!(status & STS_EINT)) {
		spin_unlock(&xhci->lock);
		return IRQ_NONE;
	}
	if (status & STS_FATAL) {
		xhci_warn(xhci, "WARNING: Host System Error\n");
		xhci_halt(xhci);
hw_died:
		spin_unlock(&xhci->lock);
		return IRQ_HANDLED;
	}

	/*
	 * Clear the op reg interrupt status first,
	 * so we can receive interrupts from other MSI-X interrupters.
	 * Write 1 to clear the interrupt status.
	 */
	status |= STS_EINT;
	xhci_writel(xhci, status, &xhci->op_regs->status);
	/* FIXME when MSI-X is supported and there are multiple vectors */
	/* Clear the MSI-X event interrupt status */

	if (hcd->irq) {
		u32 irq_pending;
		/* Acknowledge the PCI interrupt */
		irq_pending = xhci_readl(xhci, &xhci->ir_set->irq_pending);
		irq_pending |= IMAN_IP;
		xhci_writel(xhci, irq_pending, &xhci->ir_set->irq_pending);
	}

	if (xhci->xhc_state & XHCI_STATE_DYING) {
		xhci_dbg(xhci, "xHCI dying, ignoring interrupt. "
				"Shouldn't IRQs be disabled?\n");
		/* Clear the event handler busy flag (RW1C);
		 * the event ring should be empty.
		 */
		temp_64 = xhci_read_64(xhci, &xhci->ir_set->erst_dequeue);
		xhci_write_64(xhci, temp_64 | ERST_EHB,
				&xhci->ir_set->erst_dequeue);
		spin_unlock(&xhci->lock);

		return IRQ_HANDLED;
	}

	event_ring_deq = xhci->event_ring->dequeue;
	/* FIXME this should be a delayed service routine
	 * that clears the EHB.
	 */
	while (xhci_handle_event(xhci) > 0) {}

	temp_64 = xhci_read_64(xhci, &xhci->ir_set->erst_dequeue);
	/* If necessary, update the HW's version of the event ring deq ptr. */
	if (event_ring_deq != xhci->event_ring->dequeue) {
		deq = xhci_trb_virt_to_dma(xhci->event_ring->deq_seg,
				xhci->event_ring->dequeue);
		if (deq == 0)
			xhci_warn(xhci, "WARN something wrong with SW event "
					"ring dequeue ptr.\n");
		/* Update HC event ring dequeue pointer */
		temp_64 &= ERST_PTR_MASK;
		temp_64 |= ((u64) deq & (u64) ~ERST_PTR_MASK);
	}

	/* Clear the event handler busy flag (RW1C); event ring is empty. */
	temp_64 |= ERST_EHB;
	xhci_write_64(xhci, temp_64, &xhci->ir_set->erst_dequeue);

	spin_unlock(&xhci->lock);

	return IRQ_HANDLED;
}

irqreturn_t xhci_msi_irq(int irq, struct usb_hcd *hcd)
{
	return xhci_irq(hcd);
}

/****		Endpoint Ring Operations	****/

/*
 * Generic function for queueing a TRB on a ring.
 * The caller must have checked to make sure there's room on the ring.
 *
 * @more_trbs_coming:	Will you enqueue more TRBs before calling
 *			prepare_transfer()?
 */
static void queue_trb(struct xhci_hcd *xhci, struct xhci_ring *ring,
		bool more_trbs_coming,
		u32 field1, u32 field2, u32 field3, u32 field4)
{
	struct xhci_generic_trb *trb;

	trb = &ring->enqueue->generic;
	trb->field[0] = cpu_to_le32(field1);
	trb->field[1] = cpu_to_le32(field2);
	trb->field[2] = cpu_to_le32(field3);
	trb->field[3] = cpu_to_le32(field4);
	inc_enq(xhci, ring, more_trbs_coming);
}

/*
 * Does various checks on the endpoint ring, and makes it ready to queue num_trbs.
 * FIXME allocate segments if the ring is full.
 */
static int prepare_ring(struct xhci_hcd *xhci, struct xhci_ring *ep_ring,
		u32 ep_state, unsigned int num_trbs, gfp_t mem_flags)
{
	unsigned int num_trbs_needed;

	/* Make sure the endpoint has been added to xHC schedule */
	switch (ep_state) {
	case EP_STATE_DISABLED:
		/*
		 * USB core changed config/interfaces without notifying us,
		 * or hardware is reporting the wrong state.
		 */
		xhci_warn(xhci, "WARN urb submitted to disabled ep\n");
		return -ENOENT;
	case EP_STATE_ERROR:
		xhci_warn(xhci, "WARN waiting for error on ep to be cleared\n");
		/* FIXME event handling code for error needs to clear it */
		/* XXX not sure if this should be -ENOENT or not */
		return -EINVAL;
	case EP_STATE_HALTED:
		xhci_dbg(xhci, "WARN halted endpoint, queueing URB anyway.\n");
	case EP_STATE_STOPPED:
	case EP_STATE_RUNNING:
		break;
	default:
		xhci_err(xhci, "ERROR unknown endpoint state for ep\n");
		/*
		 * FIXME issue Configure Endpoint command to try to get the HC
		 * back into a known state.
		 */
		return -EINVAL;
	}

	while (1) {
		if (room_on_ring(xhci, ep_ring, num_trbs))
			break;

		if (ep_ring == xhci->cmd_ring) {
			xhci_err(xhci, "Do not support expand command ring\n");
			return -ENOMEM;
		}

		xhci_dbg(xhci, "ERROR no room on ep ring, "
					"try ring expansion\n");
		num_trbs_needed = num_trbs - ep_ring->num_trbs_free;
		if (xhci_ring_expansion(xhci, ep_ring, num_trbs_needed,
					mem_flags)) {
			xhci_err(xhci, "Ring expansion failed\n");
			return -ENOMEM;
		}
	}

	if (enqueue_is_link_trb(ep_ring)) {
		struct xhci_ring *ring = ep_ring;
		union xhci_trb *next;

		next = ring->enqueue;

		while (last_trb(xhci, ring, ring->enq_seg, next)) {
			/* If we're not dealing with 0.95 hardware or isoc rings
			 * on AMD 0.96 host, clear the chain bit.
			 */
			if (!xhci_link_trb_quirk(xhci) &&
					!(ring->type == TYPE_ISOC &&
					 (xhci->quirks & XHCI_AMD_0x96_HOST)))
				next->link.control &= cpu_to_le32(~TRB_CHAIN);
			else
				next->link.control |= cpu_to_le32(TRB_CHAIN);

			wmb();
			next->link.control ^= cpu_to_le32(TRB_CYCLE);

			/* Toggle the cycle bit after the last ring segment. */
			if (last_trb_on_last_seg(xhci, ring, ring->enq_seg, next)) {
				ring->cycle_state = (ring->cycle_state ? 0 : 1);
			}
			ring->enq_seg = ring->enq_seg->next;
			ring->enqueue = ring->enq_seg->trbs;
			next = ring->enqueue;
		}
	}

	return 0;
}

static int prepare_transfer(struct xhci_hcd *xhci,
		struct xhci_virt_device *xdev,
		unsigned int ep_index,
		unsigned int stream_id,
		unsigned int num_trbs,
		struct urb *urb,
		unsigned int td_index,
		gfp_t mem_flags)
{
	int ret;
	struct urb_priv *urb_priv;
	struct xhci_td	*td;
	struct xhci_ring *ep_ring;
	struct xhci_ep_ctx *ep_ctx = xhci_get_ep_ctx(xhci, xdev->out_ctx, ep_index);

	ep_ring = xhci_stream_id_to_ring(xdev, ep_index, stream_id);
	if (!ep_ring) {
		xhci_dbg(xhci, "Can't prepare ring for bad stream ID %u\n",
				stream_id);
		return -EINVAL;
	}

	ret = prepare_ring(xhci, ep_ring,
			   le32_to_cpu(ep_ctx->ep_info) & EP_STATE_MASK,
			   num_trbs, mem_flags);
	if (ret)
		return ret;

	urb_priv = urb->hcpriv;
	td = urb_priv->td[td_index];

	INIT_LIST_HEAD(&td->td_list);
	INIT_LIST_HEAD(&td->cancelled_td_list);

	if (td_index == 0) {
		ret = usb_hcd_link_urb_to_ep(bus_to_hcd(urb->dev->bus), urb);
		if (unlikely(ret))
			return ret;
	}

	td->urb = urb;
	/* Add this TD to the tail of the endpoint ring's TD list */
	list_add_tail(&td->td_list, &ep_ring->td_list);
	td->start_seg = ep_ring->enq_seg;
	td->first_trb = ep_ring->enqueue;

	urb_priv->td[td_index] = td;

	return 0;
}

static unsigned int count_sg_trbs_needed(struct xhci_hcd *xhci, struct urb *urb)
{
	int num_sgs, num_trbs, running_total, temp, i;
	struct scatterlist *sg;

	sg = NULL;
	num_sgs = urb->num_mapped_sgs;
	temp = urb->transfer_buffer_length;

	num_trbs = 0;
	for_each_sg(urb->sg, sg, num_sgs, i) {
		unsigned int len = sg_dma_len(sg);

		/* Scatter gather list entries may cross 64KB boundaries */
		running_total = TRB_MAX_BUFF_SIZE -
			(sg_dma_address(sg) & (TRB_MAX_BUFF_SIZE - 1));
		running_total &= TRB_MAX_BUFF_SIZE - 1;
		if (running_total != 0)
			num_trbs++;

		/* How many more 64KB chunks to transfer, how many more TRBs? */
		while (running_total < sg_dma_len(sg) && running_total < temp) {
			num_trbs++;
			running_total += TRB_MAX_BUFF_SIZE;
		}
		len = min_t(int, len, temp);
		temp -= len;
		if (temp == 0)
			break;
	}
	return num_trbs;
}

static void check_trb_math(struct urb *urb, int num_trbs, int running_total)
{
	if (num_trbs != 0)
		dev_err(&urb->dev->dev, "%s - ep %#x - Miscalculated number of "
				"TRBs, %d left\n", __func__,
				urb->ep->desc.bEndpointAddress, num_trbs);
	if (running_total != urb->transfer_buffer_length)
		dev_err(&urb->dev->dev, "%s - ep %#x - Miscalculated tx length, "
				"queued %#x (%d), asked for %#x (%d)\n",
				__func__,
				urb->ep->desc.bEndpointAddress,
				running_total, running_total,
				urb->transfer_buffer_length,
				urb->transfer_buffer_length);
}

static void giveback_first_trb(struct xhci_hcd *xhci, int slot_id,
		unsigned int ep_index, unsigned int stream_id, int start_cycle,
		struct xhci_generic_trb *start_trb)
{
	/*
	 * Pass all the TRBs to the hardware at once and make sure this write
	 * isn't reordered.
	 */
	wmb();
	if (start_cycle)
		start_trb->field[3] |= cpu_to_le32(start_cycle);
	else
		start_trb->field[3] &= cpu_to_le32(~TRB_CYCLE);
	xhci_ring_ep_doorbell(xhci, slot_id, ep_index, stream_id);
}

/*
 * xHCI uses normal TRBs for both bulk and interrupt.  When the interrupt
 * endpoint is to be serviced, the xHC will consume (at most) one TD.  A TD
 * (comprised of sg list entries) can take several service intervals to
 * transmit.
 */
int xhci_queue_intr_tx(struct xhci_hcd *xhci, gfp_t mem_flags,
		struct urb *urb, int slot_id, unsigned int ep_index)
{
	struct xhci_ep_ctx *ep_ctx = xhci_get_ep_ctx(xhci,
			xhci->devs[slot_id]->out_ctx, ep_index);
	int xhci_interval;
	int ep_interval;

	xhci_interval = EP_INTERVAL_TO_UFRAMES(le32_to_cpu(ep_ctx->ep_info));
	ep_interval = urb->interval;
	/* Convert to microframes */
	if (urb->dev->speed == USB_SPEED_LOW ||
			urb->dev->speed == USB_SPEED_FULL)
		ep_interval *= 8;
	/* FIXME change this to a warning and a suggestion to use the new API
	 * to set the polling interval (once the API is added).
	 */
	if (xhci_interval != ep_interval) {
		if (printk_ratelimit())
			dev_dbg(&urb->dev->dev, "Driver uses different interval"
					" (%d microframe%s) than xHCI "
					"(%d microframe%s)\n",
					ep_interval,
					ep_interval == 1 ? "" : "s",
					xhci_interval,
					xhci_interval == 1 ? "" : "s");
		urb->interval = xhci_interval;
		/* Convert back to frames for LS/FS devices */
		if (urb->dev->speed == USB_SPEED_LOW ||
				urb->dev->speed == USB_SPEED_FULL)
			urb->interval /= 8;
	}
	return xhci_queue_bulk_tx(xhci, mem_flags, urb, slot_id, ep_index);
}

/*
 * The TD size is the number of bytes remaining in the TD (including this TRB),
 * right shifted by 10.
 * It must fit in bits 21:17, so it can't be bigger than 31.
 */
static u32 xhci_td_remainder(unsigned int remainder)
{
	u32 max = (1 << (21 - 17 + 1)) - 1;

	if ((remainder >> 10) >= max)
		return max << 17;
	else
		return (remainder >> 10) << 17;
}

/*
 * For xHCI 1.0 host controllers, TD size is the number of max packet sized
 * packets remaining in the TD (*not* including this TRB).
 *
 * Total TD packet count = total_packet_count =
 *     DIV_ROUND_UP(TD size in bytes / wMaxPacketSize)
 *
 * Packets transferred up to and including this TRB = packets_transferred =
 *     rounddown(total bytes transferred including this TRB / wMaxPacketSize)
 *
 * TD size = total_packet_count - packets_transferred
 *
 * It must fit in bits 21:17, so it can't be bigger than 31.
 * The last TRB in a TD must have the TD size set to zero.
 */
static u32 xhci_v1_0_td_remainder(int running_total, int trb_buff_len,
		unsigned int total_packet_count, struct urb *urb,
		unsigned int num_trbs_left)
{
	int packets_transferred;

	/* One TRB with a zero-length data packet. */
	if (num_trbs_left == 0 || (running_total == 0 && trb_buff_len == 0))
		return 0;

	/* All the TRB queueing functions don't count the current TRB in
	 * running_total.
	 */
	packets_transferred = (running_total + trb_buff_len) /
		GET_MAX_PACKET(usb_endpoint_maxp(&urb->ep->desc));

	if ((total_packet_count - packets_transferred) > 31)
		return 31 << 17;
	return (total_packet_count - packets_transferred) << 17;
}

static int queue_bulk_sg_tx(struct xhci_hcd *xhci, gfp_t mem_flags,
		struct urb *urb, int slot_id, unsigned int ep_index)
{
	struct xhci_ring *ep_ring;
	unsigned int num_trbs;
	struct urb_priv *urb_priv;
	struct xhci_td *td;
	struct scatterlist *sg;
	int num_sgs;
	int trb_buff_len, this_sg_len, running_total, ret;
	unsigned int total_packet_count;
	bool zero_length_needed;
	bool first_trb;
	int last_trb_num;
	u64 addr;
	bool more_trbs_coming;

	struct xhci_generic_trb *start_trb;
	int start_cycle;

	ep_ring = xhci_urb_to_transfer_ring(xhci, urb);
	if (!ep_ring)
		return -EINVAL;

	num_trbs = count_sg_trbs_needed(xhci, urb);
	num_sgs = urb->num_mapped_sgs;
	total_packet_count = DIV_ROUND_UP(urb->transfer_buffer_length,
			usb_endpoint_maxp(&urb->ep->desc));

	ret = prepare_transfer(xhci, xhci->devs[slot_id],
			ep_index, urb->stream_id,
			num_trbs, urb, 0, mem_flags);
	if (ret < 0)
		return ret;

	urb_priv = urb->hcpriv;

	/* Deal with URB_ZERO_PACKET - need one more td/trb */
	zero_length_needed = urb->transfer_flags & URB_ZERO_PACKET &&
		urb_priv->length == 2;
	if (zero_length_needed) {
		num_trbs++;
		xhci_dbg(xhci, "Creating zero length td.\n");
		ret = prepare_transfer(xhci, xhci->devs[slot_id],
				ep_index, urb->stream_id,
				1, urb, 1, mem_flags);
		if (ret < 0)
			return ret;
	}

	td = urb_priv->td[0];

	/*
	 * Don't give the first TRB to the hardware (by toggling the cycle bit)
	 * until we've finished creating all the other TRBs.  The ring's cycle
	 * state may change as we enqueue the other TRBs, so save it too.
	 */
	start_trb = &ep_ring->enqueue->generic;
	start_cycle = ep_ring->cycle_state;

	running_total = 0;
	/*
	 * How much data is in the first TRB?
	 *
	 * There are three forces at work for TRB buffer pointers and lengths:
	 * 1. We don't want to walk off the end of this sg-list entry buffer.
	 * 2. The transfer length that the driver requested may be smaller than
	 *    the amount of memory allocated for this scatter-gather list.
	 * 3. TRBs buffers can't cross 64KB boundaries.
	 */
	sg = urb->sg;
	addr = (u64) sg_dma_address(sg);
	this_sg_len = sg_dma_len(sg);
	trb_buff_len = TRB_MAX_BUFF_SIZE - (addr & (TRB_MAX_BUFF_SIZE - 1));
	trb_buff_len = min_t(int, trb_buff_len, this_sg_len);
	if (trb_buff_len > urb->transfer_buffer_length)
		trb_buff_len = urb->transfer_buffer_length;

	first_trb = true;
	last_trb_num = zero_length_needed ? 2 : 1;
	/* Queue the first TRB, even if it's zero-length */
	do {
		u32 field = 0;
		u32 length_field = 0;
		u32 remainder = 0;

		/* Don't change the cycle bit of the first TRB until later */
		if (first_trb) {
			first_trb = false;
			if (start_cycle == 0)
				field |= 0x1;
		} else
			field |= ep_ring->cycle_state;

		/* Chain all the TRBs together; clear the chain bit in the last
		 * TRB to indicate it's the last TRB in the chain.
		 */
		if (num_trbs > last_trb_num) {
			field |= TRB_CHAIN;
		} else if (num_trbs == last_trb_num) {
			td->last_trb = ep_ring->enqueue;
			field |= TRB_IOC;
		} else if (zero_length_needed && num_trbs == 1) {
			trb_buff_len = 0;
			urb_priv->td[1]->last_trb = ep_ring->enqueue;
			field |= TRB_IOC;
		}

		/* Only set interrupt on short packet for IN endpoints */
		if (usb_urb_dir_in(urb))
			field |= TRB_ISP;

		if (TRB_MAX_BUFF_SIZE -
				(addr & (TRB_MAX_BUFF_SIZE - 1)) < trb_buff_len) {
			xhci_warn(xhci, "WARN: sg dma xfer crosses 64KB boundaries!\n");
			xhci_dbg(xhci, "Next boundary at %#x, end dma = %#x\n",
					(unsigned int) (addr + TRB_MAX_BUFF_SIZE) & ~(TRB_MAX_BUFF_SIZE - 1),
					(unsigned int) addr + trb_buff_len);
		}

		/* Set the TRB length, TD size, and interrupter fields. */
		if (xhci->hci_version < 0x100) {
			remainder = xhci_td_remainder(
					urb->transfer_buffer_length -
					running_total);
		} else {
			remainder = xhci_v1_0_td_remainder(running_total,
					trb_buff_len, total_packet_count, urb,
					num_trbs - 1);
		}
		length_field = TRB_LEN(trb_buff_len) |
			remainder |
			TRB_INTR_TARGET(0);

		if (num_trbs > 1)
			more_trbs_coming = true;
		else
			more_trbs_coming = false;
		queue_trb(xhci, ep_ring, more_trbs_coming,
				lower_32_bits(addr),
				upper_32_bits(addr),
				length_field,
				field | TRB_TYPE(TRB_NORMAL));
		--num_trbs;
		running_total += trb_buff_len;

		/* Calculate length for next transfer --
		 * Are we done queueing all the TRBs for this sg entry?
		 */
		this_sg_len -= trb_buff_len;
		if (this_sg_len == 0) {
			--num_sgs;
			if (num_sgs == 0)
				break;
			sg = sg_next(sg);
			addr = (u64) sg_dma_address(sg);
			this_sg_len = sg_dma_len(sg);
		} else {
			addr += trb_buff_len;
		}

		trb_buff_len = TRB_MAX_BUFF_SIZE -
			(addr & (TRB_MAX_BUFF_SIZE - 1));
		trb_buff_len = min_t(int, trb_buff_len, this_sg_len);
		if (running_total + trb_buff_len > urb->transfer_buffer_length)
			trb_buff_len =
				urb->transfer_buffer_length - running_total;
	} while (num_trbs > 0);

	check_trb_math(urb, num_trbs, running_total);
	giveback_first_trb(xhci, slot_id, ep_index, urb->stream_id,
			start_cycle, start_trb);
	return 0;
}

/* This is very similar to what ehci-q.c qtd_fill() does */
int xhci_queue_bulk_tx(struct xhci_hcd *xhci, gfp_t mem_flags,
		struct urb *urb, int slot_id, unsigned int ep_index)
{
	struct xhci_ring *ep_ring;
	struct urb_priv *urb_priv;
	struct xhci_td *td;
	int num_trbs;
	struct xhci_generic_trb *start_trb;
	bool first_trb;
	int last_trb_num;
	bool more_trbs_coming;
	bool zero_length_needed;
	int start_cycle;
	u32 field, length_field;
	int zlp_required = 0;
	int max_packet = 0;
	bool last = false;

	int running_total, trb_buff_len, ret;
	unsigned int total_packet_count;
	u64 addr;

	if (urb->num_sgs)
		return queue_bulk_sg_tx(xhci, mem_flags, urb, slot_id, ep_index);

	ep_ring = xhci_urb_to_transfer_ring(xhci, urb);
	if (!ep_ring)
		return -EINVAL;

	num_trbs = 0;
	/* How much data is (potentially) left before the 64KB boundary? */
	running_total = TRB_MAX_BUFF_SIZE -
		(urb->transfer_dma & (TRB_MAX_BUFF_SIZE - 1));
	running_total &= TRB_MAX_BUFF_SIZE - 1;

	/* If there's some data on this 64KB chunk, or we have to send a
	 * zero-length transfer, we need at least one TRB
	 */
	if (running_total != 0 || urb->transfer_buffer_length == 0)
		num_trbs++;
	/* How many more 64KB chunks to transfer, how many more TRBs? */
	while (running_total < urb->transfer_buffer_length) {
		num_trbs++;
		running_total += TRB_MAX_BUFF_SIZE;
	}
<<<<<<< HEAD

	max_packet = usb_endpoint_maxp(&urb->ep->desc);
	if (!usb_urb_dir_in(urb) && urb->transfer_buffer_length &&
		(urb->transfer_flags & URB_ZERO_PACKET) &&
		!(urb->transfer_buffer_length % max_packet)) {
		zlp_required = 1;
	}
=======
>>>>>>> 61ce1520

	ret = prepare_transfer(xhci, xhci->devs[slot_id],
			ep_index, urb->stream_id,
			num_trbs + zlp_required, urb, 0, mem_flags);
	if (ret < 0)
		return ret;

	urb_priv = urb->hcpriv;

	/* Deal with URB_ZERO_PACKET - need one more td/trb */
	zero_length_needed = urb->transfer_flags & URB_ZERO_PACKET &&
		urb_priv->length == 2;
	if (zero_length_needed) {
		num_trbs++;
		xhci_dbg(xhci, "Creating zero length td.\n");
		ret = prepare_transfer(xhci, xhci->devs[slot_id],
				ep_index, urb->stream_id,
				1, urb, 1, mem_flags);
		if (ret < 0)
			return ret;
	}

	td = urb_priv->td[0];

	/*
	 * Don't give the first TRB to the hardware (by toggling the cycle bit)
	 * until we've finished creating all the other TRBs.  The ring's cycle
	 * state may change as we enqueue the other TRBs, so save it too.
	 */
	start_trb = &ep_ring->enqueue->generic;
	start_cycle = ep_ring->cycle_state;

	running_total = 0;
	total_packet_count = DIV_ROUND_UP(urb->transfer_buffer_length,
			usb_endpoint_maxp(&urb->ep->desc));
	/* How much data is in the first TRB? */
	addr = (u64) urb->transfer_dma;
	trb_buff_len = TRB_MAX_BUFF_SIZE -
		(urb->transfer_dma & (TRB_MAX_BUFF_SIZE - 1));
	if (trb_buff_len > urb->transfer_buffer_length)
		trb_buff_len = urb->transfer_buffer_length;

	first_trb = true;
	last_trb_num = zero_length_needed ? 2 : 1;
	/* Queue the first TRB, even if it's zero-length */
	do {
		u32 remainder = 0;
		field = 0;

		/* Don't change the cycle bit of the first TRB until later */
		if (first_trb) {
			first_trb = false;
			if (start_cycle == 0)
				field |= 0x1;
		} else
			field |= ep_ring->cycle_state;

<<<<<<< HEAD
=======
		/* Chain all the TRBs together; clear the chain bit in the last
		 * TRB to indicate it's the last TRB in the chain.
		 */
		if (num_trbs > last_trb_num) {
			field |= TRB_CHAIN;
		} else if (num_trbs == last_trb_num) {
			td->last_trb = ep_ring->enqueue;
			field |= TRB_IOC;
		} else if (zero_length_needed && num_trbs == 1) {
			trb_buff_len = 0;
			urb_priv->td[1]->last_trb = ep_ring->enqueue;
			field |= TRB_IOC;
		}

>>>>>>> 61ce1520
		/* Only set interrupt on short packet for IN endpoints */
		if (usb_urb_dir_in(urb))
			field |= TRB_ISP;

		/* Set the TRB length, TD size, and interrupter fields. */
		if (xhci->hci_version < 0x100) {
			remainder = xhci_td_remainder(
					urb->transfer_buffer_length -
					running_total);
		} else {
			remainder = xhci_v1_0_td_remainder(running_total,
					trb_buff_len, total_packet_count, urb,
					num_trbs - 1);
		}
		length_field = TRB_LEN(trb_buff_len) |
			remainder |
			TRB_INTR_TARGET(0);

		more_trbs_coming = true;
		field |= TRB_CHAIN;
		if (num_trbs <= 1) {
			last = true;
			if (!zlp_required) {
				more_trbs_coming = false;
				td->last_trb = ep_ring->enqueue;
				field &= ~TRB_CHAIN;
				field |= TRB_IOC;
			}
		}

		queue_trb(xhci, ep_ring, more_trbs_coming,
				lower_32_bits(addr),
				upper_32_bits(addr),
				length_field,
				field | TRB_TYPE(TRB_NORMAL));

		if (last && zlp_required) {
			td->last_trb = ep_ring->enqueue;
			field |= TRB_IOC;
			field &= ~TRB_CHAIN;
			field &= ~TRB_CYCLE;
			field |= ep_ring->cycle_state;

			queue_trb(xhci, ep_ring, false,
				0, 0, TRB_INTR_TARGET(0),
				field | TRB_TYPE(TRB_NORMAL));
		}

		--num_trbs;
		running_total += trb_buff_len;

		/* Calculate length for next transfer */
		addr += trb_buff_len;
		trb_buff_len = urb->transfer_buffer_length - running_total;
		if (trb_buff_len > TRB_MAX_BUFF_SIZE)
			trb_buff_len = TRB_MAX_BUFF_SIZE;
	} while (num_trbs > 0);

	check_trb_math(urb, num_trbs, running_total);
	giveback_first_trb(xhci, slot_id, ep_index, urb->stream_id,
			start_cycle, start_trb);
	return 0;
}

/* Caller must have locked xhci->lock */
int xhci_queue_ctrl_tx(struct xhci_hcd *xhci, gfp_t mem_flags,
		struct urb *urb, int slot_id, unsigned int ep_index)
{
	struct xhci_ring *ep_ring;
	int num_trbs;
	int ret;
	struct usb_ctrlrequest *setup;
	struct xhci_generic_trb *start_trb;
	int start_cycle;
	u32 field, length_field;
	struct urb_priv *urb_priv;
	struct xhci_td *td;

	ep_ring = xhci_urb_to_transfer_ring(xhci, urb);
	if (!ep_ring)
		return -EINVAL;

	/*
	 * Need to copy setup packet into setup TRB, so we can't use the setup
	 * DMA address.
	 */
	if (!urb->setup_packet)
		return -EINVAL;

	/* 1 TRB for setup, 1 for status */
	num_trbs = 2;
	/*
	 * Don't need to check if we need additional event data and normal TRBs,
	 * since data in control transfers will never get bigger than 16MB
	 * XXX: can we get a buffer that crosses 64KB boundaries?
	 */
	if (urb->transfer_buffer_length > 0)
		num_trbs++;
	ret = prepare_transfer(xhci, xhci->devs[slot_id],
			ep_index, urb->stream_id,
			num_trbs, urb, 0, mem_flags);
	if (ret < 0)
		return ret;

	urb_priv = urb->hcpriv;
	td = urb_priv->td[0];

	/*
	 * Don't give the first TRB to the hardware (by toggling the cycle bit)
	 * until we've finished creating all the other TRBs.  The ring's cycle
	 * state may change as we enqueue the other TRBs, so save it too.
	 */
	start_trb = &ep_ring->enqueue->generic;
	start_cycle = ep_ring->cycle_state;

	/* Queue setup TRB - see section 6.4.1.2.1 */
	/* FIXME better way to translate setup_packet into two u32 fields? */
	setup = (struct usb_ctrlrequest *) urb->setup_packet;
	field = 0;
	field |= TRB_IDT | TRB_TYPE(TRB_SETUP);
	if (start_cycle == 0)
		field |= 0x1;

	/* xHCI 1.0/1.1 6.4.1.2.1: Transfer Type field */
	if (xhci->hci_version >= 0x100) {
		if (urb->transfer_buffer_length > 0) {
			if (setup->bRequestType & USB_DIR_IN)
				field |= TRB_TX_TYPE(TRB_DATA_IN);
			else
				field |= TRB_TX_TYPE(TRB_DATA_OUT);
		}
	}

	queue_trb(xhci, ep_ring, true,
		  setup->bRequestType | setup->bRequest << 8 | le16_to_cpu(setup->wValue) << 16,
		  le16_to_cpu(setup->wIndex) | le16_to_cpu(setup->wLength) << 16,
		  TRB_LEN(8) | TRB_INTR_TARGET(0),
		  /* Immediate data in pointer */
		  field);

	/* If there's data, queue data TRBs */
	/* Only set interrupt on short packet for IN endpoints */
	if (usb_urb_dir_in(urb))
		field = TRB_ISP | TRB_TYPE(TRB_DATA);
	else
		field = TRB_TYPE(TRB_DATA);

	length_field = TRB_LEN(urb->transfer_buffer_length) |
		xhci_td_remainder(urb->transfer_buffer_length) |
		TRB_INTR_TARGET(0);
	if (urb->transfer_buffer_length > 0) {
		if (setup->bRequestType & USB_DIR_IN)
			field |= TRB_DIR_IN;
		queue_trb(xhci, ep_ring, true,
				lower_32_bits(urb->transfer_dma),
				upper_32_bits(urb->transfer_dma),
				length_field,
				field | ep_ring->cycle_state);
	}

	/* Save the DMA address of the last TRB in the TD */
	td->last_trb = ep_ring->enqueue;

	/* Queue status TRB - see Table 7 and sections 4.11.2.2 and 6.4.1.2.3 */
	/* If the device sent data, the status stage is an OUT transfer */
	if (urb->transfer_buffer_length > 0 && setup->bRequestType & USB_DIR_IN)
		field = 0;
	else
		field = TRB_DIR_IN;
	queue_trb(xhci, ep_ring, false,
			0,
			0,
			TRB_INTR_TARGET(0),
			/* Event on completion */
			field | TRB_IOC | TRB_TYPE(TRB_STATUS) | ep_ring->cycle_state);

	giveback_first_trb(xhci, slot_id, ep_index, 0,
			start_cycle, start_trb);
	return 0;
}

/*
 * Variant of xhci_queue_ctrl_tx() used to implement EHSET
 * SINGLE_STEP_SET_FEATURE test mode. It differs in that the control
 * transfer is broken up so that the SETUP stage can happen and call
 * the URB's completion handler before the DATA/STATUS stages are
 * executed by the xHC hardware. This assumes the control transfer is a
 * GetDescriptor, with a DATA stage in the IN direction, and an OUT
 * STATUS stage.
 *
 * This function is called twice, usually with a 15-second delay in between.
 * - with is_setup==true, the SETUP stage for the control request
 *   (GetDescriptor) is queued in the TRB ring and sent to HW immediately
 * - with is_setup==false, the DATA and STATUS TRBs are queued and exceuted
 *
 * Caller must have locked xhci->lock
 */
int xhci_submit_single_step_set_feature(struct usb_hcd *hcd, struct urb *urb,
					int is_setup)
{
	struct xhci_hcd *xhci = hcd_to_xhci(hcd);
	struct xhci_ring *ep_ring;
	int num_trbs;
	int ret;
	unsigned int slot_id, ep_index;
	struct usb_ctrlrequest *setup;
	struct xhci_generic_trb *start_trb;
	int start_cycle;
	u32 field, length_field;
	struct urb_priv *urb_priv;
	struct xhci_td *td;

	ep_ring = xhci_urb_to_transfer_ring(xhci, urb);
	if (!ep_ring)
		return -EINVAL;

	/* Need buffer for data stage */
	if (urb->transfer_buffer_length <= 0)
		return -EINVAL;

	/*
	 * Need to copy setup packet into setup TRB, so we can't use the setup
	 * DMA address.
	 */
	if (!urb->setup_packet)
		return -EINVAL;
	setup = (struct usb_ctrlrequest *) urb->setup_packet;

	slot_id = urb->dev->slot_id;
	ep_index = xhci_get_endpoint_index(&urb->ep->desc);

	urb_priv = kzalloc(sizeof(struct urb_priv) +
				  sizeof(struct xhci_td *), GFP_ATOMIC);
	if (!urb_priv)
		return -ENOMEM;

	td = urb_priv->td[0] = kzalloc(sizeof(struct xhci_td), GFP_ATOMIC);
	if (!td) {
		kfree(urb_priv);
		return -ENOMEM;
	}

	urb_priv->length = 1;
	urb_priv->td_cnt = 0;
	urb->hcpriv = urb_priv;

	num_trbs = is_setup ? 1 : 2;

	ret = prepare_transfer(xhci, xhci->devs[slot_id],
			ep_index, urb->stream_id,
			num_trbs, urb, 0, GFP_ATOMIC);
	if (ret < 0) {
		kfree(td);
		kfree(urb_priv);
		return ret;
	}

	/*
	 * Don't give the first TRB to the hardware (by toggling the cycle bit)
	 * until we've finished creating all the other TRBs.  The ring's cycle
	 * state may change as we enqueue the other TRBs, so save it too.
	 */
	start_trb = &ep_ring->enqueue->generic;
	start_cycle = ep_ring->cycle_state;

	if (is_setup) {
		/* Queue only the setup TRB */
		field = TRB_IDT | TRB_IOC | TRB_TYPE(TRB_SETUP);
		if (start_cycle == 0)
			field |= 0x1;

		/* xHCI 1.0 6.4.1.2.1: Transfer Type field */
		if (xhci->hci_version == 0x100) {
			if (setup->bRequestType & USB_DIR_IN)
				field |= TRB_TX_TYPE(TRB_DATA_IN);
			else
				field |= TRB_TX_TYPE(TRB_DATA_OUT);
		}

		/* Save the DMA address of the last TRB in the TD */
		td->last_trb = ep_ring->enqueue;

		queue_trb(xhci, ep_ring, false,
			  setup->bRequestType | setup->bRequest << 8 |
				le16_to_cpu(setup->wValue) << 16,
			  le16_to_cpu(setup->wIndex) |
				le16_to_cpu(setup->wLength) << 16,
			  TRB_LEN(8) | TRB_INTR_TARGET(0),
			  field);
	} else {
		/* Queue data TRB */
		field = TRB_ISP | TRB_TYPE(TRB_DATA);
		if (start_cycle == 0)
			field |= 0x1;
		if (setup->bRequestType & USB_DIR_IN)
			field |= TRB_DIR_IN;

		length_field = TRB_LEN(urb->transfer_buffer_length) |
			xhci_td_remainder(urb->transfer_buffer_length) |
			TRB_INTR_TARGET(0);
		queue_trb(xhci, ep_ring, true,
			  lower_32_bits(urb->transfer_dma),
			  upper_32_bits(urb->transfer_dma),
			  length_field,
			  field);

		/* Save the DMA address of the last TRB in the TD */
		td->last_trb = ep_ring->enqueue;

		/* Queue status TRB */
		field = TRB_IOC | TRB_TYPE(TRB_STATUS);
		if (!(setup->bRequestType & USB_DIR_IN))
			field |= TRB_DIR_IN;

		queue_trb(xhci, ep_ring, false,
			  0,
			  0,
			  TRB_INTR_TARGET(0),
			  field | ep_ring->cycle_state);
	}

	giveback_first_trb(xhci, slot_id, ep_index, 0, start_cycle, start_trb);
	return 0;
}

static int count_isoc_trbs_needed(struct xhci_hcd *xhci,
		struct urb *urb, int i)
{
	int num_trbs = 0;
	u64 addr, td_len;

	addr = (u64) (urb->transfer_dma + urb->iso_frame_desc[i].offset);
	td_len = urb->iso_frame_desc[i].length;

	num_trbs = DIV_ROUND_UP(td_len + (addr & (TRB_MAX_BUFF_SIZE - 1)),
			TRB_MAX_BUFF_SIZE);
	if (num_trbs == 0)
		num_trbs++;

	return num_trbs;
}

/*
 * The transfer burst count field of the isochronous TRB defines the number of
 * bursts that are required to move all packets in this TD.  Only SuperSpeed
 * devices can burst up to bMaxBurst number of packets per service interval.
 * This field is zero based, meaning a value of zero in the field means one
 * burst.  Basically, for everything but SuperSpeed devices, this field will be
 * zero.  Only xHCI 1.0 host controllers support this field.
 */
static unsigned int xhci_get_burst_count(struct xhci_hcd *xhci,
		struct usb_device *udev,
		struct urb *urb, unsigned int total_packet_count)
{
	unsigned int max_burst;

	if (xhci->hci_version < 0x100 || udev->speed != USB_SPEED_SUPER)
		return 0;

	max_burst = urb->ep->ss_ep_comp.bMaxBurst;
	return DIV_ROUND_UP(total_packet_count, max_burst + 1) - 1;
}

/*
 * Returns the number of packets in the last "burst" of packets.  This field is
 * valid for all speeds of devices.  USB 2.0 devices can only do one "burst", so
 * the last burst packet count is equal to the total number of packets in the
 * TD.  SuperSpeed endpoints can have up to 3 bursts.  All but the last burst
 * must contain (bMaxBurst + 1) number of packets, but the last burst can
 * contain 1 to (bMaxBurst + 1) packets.
 */
static unsigned int xhci_get_last_burst_packet_count(struct xhci_hcd *xhci,
		struct usb_device *udev,
		struct urb *urb, unsigned int total_packet_count)
{
	unsigned int max_burst;
	unsigned int residue;

	if (xhci->hci_version < 0x100)
		return 0;

	switch (udev->speed) {
	case USB_SPEED_SUPER:
		/* bMaxBurst is zero based: 0 means 1 packet per burst */
		max_burst = urb->ep->ss_ep_comp.bMaxBurst;
		residue = total_packet_count % (max_burst + 1);
		/* If residue is zero, the last burst contains (max_burst + 1)
		 * number of packets, but the TLBPC field is zero-based.
		 */
		if (residue == 0)
			return max_burst;
		return residue - 1;
	default:
		if (total_packet_count == 0)
			return 0;
		return total_packet_count - 1;
	}
}

/* This is for isoc transfer */
static int xhci_queue_isoc_tx(struct xhci_hcd *xhci, gfp_t mem_flags,
		struct urb *urb, int slot_id, unsigned int ep_index)
{
	struct xhci_ring *ep_ring;
	struct urb_priv *urb_priv;
	struct xhci_td *td;
	int num_tds, trbs_per_td;
	struct xhci_generic_trb *start_trb;
	bool first_trb;
	int start_cycle;
	u32 field, length_field;
	int running_total, trb_buff_len, td_len, td_remain_len, ret;
	u64 start_addr, addr;
	int i, j;
	bool more_trbs_coming;

	ep_ring = xhci->devs[slot_id]->eps[ep_index].ring;

	num_tds = urb->number_of_packets;
	if (num_tds < 1) {
		xhci_dbg(xhci, "Isoc URB with zero packets?\n");
		return -EINVAL;
	}

	start_addr = (u64) urb->transfer_dma;
	start_trb = &ep_ring->enqueue->generic;
	start_cycle = ep_ring->cycle_state;

	urb_priv = urb->hcpriv;
	/* Queue the first TRB, even if it's zero-length */
	for (i = 0; i < num_tds; i++) {
		unsigned int total_packet_count;
		unsigned int burst_count;
		unsigned int residue;

		first_trb = true;
		running_total = 0;
		addr = start_addr + urb->iso_frame_desc[i].offset;
		td_len = urb->iso_frame_desc[i].length;
		td_remain_len = td_len;
		total_packet_count = DIV_ROUND_UP(td_len,
				GET_MAX_PACKET(
					usb_endpoint_maxp(&urb->ep->desc)));
		/* A zero-length transfer still involves at least one packet. */
		if (total_packet_count == 0)
			total_packet_count++;
		burst_count = xhci_get_burst_count(xhci, urb->dev, urb,
				total_packet_count);
		residue = xhci_get_last_burst_packet_count(xhci,
				urb->dev, urb, total_packet_count);

		trbs_per_td = count_isoc_trbs_needed(xhci, urb, i);

		ret = prepare_transfer(xhci, xhci->devs[slot_id], ep_index,
				urb->stream_id, trbs_per_td, urb, i, mem_flags);
		if (ret < 0) {
			if (i == 0)
				return ret;
			goto cleanup;
		}

		td = urb_priv->td[i];
		for (j = 0; j < trbs_per_td; j++) {
			u32 remainder = 0;
			field = 0;

			if (first_trb) {
				field = TRB_TBC(burst_count) |
					TRB_TLBPC(residue);
				/* Queue the isoc TRB */
				field |= TRB_TYPE(TRB_ISOC);
				/* Assume URB_ISO_ASAP is set */
				field |= TRB_SIA;
				if (i == 0) {
					if (start_cycle == 0)
						field |= 0x1;
				} else
					field |= ep_ring->cycle_state;
				first_trb = false;
			} else {
				/* Queue other normal TRBs */
				field |= TRB_TYPE(TRB_NORMAL);
				field |= ep_ring->cycle_state;
			}

			/* Only set interrupt on short packet for IN EPs */
			if (usb_urb_dir_in(urb))
				field |= TRB_ISP;

			/* Chain all the TRBs together; clear the chain bit in
			 * the last TRB to indicate it's the last TRB in the
			 * chain.
			 */
			if (j < trbs_per_td - 1) {
				field |= TRB_CHAIN;
				more_trbs_coming = true;
			} else {
				td->last_trb = ep_ring->enqueue;
				field |= TRB_IOC;
				if (xhci->hci_version == 0x100 &&
						!(xhci->quirks &
							XHCI_AVOID_BEI)) {
					/* Set BEI bit except for the last td */
					if (i < num_tds - 1)
						field |= TRB_BEI;
				}
				more_trbs_coming = false;
			}

			/* Calculate TRB length */
			trb_buff_len = TRB_MAX_BUFF_SIZE -
				(addr & ((1 << TRB_MAX_BUFF_SHIFT) - 1));
			if (trb_buff_len > td_remain_len)
				trb_buff_len = td_remain_len;

			/* Set the TRB length, TD size, & interrupter fields. */
			if (xhci->hci_version < 0x100) {
				remainder = xhci_td_remainder(
						td_len - running_total);
			} else {
				remainder = xhci_v1_0_td_remainder(
						running_total, trb_buff_len,
						total_packet_count, urb,
						(trbs_per_td - j - 1));
			}
			length_field = TRB_LEN(trb_buff_len) |
				remainder |
				TRB_INTR_TARGET(0);

			queue_trb(xhci, ep_ring, more_trbs_coming,
				lower_32_bits(addr),
				upper_32_bits(addr),
				length_field,
				field);
			running_total += trb_buff_len;

			addr += trb_buff_len;
			td_remain_len -= trb_buff_len;
		}

		/* Check TD length */
		if (running_total != td_len) {
			xhci_err(xhci, "ISOC TD length unmatch\n");
			ret = -EINVAL;
			goto cleanup;
		}
	}

	if (xhci_to_hcd(xhci)->self.bandwidth_isoc_reqs == 0) {
		if (xhci->quirks & XHCI_AMD_PLL_FIX)
			usb_amd_quirk_pll_disable();
	}
	xhci_to_hcd(xhci)->self.bandwidth_isoc_reqs++;

	giveback_first_trb(xhci, slot_id, ep_index, urb->stream_id,
			start_cycle, start_trb);
	return 0;
cleanup:
	/* Clean up a partially enqueued isoc transfer. */

	for (i--; i >= 0; i--)
		list_del_init(&urb_priv->td[i]->td_list);

	/* Use the first TD as a temporary variable to turn the TDs we've queued
	 * into No-ops with a software-owned cycle bit. That way the hardware
	 * won't accidentally start executing bogus TDs when we partially
	 * overwrite them.  td->first_trb and td->start_seg are already set.
	 */
	urb_priv->td[0]->last_trb = ep_ring->enqueue;
	/* Every TRB except the first & last will have its cycle bit flipped. */
	td_to_noop(xhci, ep_ring, urb_priv->td[0], true);

	/* Reset the ring enqueue back to the first TRB and its cycle bit. */
	ep_ring->enqueue = urb_priv->td[0]->first_trb;
	ep_ring->enq_seg = urb_priv->td[0]->start_seg;
	ep_ring->cycle_state = start_cycle;
	ep_ring->num_trbs_free = ep_ring->num_trbs_free_temp;
	usb_hcd_unlink_urb_from_ep(bus_to_hcd(urb->dev->bus), urb);
	return ret;
}

/*
 * Check transfer ring to guarantee there is enough room for the urb.
 * Update ISO URB start_frame and interval.
 * Update interval as xhci_queue_intr_tx does. Just use xhci frame_index to
 * update the urb->start_frame by now.
 * Always assume URB_ISO_ASAP set, and NEVER use urb->start_frame as input.
 */
int xhci_queue_isoc_tx_prepare(struct xhci_hcd *xhci, gfp_t mem_flags,
		struct urb *urb, int slot_id, unsigned int ep_index)
{
	struct xhci_virt_device *xdev;
	struct xhci_ring *ep_ring;
	struct xhci_ep_ctx *ep_ctx;
	int start_frame;
	int xhci_interval;
	int ep_interval;
	int num_tds, num_trbs, i;
	int ret;

	xdev = xhci->devs[slot_id];
	ep_ring = xdev->eps[ep_index].ring;
	ep_ctx = xhci_get_ep_ctx(xhci, xdev->out_ctx, ep_index);

	num_trbs = 0;
	num_tds = urb->number_of_packets;
	for (i = 0; i < num_tds; i++)
		num_trbs += count_isoc_trbs_needed(xhci, urb, i);

	/* Check the ring to guarantee there is enough room for the whole urb.
	 * Do not insert any td of the urb to the ring if the check failed.
	 */
	ret = prepare_ring(xhci, ep_ring, le32_to_cpu(ep_ctx->ep_info) & EP_STATE_MASK,
			   num_trbs, mem_flags);
	if (ret)
		return ret;

	start_frame = xhci_readl(xhci, &xhci->run_regs->microframe_index);
	start_frame &= 0x3fff;

	urb->start_frame = start_frame;
	if (urb->dev->speed == USB_SPEED_LOW ||
			urb->dev->speed == USB_SPEED_FULL)
		urb->start_frame >>= 3;

	xhci_interval = EP_INTERVAL_TO_UFRAMES(le32_to_cpu(ep_ctx->ep_info));
	ep_interval = urb->interval;
	/* Convert to microframes */
	if (urb->dev->speed == USB_SPEED_LOW ||
			urb->dev->speed == USB_SPEED_FULL)
		ep_interval *= 8;
	/* FIXME change this to a warning and a suggestion to use the new API
	 * to set the polling interval (once the API is added).
	 */
	if (xhci_interval != ep_interval) {
		if (printk_ratelimit())
			dev_dbg(&urb->dev->dev, "Driver uses different interval"
					" (%d microframe%s) than xHCI "
					"(%d microframe%s)\n",
					ep_interval,
					ep_interval == 1 ? "" : "s",
					xhci_interval,
					xhci_interval == 1 ? "" : "s");
		urb->interval = xhci_interval;
		/* Convert back to frames for LS/FS devices */
		if (urb->dev->speed == USB_SPEED_LOW ||
				urb->dev->speed == USB_SPEED_FULL)
			urb->interval /= 8;
	}
	ep_ring->num_trbs_free_temp = ep_ring->num_trbs_free;

	return xhci_queue_isoc_tx(xhci, mem_flags, urb, slot_id, ep_index);
}

/****		Command Ring Operations		****/

/* Generic function for queueing a command TRB on the command ring.
 * Check to make sure there's room on the command ring for one command TRB.
 * Also check that there's room reserved for commands that must not fail.
 * If this is a command that must not fail, meaning command_must_succeed = TRUE,
 * then only check for the number of reserved spots.
 * Don't decrement xhci->cmd_ring_reserved_trbs after we've queued the TRB
 * because the command event handler may want to resubmit a failed command.
 */
static int queue_command(struct xhci_hcd *xhci, u32 field1, u32 field2,
		u32 field3, u32 field4, bool command_must_succeed)
{
	int reserved_trbs = xhci->cmd_ring_reserved_trbs;
	int ret;

	if (!command_must_succeed)
		reserved_trbs++;

	ret = prepare_ring(xhci, xhci->cmd_ring, EP_STATE_RUNNING,
			reserved_trbs, GFP_ATOMIC);
	if (ret < 0) {
		xhci_err(xhci, "ERR: No room for command on command ring\n");
		if (command_must_succeed)
			xhci_err(xhci, "ERR: Reserved TRB counting for "
					"unfailable commands failed.\n");
		return ret;
	}
	queue_trb(xhci, xhci->cmd_ring, false, field1, field2, field3,
			field4 | xhci->cmd_ring->cycle_state);
	return 0;
}

/* Queue a slot enable or disable request on the command ring */
int xhci_queue_slot_control(struct xhci_hcd *xhci, u32 trb_type, u32 slot_id)
{
	return queue_command(xhci, 0, 0, 0,
			TRB_TYPE(trb_type) | SLOT_ID_FOR_TRB(slot_id), false);
}

/* Queue an address device command TRB */
int xhci_queue_address_device(struct xhci_hcd *xhci, dma_addr_t in_ctx_ptr,
		u32 slot_id)
{
	return queue_command(xhci, lower_32_bits(in_ctx_ptr),
			upper_32_bits(in_ctx_ptr), 0,
			TRB_TYPE(TRB_ADDR_DEV) | SLOT_ID_FOR_TRB(slot_id),
			false);
}

int xhci_queue_vendor_command(struct xhci_hcd *xhci,
		u32 field1, u32 field2, u32 field3, u32 field4)
{
	return queue_command(xhci, field1, field2, field3, field4, false);
}

/* Queue a reset device command TRB */
int xhci_queue_reset_device(struct xhci_hcd *xhci, u32 slot_id)
{
	return queue_command(xhci, 0, 0, 0,
			TRB_TYPE(TRB_RESET_DEV) | SLOT_ID_FOR_TRB(slot_id),
			false);
}

/* Queue a configure endpoint command TRB */
int xhci_queue_configure_endpoint(struct xhci_hcd *xhci, dma_addr_t in_ctx_ptr,
		u32 slot_id, bool command_must_succeed)
{
	return queue_command(xhci, lower_32_bits(in_ctx_ptr),
			upper_32_bits(in_ctx_ptr), 0,
			TRB_TYPE(TRB_CONFIG_EP) | SLOT_ID_FOR_TRB(slot_id),
			command_must_succeed);
}

/* Queue an evaluate context command TRB */
int xhci_queue_evaluate_context(struct xhci_hcd *xhci, dma_addr_t in_ctx_ptr,
		u32 slot_id, bool command_must_succeed)
{
	return queue_command(xhci, lower_32_bits(in_ctx_ptr),
			upper_32_bits(in_ctx_ptr), 0,
			TRB_TYPE(TRB_EVAL_CONTEXT) | SLOT_ID_FOR_TRB(slot_id),
			command_must_succeed);
}

/*
 * Suspend is set to indicate "Stop Endpoint Command" is being issued to stop
 * activity on an endpoint that is about to be suspended.
 */
int xhci_queue_stop_endpoint(struct xhci_hcd *xhci, int slot_id,
		unsigned int ep_index, int suspend)
{
	u32 trb_slot_id = SLOT_ID_FOR_TRB(slot_id);
	u32 trb_ep_index = EP_ID_FOR_TRB(ep_index);
	u32 type = TRB_TYPE(TRB_STOP_RING);
	u32 trb_suspend = SUSPEND_PORT_FOR_TRB(suspend);

	return queue_command(xhci, 0, 0, 0,
			trb_slot_id | trb_ep_index | type | trb_suspend, false);
}

/* Set Transfer Ring Dequeue Pointer command.
 * This should not be used for endpoints that have streams enabled.
 */
static int queue_set_tr_deq(struct xhci_hcd *xhci, int slot_id,
		unsigned int ep_index, unsigned int stream_id,
		struct xhci_segment *deq_seg,
		union xhci_trb *deq_ptr, u32 cycle_state)
{
	dma_addr_t addr;
	u32 trb_slot_id = SLOT_ID_FOR_TRB(slot_id);
	u32 trb_ep_index = EP_ID_FOR_TRB(ep_index);
	u32 trb_stream_id = STREAM_ID_FOR_TRB(stream_id);
	u32 type = TRB_TYPE(TRB_SET_DEQ);
	struct xhci_virt_ep *ep;

	addr = xhci_trb_virt_to_dma(deq_seg, deq_ptr);
	if (addr == 0) {
		xhci_warn(xhci, "WARN Cannot submit Set TR Deq Ptr\n");
		xhci_warn(xhci, "WARN deq seg = %p, deq pt = %p\n",
				deq_seg, deq_ptr);
		return 0;
	}
	ep = &xhci->devs[slot_id]->eps[ep_index];
	if ((ep->ep_state & SET_DEQ_PENDING)) {
		xhci_warn(xhci, "WARN Cannot submit Set TR Deq Ptr\n");
		xhci_warn(xhci, "A Set TR Deq Ptr command is pending.\n");
		return 0;
	}
	ep->queued_deq_seg = deq_seg;
	ep->queued_deq_ptr = deq_ptr;
	return queue_command(xhci, lower_32_bits(addr) | cycle_state,
			upper_32_bits(addr), trb_stream_id,
			trb_slot_id | trb_ep_index | type, false);
}

int xhci_queue_reset_ep(struct xhci_hcd *xhci, int slot_id,
		unsigned int ep_index)
{
	u32 trb_slot_id = SLOT_ID_FOR_TRB(slot_id);
	u32 trb_ep_index = EP_ID_FOR_TRB(ep_index);
	u32 type = TRB_TYPE(TRB_RESET_EP);

	return queue_command(xhci, 0, 0, 0, trb_slot_id | trb_ep_index | type,
			false);
}<|MERGE_RESOLUTION|>--- conflicted
+++ resolved
@@ -3401,7 +3401,6 @@
 		num_trbs++;
 		running_total += TRB_MAX_BUFF_SIZE;
 	}
-<<<<<<< HEAD
 
 	max_packet = usb_endpoint_maxp(&urb->ep->desc);
 	if (!usb_urb_dir_in(urb) && urb->transfer_buffer_length &&
@@ -3409,8 +3408,6 @@
 		!(urb->transfer_buffer_length % max_packet)) {
 		zlp_required = 1;
 	}
-=======
->>>>>>> 61ce1520
 
 	ret = prepare_transfer(xhci, xhci->devs[slot_id],
 			ep_index, urb->stream_id,
@@ -3468,23 +3465,6 @@
 		} else
 			field |= ep_ring->cycle_state;
 
-<<<<<<< HEAD
-=======
-		/* Chain all the TRBs together; clear the chain bit in the last
-		 * TRB to indicate it's the last TRB in the chain.
-		 */
-		if (num_trbs > last_trb_num) {
-			field |= TRB_CHAIN;
-		} else if (num_trbs == last_trb_num) {
-			td->last_trb = ep_ring->enqueue;
-			field |= TRB_IOC;
-		} else if (zero_length_needed && num_trbs == 1) {
-			trb_buff_len = 0;
-			urb_priv->td[1]->last_trb = ep_ring->enqueue;
-			field |= TRB_IOC;
-		}
-
->>>>>>> 61ce1520
 		/* Only set interrupt on short packet for IN endpoints */
 		if (usb_urb_dir_in(urb))
 			field |= TRB_ISP;
