--- conflicted
+++ resolved
@@ -1172,24 +1172,6 @@
 
 	req->length = length;
 
-<<<<<<< HEAD
-	/* throttle high/super speed IRQ rate back slightly */
-	if (gadget_is_dualspeed(dev->gadget) &&
-		 (dev->gadget->speed == USB_SPEED_HIGH ||
-		  dev->gadget->speed == USB_SPEED_SUPER)) {
-		dev->tx_qlen++;
-		if (dev->tx_qlen == (qmult/2)) {
-			req->no_interrupt = 0;
-			dev->tx_qlen = 0;
-		} else {
-			req->no_interrupt = 1;
-		}
-	} else {
-		req->no_interrupt = 0;
-	}
-
-=======
->>>>>>> ec55e7c2
 	retval = usb_ep_queue(in, req, GFP_ATOMIC);
 	switch (retval) {
 	default:
