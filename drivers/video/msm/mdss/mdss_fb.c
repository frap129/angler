--- conflicted
+++ resolved
@@ -3495,7 +3495,6 @@
 		goto buf_sync_err_2;
 	}
 
-	sync_fence_install(rel_fence, rel_fen_fd);
 
 	ret = copy_to_user(buf_sync->rel_fen_fd, &rel_fen_fd, sizeof(int));
 	if (ret) {
@@ -3533,7 +3532,6 @@
 		goto buf_sync_err_3;
 	}
 
-	sync_fence_install(retire_fence, retire_fen_fd);
 
 	ret = copy_to_user(buf_sync->retire_fen_fd, &retire_fen_fd,
 			sizeof(int));
@@ -3545,11 +3543,8 @@
 		goto buf_sync_err_3;
 	}
 
-<<<<<<< HEAD
-=======
 	sync_fence_install(retire_fence, retire_fen_fd);
 
->>>>>>> ace193b4
 skip_retire_fence:
 	sync_fence_install(rel_fence, rel_fen_fd);
 
