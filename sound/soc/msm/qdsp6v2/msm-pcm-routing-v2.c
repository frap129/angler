/* Copyright (c) 2012-2015, The Linux Foundation. All rights reserved.
 *
 * This program is free software; you can redistribute it and/or modify
 * it under the terms of the GNU General Public License version 2 and
 * only version 2 as published by the Free Software Foundation.
 *
 * This program is distributed in the hope that it will be useful,
 * but WITHOUT ANY WARRANTY; without even the implied warranty of
 * MERCHANTABILITY or FITNESS FOR A PARTICULAR PURPOSE.  See the
 * GNU General Public License for more details.
 */

#include <linux/init.h>
#include <linux/err.h>
#include <linux/module.h>
#include <linux/moduleparam.h>
#include <linux/platform_device.h>
#include <linux/bitops.h>
#include <linux/mutex.h>
#include <linux/of_device.h>
#include <linux/slab.h>
#include <sound/core.h>
#include <sound/soc.h>
#include <sound/soc-dapm.h>
#include <sound/pcm.h>
#include <sound/initval.h>
#include <sound/control.h>
#include <sound/q6adm-v2.h>
#include <sound/q6asm-v2.h>
#include <sound/q6afe-v2.h>
#include <sound/tlv.h>
#include <sound/asound.h>
#include <sound/pcm_params.h>
#include <sound/q6core.h>
#include <sound/audio_cal_utils.h>
#include <sound/msm-dts-eagle.h>
#include <sound/audio_effects.h>
#include <sound/hwdep.h>

#include "msm-pcm-routing-v2.h"
#include "msm-pcm-routing-devdep.h"
#include "msm-qti-pp-config.h"
#include "msm-dts-srs-tm-config.h"
#include "msm-dolby-dap-config.h"
#include "msm-ds2-dap-config.h"
#include "q6voice.h"
#include "sound/q6lsm.h"

static int get_cal_path(int path_type);

#define EC_PORT_ID_PRIMARY_MI2S_TX    1
#define EC_PORT_ID_SECONDARY_MI2S_TX  2
#define EC_PORT_ID_TERTIARY_MI2S_TX   3
#define EC_PORT_ID_QUATERNARY_MI2S_TX 4

static struct mutex routing_lock;

static struct cal_type_data *cal_data;

static int fm_switch_enable;
static int fm_pcmrx_switch_enable;
static int lsm_mux_slim_port;
static int slim0_rx_aanc_fb_port;
static int msm_route_ec_ref_rx = 9; /* NONE */
static uint32_t voc_session_id = ALL_SESSION_VSID;
static int msm_route_ext_ec_ref = AFE_PORT_INVALID;
static bool is_custom_stereo_on;
static bool is_ds2_on;

enum {
	MADNONE,
	MADAUDIO,
	MADBEACON,
	MADULTRASOUND,
	MADSWAUDIO,
};

#define SLIMBUS_0_TX_TEXT "SLIMBUS_0_TX"
#define SLIMBUS_1_TX_TEXT "SLIMBUS_1_TX"
#define SLIMBUS_2_TX_TEXT "SLIMBUS_2_TX"
#define SLIMBUS_3_TX_TEXT "SLIMBUS_3_TX"
#define SLIMBUS_4_TX_TEXT "SLIMBUS_4_TX"
#define SLIMBUS_5_TX_TEXT "SLIMBUS_5_TX"
#define TERT_MI2S_TX_TEXT "TERT_MI2S_TX"
#define LSM_FUNCTION_TEXT "LSM Function"
static const char * const mad_audio_mux_text[] = {
	"None",
	SLIMBUS_0_TX_TEXT, SLIMBUS_1_TX_TEXT, SLIMBUS_2_TX_TEXT,
	SLIMBUS_3_TX_TEXT, SLIMBUS_4_TX_TEXT, SLIMBUS_5_TX_TEXT,
	TERT_MI2S_TX_TEXT
};

struct msm_pcm_route_bdai_pp_params {
	u16 port_id; /* AFE port ID */
	unsigned long pp_params_config;
	bool mute_on;
	int latency;
};

static struct msm_pcm_route_bdai_pp_params
	msm_bedais_pp_params[MSM_BACKEND_DAI_PP_PARAMS_REQ_MAX] = {
	{HDMI_RX, 0, 0, 0}
};

static int msm_routing_send_device_pp_params(int port_id,  int copp_idx);

#define INT_RX_VOL_MAX_STEPS 0x2000
#define INT_RX_VOL_GAIN 0x2000
static int msm_route_afe_tert_mi2s_vol_control= 0x2000;
static int msm_route_afe_quat_mi2s_vol_control= 0x2000;

static const DECLARE_TLV_DB_LINEAR(afe_mi2s_vol_gain, 0,
                        INT_RX_VOL_MAX_STEPS);

static void msm_pcm_routing_cfg_pp(int port_id, int copp_idx, int topology,
				   int channels)
{
	int rc = 0;
	switch (topology) {
	case SRS_TRUMEDIA_TOPOLOGY_ID:
		pr_debug("%s: SRS_TRUMEDIA_TOPOLOGY_ID\n", __func__);
		msm_dts_srs_tm_init(port_id, copp_idx);
		break;
	case DS2_ADM_COPP_TOPOLOGY_ID:
		pr_debug("%s: DS2_ADM_COPP_TOPOLOGY %d\n",
			 __func__, DS2_ADM_COPP_TOPOLOGY_ID);
		rc = msm_ds2_dap_init(port_id, copp_idx, channels,
				      is_custom_stereo_on);
		if (rc < 0)
			pr_err("%s: DS2 topo_id 0x%x, port %d, CS %d rc %d\n",
				__func__, topology, port_id,
				is_custom_stereo_on, rc);
		break;
	case DOLBY_ADM_COPP_TOPOLOGY_ID:
		if (is_ds2_on) {
			pr_debug("%s: DS2_ADM_COPP_TOPOLOGY\n", __func__);
			rc = msm_ds2_dap_init(port_id, copp_idx, channels,
				is_custom_stereo_on);
			if (rc < 0)
				pr_err("%s:DS2 topo_id 0x%x, port %d, rc %d\n",
					__func__, topology, port_id, rc);
		} else {
			pr_debug("%s: DOLBY_ADM_COPP_TOPOLOGY_ID\n", __func__);
			rc = msm_dolby_dap_init(port_id, copp_idx, channels,
						is_custom_stereo_on);
			if (rc < 0)
				pr_err("%s: DS1 topo_id 0x%x, port %d, rc %d\n",
					__func__, topology, port_id, rc);
		}
		break;
	case ADM_CMD_COPP_OPEN_TOPOLOGY_ID_DTS_HPX:
		pr_debug("%s: DTS_EAGLE_COPP_TOPOLOGY_ID\n", __func__);
		msm_dts_eagle_init_post(port_id, copp_idx);
		break;
	default:
		/* custom topology specific feature param handlers */
		break;
	}
}

static void msm_pcm_routing_deinit_pp(int port_id, int topology)
{
	switch (topology) {
	case SRS_TRUMEDIA_TOPOLOGY_ID:
		pr_debug("%s: SRS_TRUMEDIA_TOPOLOGY_ID\n", __func__);
		msm_dts_srs_tm_deinit(port_id);
		break;
	case DS2_ADM_COPP_TOPOLOGY_ID:
		pr_debug("%s: DS2_ADM_COPP_TOPOLOGY_ID %d\n",
			 __func__, DS2_ADM_COPP_TOPOLOGY_ID);
		msm_ds2_dap_deinit(port_id);
		break;
	case DOLBY_ADM_COPP_TOPOLOGY_ID:
		if (is_ds2_on) {
			pr_debug("%s: DS2_ADM_COPP_TOPOLOGY_ID\n", __func__);
			msm_ds2_dap_deinit(port_id);
		} else {
			pr_debug("%s: DOLBY_ADM_COPP_TOPOLOGY_ID\n", __func__);
			msm_dolby_dap_deinit(port_id);
		}
		break;
	case ADM_CMD_COPP_OPEN_TOPOLOGY_ID_DTS_HPX:
		pr_debug("%s: DTS_EAGLE_COPP_TOPOLOGY_ID\n", __func__);
		msm_dts_eagle_deinit_post(port_id, topology);
		break;
	default:
		/* custom topology specific feature deinit handlers */
		break;
	}
}

static void msm_pcm_routng_cfg_matrix_map_pp(struct route_payload payload,
					     int path_type, int perf_mode)
{
	int itr = 0;
	if ((path_type == ADM_PATH_PLAYBACK) &&
	    (perf_mode == LEGACY_PCM_MODE) &&
	    is_custom_stereo_on) {
		for (itr = 0; itr < payload.num_copps; itr++) {
			if ((payload.port_id[itr] == SLIMBUS_0_RX) ||
			    (payload.port_id[itr] == RT_PROXY_PORT_001_RX)) {
				msm_qti_pp_send_stereo_to_custom_stereo_cmd(
						payload.port_id[itr],
						payload.copp_idx[itr],
						payload.session_id,
						Q14_GAIN_ZERO_POINT_FIVE,
						Q14_GAIN_ZERO_POINT_FIVE,
						Q14_GAIN_ZERO_POINT_FIVE,
						Q14_GAIN_ZERO_POINT_FIVE);
			}
		}
	}
}

#define SLIMBUS_EXTPROC_RX AFE_PORT_INVALID
struct msm_pcm_routing_bdai_data msm_bedais[MSM_BACKEND_DAI_MAX] = {
	{ PRIMARY_I2S_RX, 0, 0, 0, 0, 0, 0, 0, LPASS_BE_PRI_I2S_RX},
	{ PRIMARY_I2S_TX, 0, 0, 0, 0, 0, 0, 0, LPASS_BE_PRI_I2S_TX},
	{ SLIMBUS_0_RX, 0, 0, 0, 0, 0, 0, 0, LPASS_BE_SLIMBUS_0_RX},
	{ SLIMBUS_0_TX, 0, 0, 0, 0, 0, 0, 0, LPASS_BE_SLIMBUS_0_TX},
	{ HDMI_RX, 0, 0, 0, 0, 0, 0, 0, LPASS_BE_HDMI},
	{ INT_BT_SCO_RX, 0, 0, 0, 0, 0, 0, 0, LPASS_BE_INT_BT_SCO_RX},
	{ INT_BT_SCO_TX, 0, 0, 0, 0, 0, 0, 0, LPASS_BE_INT_BT_SCO_TX},
	{ INT_FM_RX, 0, 0, 0, 0, 0, 0, 0, LPASS_BE_INT_FM_RX},
	{ INT_FM_TX, 0, 0, 0, 0, 0, 0, 0, LPASS_BE_INT_FM_TX},
	{ RT_PROXY_PORT_001_RX, 0, 0, 0, 0, 0, 0, 0, LPASS_BE_AFE_PCM_RX},
	{ RT_PROXY_PORT_001_TX, 0, 0, 0, 0, 0, 0, 0, LPASS_BE_AFE_PCM_TX},
	{ AFE_PORT_ID_PRIMARY_PCM_RX, 0, 0, 0, 0, 0, 0, 0, LPASS_BE_AUXPCM_RX},
	{ AFE_PORT_ID_PRIMARY_PCM_TX, 0, 0, 0, 0, 0, 0, 0, LPASS_BE_AUXPCM_TX},
	{ VOICE_PLAYBACK_TX, 0, 0, 0, 0, 0, 0, 0, LPASS_BE_VOICE_PLAYBACK_TX},
	{ VOICE2_PLAYBACK_TX, 0, 0, 0, 0, 0, 0, 0, LPASS_BE_VOICE2_PLAYBACK_TX},
	{ VOICE_RECORD_RX, 0, 0, 0, 0, 0, 0, 0, LPASS_BE_INCALL_RECORD_RX},
	{ VOICE_RECORD_TX, 0, 0, 0, 0, 0, 0, 0, LPASS_BE_INCALL_RECORD_TX},
	{ MI2S_RX, 0, 0, 0, 0, 0, 0, 0, LPASS_BE_MI2S_RX},
	{ MI2S_TX, 0, 0, 0, 0, 0, 0, 0, LPASS_BE_MI2S_TX},
	{ SECONDARY_I2S_RX, 0, 0, 0, 0, 0, 0, 0, LPASS_BE_SEC_I2S_RX},
	{ SLIMBUS_1_RX, 0, 0, 0, 0, 0, 0, 0, LPASS_BE_SLIMBUS_1_RX},
	{ SLIMBUS_1_TX, 0, 0, 0, 0, 0, 0, 0, LPASS_BE_SLIMBUS_1_TX},
	{ SLIMBUS_4_RX, 0, 0, 0, 0, 0, 0, 0, LPASS_BE_SLIMBUS_4_RX},
	{ SLIMBUS_4_TX, 0, 0, 0, 0, 0, 0, 0, LPASS_BE_SLIMBUS_4_TX},
	{ SLIMBUS_3_RX, 0, 0, 0, 0, 0, 0, 0, LPASS_BE_SLIMBUS_3_RX},
	{ SLIMBUS_3_TX, 0, 0, 0, 0, 0, 0, 0, LPASS_BE_SLIMBUS_3_TX},
	{ SLIMBUS_5_TX, 0, 0, 0, 0, 0, 0, 0, LPASS_BE_SLIMBUS_5_TX},
	{ SLIMBUS_EXTPROC_RX, 0, 0, 0, 0, 0, 0, 0, LPASS_BE_STUB_RX},
	{ SLIMBUS_EXTPROC_RX, 0, 0, 0, 0, 0, 0, 0, LPASS_BE_STUB_TX},
	{ SLIMBUS_EXTPROC_RX, 0, 0, 0, 0, 0, 0, 0, LPASS_BE_STUB_1_TX},
	{ AFE_PORT_ID_QUATERNARY_MI2S_RX, 0, 0, 0, 0, 0, 0, 0,
	  LPASS_BE_QUAT_MI2S_RX},
	{ AFE_PORT_ID_QUATERNARY_MI2S_TX, 0, 0, 0, 0, 0, 0, 0,
	  LPASS_BE_QUAT_MI2S_TX},
	{ AFE_PORT_ID_SECONDARY_MI2S_RX,  0, 0, 0, 0, 0, 0, 0,
	  LPASS_BE_SEC_MI2S_RX},
	{ AFE_PORT_ID_SECONDARY_MI2S_TX,  0, 0, 0, 0, 0, 0, 0,
	  LPASS_BE_SEC_MI2S_TX},
	{ AFE_PORT_ID_PRIMARY_MI2S_RX,    0, 0, 0, 0, 0, 0, 0,
	  LPASS_BE_PRI_MI2S_RX},
	{ AFE_PORT_ID_PRIMARY_MI2S_TX,    0, 0, 0, 0, 0, 0, 0,
	  LPASS_BE_PRI_MI2S_TX},
	{ AFE_PORT_ID_TERTIARY_MI2S_RX,   0, 0, 0, 0, 0, 0, 0,
	  LPASS_BE_TERT_MI2S_RX},
	{ AFE_PORT_ID_TERTIARY_MI2S_TX,   0, 0, 0, 0, 0, 0, 0,
	  LPASS_BE_TERT_MI2S_TX},
	{ AUDIO_PORT_ID_I2S_RX,           0, 0, 0, 0, 0, 0, 0,
	  LPASS_BE_AUDIO_I2S_RX},
	{ AFE_PORT_ID_SECONDARY_PCM_RX,	  0, 0, 0, 0, 0, 0, 0,
	  LPASS_BE_SEC_AUXPCM_RX},
	{ AFE_PORT_ID_SECONDARY_PCM_TX,   0, 0, 0, 0, 0, 0, 0,
	  LPASS_BE_SEC_AUXPCM_TX},
	{ SLIMBUS_6_RX, 0, 0, 0, 0, 0, 0, 0, LPASS_BE_SLIMBUS_6_RX},
	{ SLIMBUS_6_TX, 0, 0, 0, 0, 0, 0, 0, LPASS_BE_SLIMBUS_6_TX},
	{ AFE_PORT_ID_SPDIF_RX, 0, 0, 0, 0, 0, 0, 0, LPASS_BE_SPDIF_RX},
	{ AFE_PORT_ID_SECONDARY_MI2S_RX_SD1, 0, 0, 0, 0, 0, 0, 0,
	  LPASS_BE_SEC_MI2S_RX_SD1},
	{ SLIMBUS_5_RX, 0, 0, 0, 0, 0, 0, 0, LPASS_BE_SLIMBUS_5_RX},
};


/* Track ASM playback & capture sessions of DAI */
static struct msm_pcm_routing_fdai_data
	fe_dai_map[MSM_FRONTEND_DAI_MM_SIZE][2] = {
	/* MULTIMEDIA1 */
	{{0, INVALID_SESSION, LEGACY_PCM_MODE, {NULL, NULL} },
	 {0, INVALID_SESSION, LEGACY_PCM_MODE, {NULL, NULL} } },
	/* MULTIMEDIA2 */
	{{0, INVALID_SESSION, LEGACY_PCM_MODE, {NULL, NULL} },
	 {0, INVALID_SESSION, LEGACY_PCM_MODE, {NULL, NULL} } },
	/* MULTIMEDIA3 */
	{{0, INVALID_SESSION, LEGACY_PCM_MODE, {NULL, NULL} },
	 {0, INVALID_SESSION, LEGACY_PCM_MODE, {NULL, NULL} } },
	/* MULTIMEDIA4 */
	{{0, INVALID_SESSION, LEGACY_PCM_MODE, {NULL, NULL} },
	 {0, INVALID_SESSION, LEGACY_PCM_MODE, {NULL, NULL} } },
	/* MULTIMEDIA5 */
	{{0, INVALID_SESSION, LEGACY_PCM_MODE, {NULL, NULL} },
	 {0, INVALID_SESSION, LEGACY_PCM_MODE, {NULL, NULL} } },
	/* MULTIMEDIA6 */
	{{0, INVALID_SESSION, LEGACY_PCM_MODE, {NULL, NULL} },
	 {0, INVALID_SESSION, LEGACY_PCM_MODE, {NULL, NULL} } },
	/* MULTIMEDIA7*/
	{{0, INVALID_SESSION, LEGACY_PCM_MODE, {NULL, NULL} },
	 {0, INVALID_SESSION, LEGACY_PCM_MODE, {NULL, NULL} } },
	/* MULTIMEDIA8 */
	{{0, INVALID_SESSION, LEGACY_PCM_MODE, {NULL, NULL} },
	 {0, INVALID_SESSION, LEGACY_PCM_MODE, {NULL, NULL} } },
	/* MULTIMEDIA9 */
	{{0, INVALID_SESSION, LEGACY_PCM_MODE, {NULL, NULL} },
	 {0, INVALID_SESSION, LEGACY_PCM_MODE, {NULL, NULL} } },
	/* MULTIMEDIA10 */
	{{0, INVALID_SESSION, LEGACY_PCM_MODE, {NULL, NULL} },
	 {0, INVALID_SESSION, LEGACY_PCM_MODE, {NULL, NULL} } },
	/* MULTIMEDIA11 */
	{{0, INVALID_SESSION, LEGACY_PCM_MODE, {NULL, NULL} },
	 {0, INVALID_SESSION, LEGACY_PCM_MODE, {NULL, NULL} } },
	/* MULTIMEDIA12 */
	{{0, INVALID_SESSION, LEGACY_PCM_MODE, {NULL, NULL} },
	 {0, INVALID_SESSION, LEGACY_PCM_MODE, {NULL, NULL} } },
	/* MULTIMEDIA13 */
	{{0, INVALID_SESSION, LEGACY_PCM_MODE, {NULL, NULL} },
	 {0, INVALID_SESSION, LEGACY_PCM_MODE, {NULL, NULL} } },
	/* MULTIMEDIA14 */
	{{0, INVALID_SESSION, LEGACY_PCM_MODE, {NULL, NULL} },
	 {0, INVALID_SESSION, LEGACY_PCM_MODE, {NULL, NULL} } },
	/* MULTIMEDIA15 */
	{{0, INVALID_SESSION, LEGACY_PCM_MODE, {NULL, NULL} },
	 {0, INVALID_SESSION, LEGACY_PCM_MODE, {NULL, NULL} } },
	/* MULTIMEDIA16 */
	{{0, INVALID_SESSION, LEGACY_PCM_MODE, {NULL, NULL} },
	 {0, INVALID_SESSION, LEGACY_PCM_MODE, {NULL, NULL} } },
};

static unsigned long session_copp_map[MSM_FRONTEND_DAI_MM_SIZE][2]
				     [MSM_BACKEND_DAI_MAX];
static struct msm_pcm_routing_app_type_data app_type_cfg[MAX_APP_TYPES];
static struct msm_pcm_stream_app_type_cfg
			 fe_dai_app_type_cfg[MSM_FRONTEND_DAI_MM_SIZE];

/* The caller of this should aqcuire routing lock */
void msm_pcm_routing_get_bedai_info(int be_idx,
				    struct msm_pcm_routing_bdai_data *be_dai)
{
	if (be_idx >= 0 && be_idx < MSM_BACKEND_DAI_MAX)
		memcpy(be_dai, &msm_bedais[be_idx],
		       sizeof(struct msm_pcm_routing_bdai_data));
}

/* The caller of this should aqcuire routing lock */
void msm_pcm_routing_get_fedai_info(int fe_idx, int sess_type,
				    struct msm_pcm_routing_fdai_data *fe_dai)
{
	if ((sess_type == SESSION_TYPE_TX) || (sess_type == SESSION_TYPE_RX))
		memcpy(fe_dai, &fe_dai_map[fe_idx][sess_type],
		       sizeof(struct msm_pcm_routing_fdai_data));
}

void msm_pcm_routing_acquire_lock(void)
{
	mutex_lock(&routing_lock);
}

void msm_pcm_routing_release_lock(void)
{
	mutex_unlock(&routing_lock);
}

static int msm_pcm_routing_get_app_type_idx(int app_type)
{
	int idx;

	pr_debug("%s: app_type: %d\n", __func__, app_type);
	for (idx = 0; idx < MAX_APP_TYPES; idx++) {
		if (app_type_cfg[idx].app_type == app_type)
			return idx;
	}
	pr_info("%s: App type not available, fallback to default\n", __func__);
	return 0;
}

void msm_pcm_routing_reg_stream_app_type_cfg(int fedai_id, int app_type,
	int acdb_dev_id, int sample_rate)
{
	pr_debug("%s: fedai_id %d, app_type %d, sample_rate %d\n",
		__func__, fedai_id, app_type, sample_rate);
	if (fedai_id > MSM_FRONTEND_DAI_MM_MAX_ID) {
		/* bad ID assigned in machine driver */
		pr_err("%s: bad MM ID %d\n", __func__, fedai_id);
		return;
	}
	fe_dai_app_type_cfg[fedai_id].app_type = app_type;
	fe_dai_app_type_cfg[fedai_id].acdb_dev_id = acdb_dev_id;
	fe_dai_app_type_cfg[fedai_id].sample_rate = sample_rate;
}


static struct cal_block_data *msm_routing_find_topology_by_path(int path)
{
	struct list_head		*ptr, *next;
	struct cal_block_data		*cal_block = NULL;
	pr_debug("%s\n", __func__);

	list_for_each_safe(ptr, next,
		&cal_data->cal_blocks) {

		cal_block = list_entry(ptr,
			struct cal_block_data, list);

		if (((struct audio_cal_info_adm_top *)cal_block->cal_info)
			->path == path) {
			return cal_block;
		}
	}
	pr_debug("%s: Can't find topology for path %d\n", __func__, path);
	return NULL;
}

static struct cal_block_data *msm_routing_find_topology(int path,
							int app_type,
							int acdb_id,
							int sample_rate)
{
	struct list_head		*ptr, *next;
	struct cal_block_data		*cal_block = NULL;
	struct audio_cal_info_adm_top	*cal_info;
	pr_debug("%s\n", __func__);

	list_for_each_safe(ptr, next,
		&cal_data->cal_blocks) {

		cal_block = list_entry(ptr,
			struct cal_block_data, list);

		cal_info = (struct audio_cal_info_adm_top *)
			cal_block->cal_info;
		if ((cal_info->path == path)  &&
			(cal_info->app_type == app_type) &&
			(cal_info->acdb_id == acdb_id) &&
			(cal_info->sample_rate == sample_rate)) {
			return cal_block;
		}
	}
	pr_debug("%s: Can't find topology for path %d, app %d, acdb_id %d sample_rate %d defaulting to search by path\n",
		__func__, path, app_type, acdb_id, sample_rate);
	return msm_routing_find_topology_by_path(path);
}

static int msm_routing_get_adm_topology(int path, int fedai_id)
{
	int				topology = NULL_COPP_TOPOLOGY;
	struct cal_block_data		*cal_block = NULL;
	int app_type = 0, acdb_dev_id = 0, sample_rate = 0;
	pr_debug("%s\n", __func__);

	path = get_cal_path(path);
	if (cal_data == NULL)
		goto done;

	mutex_lock(&cal_data->lock);

	if (path == RX_DEVICE) {
		app_type = fe_dai_app_type_cfg[fedai_id].app_type;
		acdb_dev_id = fe_dai_app_type_cfg[fedai_id].acdb_dev_id;
		sample_rate = fe_dai_app_type_cfg[fedai_id].sample_rate;
	}
	cal_block = msm_routing_find_topology(path, app_type,
					      acdb_dev_id, sample_rate);
	if (cal_block == NULL)
		goto unlock;

	topology = ((struct audio_cal_info_adm_top *)
		cal_block->cal_info)->topology;
unlock:
	mutex_unlock(&cal_data->lock);
done:
	pr_debug("%s: Using topology %d\n", __func__, topology);
	return topology;
}

static uint8_t is_be_dai_extproc(int be_dai)
{
	if (be_dai == MSM_BACKEND_DAI_EXTPROC_RX ||
	   be_dai == MSM_BACKEND_DAI_EXTPROC_TX ||
	   be_dai == MSM_BACKEND_DAI_EXTPROC_EC_TX)
		return 1;
	else
		return 0;
}

static void msm_pcm_routing_build_matrix(int fedai_id, int sess_type,
					 int path_type, int perf_mode)
{
	int i, port_type, j, num_copps = 0;
	struct route_payload payload;

	port_type = ((path_type == ADM_PATH_PLAYBACK  ||
		     path_type == ADM_PATH_COMPRESSED_RX) ?
		MSM_AFE_PORT_TYPE_RX : MSM_AFE_PORT_TYPE_TX);

	for (i = 0; i < MSM_BACKEND_DAI_MAX; i++) {
		if (!is_be_dai_extproc(i) &&
		   (afe_get_port_type(msm_bedais[i].port_id) == port_type) &&
		   (msm_bedais[i].active) &&
		   (test_bit(fedai_id, &msm_bedais[i].fe_sessions))) {
			for (j = 0; j < MAX_COPPS_PER_PORT; j++) {
				unsigned long copp =
				      session_copp_map[fedai_id][sess_type][i];
				if (test_bit(j, &copp)) {
					payload.port_id[num_copps] =
							msm_bedais[i].port_id;
					payload.copp_idx[num_copps] = j;
					num_copps++;
				}
			}
		}
	}

	if (num_copps) {
		payload.num_copps = num_copps;
		payload.session_id = fe_dai_map[fedai_id][sess_type].strm_id;
		payload.app_type = fe_dai_app_type_cfg[fedai_id].app_type;
		payload.acdb_dev_id = fe_dai_app_type_cfg[fedai_id].acdb_dev_id;
		payload.sample_rate = fe_dai_app_type_cfg[fedai_id].sample_rate;
		adm_matrix_map(path_type, payload, perf_mode);
		msm_pcm_routng_cfg_matrix_map_pp(payload, path_type, perf_mode);
	}
}

void msm_pcm_routing_reg_psthr_stream(int fedai_id, int dspst_id,
				      int stream_type)
{
	int i, session_type, path_type, port_type;
	u32 mode = 0;

	if (fedai_id > MSM_FRONTEND_DAI_MM_MAX_ID) {
		/* bad ID assigned in machine driver */
		pr_err("%s: bad MM ID\n", __func__);
		return;
	}

	if (stream_type == SNDRV_PCM_STREAM_PLAYBACK) {
		session_type = SESSION_TYPE_RX;
		path_type = ADM_PATH_PLAYBACK;
		port_type = MSM_AFE_PORT_TYPE_RX;
	} else {
		session_type = SESSION_TYPE_TX;
		path_type = ADM_PATH_LIVE_REC;
		port_type = MSM_AFE_PORT_TYPE_TX;
	}

	mutex_lock(&routing_lock);

	fe_dai_map[fedai_id][session_type].strm_id = dspst_id;
	for (i = 0; i < MSM_BACKEND_DAI_MAX; i++) {
		if (!is_be_dai_extproc(i) &&
		    (afe_get_port_type(msm_bedais[i].port_id) == port_type) &&
		    (msm_bedais[i].active) &&
		    (test_bit(fedai_id, &msm_bedais[i].fe_sessions))) {
			mode = afe_get_port_type(msm_bedais[i].port_id);
			adm_connect_afe_port(mode, dspst_id,
					     msm_bedais[i].port_id);
			break;
		}
	}
	mutex_unlock(&routing_lock);
}

int msm_pcm_routing_reg_phy_compr_stream(int fe_id, int perf_mode,
					  int dspst_id, int stream_type,
					  uint32_t compr_passthr_mode)
{
	int i, j, session_type, path_type, port_type, topology, num_copps = 0;
	struct route_payload payload;
	u32 channels, sample_rate;
	u16 bit_width = 16;

	pr_debug("%s:fe_id[%d] perf_mode[%d] id[%d] stream_type[%d] passt[%d]",
		 __func__, fe_id, perf_mode, dspst_id,
		 stream_type, compr_passthr_mode);

	if (fe_id > MSM_FRONTEND_DAI_MM_MAX_ID) {
		/* bad ID assigned in machine driver */
		pr_err("%s: bad MM ID %d\n", __func__, fe_id);
		return -EINVAL;
	}

	if (stream_type == SNDRV_PCM_STREAM_PLAYBACK) {
		session_type = SESSION_TYPE_RX;
		if (compr_passthr_mode != LEGACY_PCM)
			path_type = ADM_PATH_COMPRESSED_RX;
		else
			path_type = ADM_PATH_PLAYBACK;
		port_type = MSM_AFE_PORT_TYPE_RX;
	} else if (stream_type == SNDRV_PCM_STREAM_CAPTURE) {
		session_type = SESSION_TYPE_TX;
		path_type = ADM_PATH_LIVE_REC;
		port_type = MSM_AFE_PORT_TYPE_TX;
	} else {
		pr_err("%s: invalid stream type %d\n", __func__, stream_type);
		return -EINVAL;
	}

	mutex_lock(&routing_lock);

	payload.num_copps = 0; /* only RX needs to use payload */
	fe_dai_map[fe_id][session_type].strm_id = dspst_id;
	/* re-enable EQ if active */
	msm_qti_pp_send_eq_values(fe_id);
	for (i = 0; i < MSM_BACKEND_DAI_MAX; i++) {
		if (test_bit(fe_id, &msm_bedais[i].fe_sessions))
			msm_bedais[i].compr_passthr_mode = compr_passthr_mode;

		if (!is_be_dai_extproc(i) &&
			(afe_get_port_type(msm_bedais[i].port_id) ==
			port_type) &&
			(msm_bedais[i].active) &&
			(test_bit(fe_id, &msm_bedais[i].fe_sessions))) {
			int app_type, app_type_idx, copp_idx, acdb_dev_id;
			channels = msm_bedais[i].channel;

			if (msm_bedais[i].format == SNDRV_PCM_FORMAT_S16_LE)
				bit_width = 16;
			else if (msm_bedais[i].format ==
					SNDRV_PCM_FORMAT_S24_LE)
				bit_width = 24;
			app_type = (stream_type == SNDRV_PCM_STREAM_PLAYBACK) ?
				   fe_dai_app_type_cfg[fe_id].app_type : 0;
			if (app_type) {
				app_type_idx =
					msm_pcm_routing_get_app_type_idx(
						app_type);
				sample_rate =
					app_type_cfg[app_type_idx].sample_rate;
				bit_width =
					app_type_cfg[app_type_idx].bit_width;
			} else {
				sample_rate = msm_bedais[i].sample_rate;
			}
			acdb_dev_id = fe_dai_app_type_cfg[fe_id].acdb_dev_id;
			topology = msm_routing_get_adm_topology(path_type,
								fe_id);
			pr_err("%s: Before adm open topology %d\n", __func__,
				topology);

			copp_idx =
				adm_open(msm_bedais[i].port_id,
					 path_type, sample_rate, channels,
					 topology, perf_mode, bit_width,
					 app_type, acdb_dev_id);
			if ((copp_idx < 0) &&
				(copp_idx >= MAX_COPPS_PER_PORT)) {
				pr_err("%s:adm open failed coppid:%d\n",
				__func__, copp_idx);
				mutex_unlock(&routing_lock);
				return -EINVAL;
			}
			pr_debug("%s: set idx bit of fe:%d, type: %d, be:%d\n",
				 __func__, fe_id, session_type, i);
			set_bit(copp_idx,
				&session_copp_map[fe_id][session_type][i]);
			for (j = 0; j < MAX_COPPS_PER_PORT; j++) {
				unsigned long copp =
				session_copp_map[fe_id][session_type][i];
				if (test_bit(j, &copp)) {
					payload.port_id[num_copps] =
					msm_bedais[i].port_id;
					payload.copp_idx[num_copps] = j;
					num_copps++;
				}
			}
			msm_routing_send_device_pp_params(msm_bedais[i].port_id,
							  copp_idx);
		}
	}
	if (num_copps) {
		payload.num_copps = num_copps;
		payload.session_id = fe_dai_map[fe_id][session_type].strm_id;
		payload.app_type = fe_dai_app_type_cfg[fe_id].app_type;
		payload.acdb_dev_id = fe_dai_app_type_cfg[fe_id].acdb_dev_id;
		adm_matrix_map(path_type, payload, perf_mode);
		msm_pcm_routng_cfg_matrix_map_pp(payload, path_type, perf_mode);
	}
	mutex_unlock(&routing_lock);
	return 0;
}

int msm_pcm_routing_reg_phy_stream(int fedai_id, int perf_mode,
					int dspst_id, int stream_type)
{
	int i, j, session_type, path_type, port_type, topology, num_copps = 0;
	struct route_payload payload;
	u32 channels, sample_rate;
	uint16_t bits_per_sample = 16;

	if (fedai_id > MSM_FRONTEND_DAI_MM_MAX_ID) {
		/* bad ID assigned in machine driver */
		pr_err("%s: bad MM ID %d\n", __func__, fedai_id);
		return -EINVAL;
	}

	if (stream_type == SNDRV_PCM_STREAM_PLAYBACK) {
		session_type = SESSION_TYPE_RX;
		path_type = ADM_PATH_PLAYBACK;
		port_type = MSM_AFE_PORT_TYPE_RX;
	} else {
		session_type = SESSION_TYPE_TX;
		path_type = ADM_PATH_LIVE_REC;
		port_type = MSM_AFE_PORT_TYPE_TX;
	}

	mutex_lock(&routing_lock);

	payload.num_copps = 0; /* only RX needs to use payload */
	fe_dai_map[fedai_id][session_type].strm_id = dspst_id;
	fe_dai_map[fedai_id][session_type].perf_mode = perf_mode;

	/* re-enable EQ if active */
	msm_qti_pp_send_eq_values(fedai_id);
	for (i = 0; i < MSM_BACKEND_DAI_MAX; i++) {
		if (!is_be_dai_extproc(i) &&
		   (afe_get_port_type(msm_bedais[i].port_id) == port_type) &&
		   (msm_bedais[i].active) &&
		   (test_bit(fedai_id, &msm_bedais[i].fe_sessions))) {
			int app_type, app_type_idx, copp_idx, acdb_dev_id;
			channels = msm_bedais[i].channel;
			msm_bedais[i].compr_passthr_mode =
				LEGACY_PCM;
			if (msm_bedais[i].format == SNDRV_PCM_FORMAT_S16_LE)
				bits_per_sample = 16;
			else if (msm_bedais[i].format ==
						SNDRV_PCM_FORMAT_S24_LE)
				bits_per_sample = 24;

			app_type = (stream_type == SNDRV_PCM_STREAM_PLAYBACK) ?
				   fe_dai_app_type_cfg[fedai_id].app_type : 0;
			if (app_type) {
				app_type_idx =
				msm_pcm_routing_get_app_type_idx(app_type);
				sample_rate =
				fe_dai_app_type_cfg[fedai_id].sample_rate;
				bits_per_sample =
					app_type_cfg[app_type_idx].bit_width;
			} else
				sample_rate = msm_bedais[i].sample_rate;

			acdb_dev_id = fe_dai_app_type_cfg[fedai_id].acdb_dev_id;
			topology = msm_routing_get_adm_topology(path_type,
								fedai_id);
			copp_idx = adm_open(msm_bedais[i].port_id, path_type,
					    sample_rate, channels, topology,
					    perf_mode, bits_per_sample,
					    app_type, acdb_dev_id);
			if ((copp_idx < 0) ||
				(copp_idx >= MAX_COPPS_PER_PORT)) {
				pr_err("%s: adm open failed copp_idx:%d\n",
					__func__, copp_idx);
				mutex_unlock(&routing_lock);
				return -EINVAL;
			}
			pr_debug("%s: setting idx bit of fe:%d, type: %d, be:%d\n",
				 __func__, fedai_id, session_type, i);
			set_bit(copp_idx,
				&session_copp_map[fedai_id][session_type][i]);

			for (j = 0; j < MAX_COPPS_PER_PORT; j++) {
				unsigned long copp =
				    session_copp_map[fedai_id][session_type][i];
				if (test_bit(j, &copp)) {
					payload.port_id[num_copps] =
							msm_bedais[i].port_id;
					payload.copp_idx[num_copps] = j;
					num_copps++;
				}
			}
			if ((perf_mode == LEGACY_PCM_MODE) &&
				(msm_bedais[i].compr_passthr_mode ==
				LEGACY_PCM))
				msm_pcm_routing_cfg_pp(msm_bedais[i].port_id,
						       copp_idx, topology,
						       channels);
		}
	}
	if (num_copps) {
		payload.num_copps = num_copps;
		payload.session_id = fe_dai_map[fedai_id][session_type].strm_id;
		payload.app_type = fe_dai_app_type_cfg[fedai_id].app_type;
		payload.acdb_dev_id = fe_dai_app_type_cfg[fedai_id].acdb_dev_id;
		payload.sample_rate = fe_dai_app_type_cfg[fedai_id].sample_rate;
		adm_matrix_map(path_type, payload, perf_mode);
		msm_pcm_routng_cfg_matrix_map_pp(payload, path_type, perf_mode);
	}
	mutex_unlock(&routing_lock);
	return 0;
}

int msm_pcm_routing_reg_phy_stream_v2(int fedai_id, int perf_mode,
				      int dspst_id, int stream_type,
				      struct msm_pcm_routing_evt event_info)
{
	if (msm_pcm_routing_reg_phy_stream(fedai_id, perf_mode, dspst_id,
				       stream_type)) {
		pr_err("%s: failed to reg phy stream\n", __func__);
		return -EINVAL;
	}

	if (stream_type == SNDRV_PCM_STREAM_PLAYBACK)
		fe_dai_map[fedai_id][SESSION_TYPE_RX].event_info = event_info;
	else
		fe_dai_map[fedai_id][SESSION_TYPE_TX].event_info = event_info;
	return 0;
}

void msm_pcm_routing_dereg_phy_stream(int fedai_id, int stream_type)
{
	int i, port_type, session_type, path_type, topology;
	struct msm_pcm_routing_fdai_data *fdai;

	if (fedai_id > MSM_FRONTEND_DAI_MM_MAX_ID) {
		/* bad ID assigned in machine driver */
		pr_err("%s: bad MM ID\n", __func__);
		return;
	}

	if (stream_type == SNDRV_PCM_STREAM_PLAYBACK) {
		port_type = MSM_AFE_PORT_TYPE_RX;
		session_type = SESSION_TYPE_RX;
		path_type = ADM_PATH_PLAYBACK;
	} else {
		port_type = MSM_AFE_PORT_TYPE_TX;
		session_type = SESSION_TYPE_TX;
		path_type = ADM_PATH_LIVE_REC;
	}

	mutex_lock(&routing_lock);
	for (i = 0; i < MSM_BACKEND_DAI_MAX; i++) {
		if (!is_be_dai_extproc(i) &&
		   (afe_get_port_type(msm_bedais[i].port_id) == port_type) &&
		   (msm_bedais[i].active) &&
		   (test_bit(fedai_id, &msm_bedais[i].fe_sessions))) {
			int idx;
			unsigned long copp =
				session_copp_map[fedai_id][session_type][i];
			fdai = &fe_dai_map[fedai_id][session_type];

			for (idx = 0; idx < MAX_COPPS_PER_PORT; idx++)
				if (test_bit(idx, &copp))
					break;

			if (idx >= MAX_COPPS_PER_PORT || idx < 0) {
				pr_debug("%s: copp idx is invalid, exiting\n",
								__func__);
				continue;
			}
			topology = adm_get_topology_for_port_copp_idx(
					msm_bedais[i].port_id, idx);
			adm_close(msm_bedais[i].port_id, fdai->perf_mode, idx);
			pr_debug("%s:copp:%ld,idx bit fe:%d,type:%d,be:%d\n",
				 __func__, copp, fedai_id, session_type, i);
			clear_bit(idx,
				  &session_copp_map[fedai_id][session_type][i]);
			if ((DOLBY_ADM_COPP_TOPOLOGY_ID == topology ||
				DS2_ADM_COPP_TOPOLOGY_ID == topology) &&
			    (fdai->perf_mode == LEGACY_PCM_MODE) &&
			    (msm_bedais[i].compr_passthr_mode ==
					LEGACY_PCM))
				msm_pcm_routing_deinit_pp(msm_bedais[i].port_id,
							  topology);
		}
	}

	fe_dai_map[fedai_id][session_type].strm_id = INVALID_SESSION;
	fe_dai_map[fedai_id][session_type].be_srate = 0;
	mutex_unlock(&routing_lock);
}

/* Check if FE/BE route is set */
static bool msm_pcm_routing_route_is_set(u16 be_id, u16 fe_id)
{
	bool rc = false;

	if (fe_id > MSM_FRONTEND_DAI_MM_MAX_ID) {
		/* recheck FE ID in the mixer control defined in this file */
		pr_err("%s: bad MM ID\n", __func__);
		return rc;
	}

	if (test_bit(fe_id, &msm_bedais[be_id].fe_sessions))
		rc = true;

	return rc;
}

static void msm_pcm_routing_process_audio(u16 reg, u16 val, int set)
{
	int session_type, path_type, topology;
	u32 channels, sample_rate;
	uint16_t bits_per_sample = 16;
	struct msm_pcm_routing_fdai_data *fdai;

	pr_debug("%s: reg %x val %x set %x\n", __func__, reg, val, set);

	if (val > MSM_FRONTEND_DAI_MM_MAX_ID) {
		/* recheck FE ID in the mixer control defined in this file */
		pr_err("%s: bad MM ID\n", __func__);
		return;
	}

	if (afe_get_port_type(msm_bedais[reg].port_id) ==
		MSM_AFE_PORT_TYPE_RX) {
		session_type = SESSION_TYPE_RX;
		if (msm_bedais[reg].compr_passthr_mode != LEGACY_PCM)
			path_type = ADM_PATH_COMPRESSED_RX;
		else
			path_type = ADM_PATH_PLAYBACK;
	} else {
		session_type = SESSION_TYPE_TX;
		path_type = ADM_PATH_LIVE_REC;
	}

	mutex_lock(&routing_lock);
	if (set) {
		if (!test_bit(val, &msm_bedais[reg].fe_sessions) &&
			((msm_bedais[reg].port_id == VOICE_PLAYBACK_TX) ||
			(msm_bedais[reg].port_id == VOICE2_PLAYBACK_TX)))
			voc_start_playback(set, msm_bedais[reg].port_id);
		set_bit(val, &msm_bedais[reg].fe_sessions);
		fdai = &fe_dai_map[val][session_type];
		if (msm_bedais[reg].active && fdai->strm_id !=
			INVALID_SESSION) {
			int app_type, app_type_idx, copp_idx, acdb_dev_id;
			channels = msm_bedais[reg].channel;
			if (session_type == SESSION_TYPE_TX &&
			    fdai->be_srate &&
			    (fdai->be_srate != msm_bedais[reg].sample_rate)) {
				pr_debug("%s: flush strm %d diff BE rates\n",
					__func__, fdai->strm_id);

				if (fdai->event_info.event_func)
					fdai->event_info.event_func(
						MSM_PCM_RT_EVT_BUF_RECFG,
						fdai->event_info.priv_data);
				fdai->be_srate = 0; /* might not need it */
			}
			if (msm_bedais[reg].format == SNDRV_PCM_FORMAT_S24_LE)
				bits_per_sample = 24;

			app_type = (session_type == SESSION_TYPE_RX) ?
				   fe_dai_app_type_cfg[val].app_type : 0;
			if (app_type) {
				app_type_idx =
				msm_pcm_routing_get_app_type_idx(app_type);
				sample_rate =
					fe_dai_app_type_cfg[val].sample_rate;
				bits_per_sample =
					app_type_cfg[app_type_idx].bit_width;
			} else
				sample_rate = msm_bedais[reg].sample_rate;

			topology = msm_routing_get_adm_topology(path_type, val);
			acdb_dev_id = fe_dai_app_type_cfg[val].acdb_dev_id;
			copp_idx = adm_open(msm_bedais[reg].port_id, path_type,
					    sample_rate, channels, topology,
					    fdai->perf_mode, bits_per_sample,
					    app_type, acdb_dev_id);
			if ((copp_idx < 0) ||
			    (copp_idx >= MAX_COPPS_PER_PORT)) {
				pr_err("%s: adm open failed\n", __func__);
				mutex_unlock(&routing_lock);
				return;
			}
			pr_debug("%s: setting idx bit of fe:%d, type: %d, be:%d\n",
				 __func__, val, session_type, reg);
			set_bit(copp_idx,
				&session_copp_map[val][session_type][reg]);

			if (session_type == SESSION_TYPE_RX &&
			    fdai->event_info.event_func)
				fdai->event_info.event_func(
					MSM_PCM_RT_EVT_DEVSWITCH,
					fdai->event_info.priv_data);

			msm_pcm_routing_build_matrix(val, session_type,
						     path_type,
						     fdai->perf_mode);
			if ((fdai->perf_mode == LEGACY_PCM_MODE) &&
				(msm_bedais[reg].compr_passthr_mode ==
					LEGACY_PCM))
				msm_pcm_routing_cfg_pp(msm_bedais[reg].port_id,
						       copp_idx, topology,
						       channels);
		}
	} else {
		if (test_bit(val, &msm_bedais[reg].fe_sessions) &&
			((msm_bedais[reg].port_id == VOICE_PLAYBACK_TX) ||
			(msm_bedais[reg].port_id == VOICE2_PLAYBACK_TX)))
			voc_start_playback(set, msm_bedais[reg].port_id);
		clear_bit(val, &msm_bedais[reg].fe_sessions);
		fdai = &fe_dai_map[val][session_type];
		if (msm_bedais[reg].active && fdai->strm_id !=
			INVALID_SESSION) {
			int idx;
			int port_id;
			unsigned long copp =
				session_copp_map[val][session_type][reg];
			for (idx = 0; idx < MAX_COPPS_PER_PORT; idx++)
				if (test_bit(idx, &copp))
					break;

			port_id = msm_bedais[reg].port_id;
			topology = adm_get_topology_for_port_copp_idx(port_id,
								      idx);
			adm_close(msm_bedais[reg].port_id, fdai->perf_mode,
				  idx);
			pr_debug("%s: copp: %ld, reset idx bit fe:%d, type: %d, be:%d topology=0x%x\n",
				 __func__, copp, val, session_type, reg,
				 topology);
			clear_bit(idx,
				  &session_copp_map[val][session_type][reg]);
			if ((DOLBY_ADM_COPP_TOPOLOGY_ID == topology ||
				DS2_ADM_COPP_TOPOLOGY_ID == topology) &&
			    (fdai->perf_mode == LEGACY_PCM_MODE) &&
			    (msm_bedais[reg].compr_passthr_mode ==
				LEGACY_PCM))
				msm_pcm_routing_deinit_pp(
						msm_bedais[reg].port_id,
						topology);
			msm_pcm_routing_build_matrix(val, session_type,
						     path_type,
						     fdai->perf_mode);
		}
	}
	if ((msm_bedais[reg].port_id == VOICE_RECORD_RX)
			|| (msm_bedais[reg].port_id == VOICE_RECORD_TX))
		voc_start_record(msm_bedais[reg].port_id, set, voc_session_id);

	mutex_unlock(&routing_lock);
}

static int msm_routing_get_audio_mixer(struct snd_kcontrol *kcontrol,
				struct snd_ctl_elem_value *ucontrol)
{
	struct soc_mixer_control *mc =
	(struct soc_mixer_control *)kcontrol->private_value;

	if (test_bit(mc->shift, &msm_bedais[mc->reg].fe_sessions))
		ucontrol->value.integer.value[0] = 1;
	else
		ucontrol->value.integer.value[0] = 0;

	pr_debug("%s: reg %x shift %x val %ld\n", __func__, mc->reg, mc->shift,
	ucontrol->value.integer.value[0]);

	return 0;
}

static int msm_routing_put_audio_mixer(struct snd_kcontrol *kcontrol,
			struct snd_ctl_elem_value *ucontrol)
{
	struct snd_soc_dapm_widget_list *wlist = snd_kcontrol_chip(kcontrol);
	struct snd_soc_dapm_widget *widget = wlist->widgets[0];
	struct soc_mixer_control *mc =
		(struct soc_mixer_control *)kcontrol->private_value;


	if (ucontrol->value.integer.value[0] &&
	   msm_pcm_routing_route_is_set(mc->reg, mc->shift) == false) {
		msm_pcm_routing_process_audio(mc->reg, mc->shift, 1);
		snd_soc_dapm_mixer_update_power(widget, kcontrol, 1);
	} else if (!ucontrol->value.integer.value[0] &&
		  msm_pcm_routing_route_is_set(mc->reg, mc->shift) == true) {
		msm_pcm_routing_process_audio(mc->reg, mc->shift, 0);
		snd_soc_dapm_mixer_update_power(widget, kcontrol, 0);
	}

	return 1;
}

static void msm_pcm_routing_process_voice(u16 reg, u16 val, int set)
{
	u32 session_id = 0;

	pr_debug("%s: reg %x val %x set %x\n", __func__, reg, val, set);

	if (val == MSM_FRONTEND_DAI_CS_VOICE)
		session_id = voc_get_session_id(VOICE_SESSION_NAME);
	else if (val == MSM_FRONTEND_DAI_VOLTE)
		session_id = voc_get_session_id(VOLTE_SESSION_NAME);
	else if (val == MSM_FRONTEND_DAI_VOWLAN)
		session_id = voc_get_session_id(VOWLAN_SESSION_NAME);
	else if (val == MSM_FRONTEND_DAI_VOICE2)
		session_id = voc_get_session_id(VOICE2_SESSION_NAME);
	else if (val == MSM_FRONTEND_DAI_QCHAT)
		session_id = voc_get_session_id(QCHAT_SESSION_NAME);
	else
		session_id = voc_get_session_id(VOIP_SESSION_NAME);

	pr_debug("%s: FE DAI 0x%x session_id 0x%x\n",
		__func__, val, session_id);

	mutex_lock(&routing_lock);

	if (set)
		set_bit(val, &msm_bedais[reg].fe_sessions);
	else
		clear_bit(val, &msm_bedais[reg].fe_sessions);

	if (val == MSM_FRONTEND_DAI_DTMF_RX &&
	    afe_get_port_type(msm_bedais[reg].port_id) ==
						MSM_AFE_PORT_TYPE_RX) {
		pr_debug("%s(): set=%d port id=0x%x for dtmf generation\n",
			 __func__, set, msm_bedais[reg].port_id);
		afe_set_dtmf_gen_rx_portid(msm_bedais[reg].port_id, set);
	}
	mutex_unlock(&routing_lock);

	if (afe_get_port_type(msm_bedais[reg].port_id) ==
						MSM_AFE_PORT_TYPE_RX) {
		voc_set_route_flag(session_id, RX_PATH, set);
		if (set) {
			voc_set_rxtx_port(session_id,
				msm_bedais[reg].port_id, DEV_RX);

			if (voc_get_route_flag(session_id, RX_PATH) &&
			   voc_get_route_flag(session_id, TX_PATH))
				voc_enable_device(session_id);
		} else {
			voc_disable_device(session_id);
		}
	} else {
		voc_set_route_flag(session_id, TX_PATH, set);
		if (set) {
			voc_set_rxtx_port(session_id,
				msm_bedais[reg].port_id, DEV_TX);
			if (voc_get_route_flag(session_id, RX_PATH) &&
			   voc_get_route_flag(session_id, TX_PATH))
				voc_enable_device(session_id);
		} else {
			voc_disable_device(session_id);
		}
	}
}

static int msm_routing_get_voice_mixer(struct snd_kcontrol *kcontrol,
				struct snd_ctl_elem_value *ucontrol)
{
	struct soc_mixer_control *mc =
	(struct soc_mixer_control *)kcontrol->private_value;

	mutex_lock(&routing_lock);

	if (test_bit(mc->shift, &msm_bedais[mc->reg].fe_sessions))
		ucontrol->value.integer.value[0] = 1;
	else
		ucontrol->value.integer.value[0] = 0;

	mutex_unlock(&routing_lock);

	pr_debug("%s: reg %x shift %x val %ld\n", __func__, mc->reg, mc->shift,
			ucontrol->value.integer.value[0]);

	return 0;
}

static int msm_routing_put_voice_mixer(struct snd_kcontrol *kcontrol,
				struct snd_ctl_elem_value *ucontrol)
{
	struct snd_soc_dapm_widget_list *wlist = snd_kcontrol_chip(kcontrol);
	struct snd_soc_dapm_widget *widget = wlist->widgets[0];
	struct soc_mixer_control *mc =
		(struct soc_mixer_control *)kcontrol->private_value;

	if (ucontrol->value.integer.value[0]) {
		msm_pcm_routing_process_voice(mc->reg, mc->shift, 1);
		snd_soc_dapm_mixer_update_power(widget, kcontrol, 1);
	} else {
		msm_pcm_routing_process_voice(mc->reg, mc->shift, 0);
		snd_soc_dapm_mixer_update_power(widget, kcontrol, 0);
	}

	return 1;
}

static int msm_routing_get_voice_stub_mixer(struct snd_kcontrol *kcontrol,
		struct snd_ctl_elem_value *ucontrol)
{
	struct soc_mixer_control *mc =
		(struct soc_mixer_control *)kcontrol->private_value;

	mutex_lock(&routing_lock);

	if (test_bit(mc->shift, &msm_bedais[mc->reg].fe_sessions))
		ucontrol->value.integer.value[0] = 1;
	else
		ucontrol->value.integer.value[0] = 0;

	mutex_unlock(&routing_lock);

	pr_debug("%s: reg %x shift %x val %ld\n", __func__, mc->reg, mc->shift,
		ucontrol->value.integer.value[0]);

	return 0;
}

static int msm_routing_put_voice_stub_mixer(struct snd_kcontrol *kcontrol,
		struct snd_ctl_elem_value *ucontrol)
{
	struct snd_soc_dapm_widget_list *wlist = snd_kcontrol_chip(kcontrol);
	struct snd_soc_dapm_widget *widget = wlist->widgets[0];
	struct soc_mixer_control *mc =
		(struct soc_mixer_control *)kcontrol->private_value;

	if (ucontrol->value.integer.value[0]) {
		mutex_lock(&routing_lock);
		set_bit(mc->shift, &msm_bedais[mc->reg].fe_sessions);
		mutex_unlock(&routing_lock);

		snd_soc_dapm_mixer_update_power(widget, kcontrol, 1);
	} else {
		mutex_lock(&routing_lock);
		clear_bit(mc->shift, &msm_bedais[mc->reg].fe_sessions);
		mutex_unlock(&routing_lock);

		snd_soc_dapm_mixer_update_power(widget, kcontrol, 0);
	}

	pr_debug("%s: reg %x shift %x val %ld\n", __func__, mc->reg, mc->shift,
		ucontrol->value.integer.value[0]);

	return 1;
}

static int msm_routing_get_switch_mixer(struct snd_kcontrol *kcontrol,
				struct snd_ctl_elem_value *ucontrol)
{
	ucontrol->value.integer.value[0] = fm_switch_enable;
	pr_debug("%s: FM Switch enable %ld\n", __func__,
		ucontrol->value.integer.value[0]);
	return 0;
}

static int msm_routing_put_switch_mixer(struct snd_kcontrol *kcontrol,
				struct snd_ctl_elem_value *ucontrol)
{
	struct snd_soc_dapm_widget_list *wlist = snd_kcontrol_chip(kcontrol);
	struct snd_soc_dapm_widget *widget = wlist->widgets[0];

	pr_debug("%s: FM Switch enable %ld\n", __func__,
			ucontrol->value.integer.value[0]);
	if (ucontrol->value.integer.value[0])
		snd_soc_dapm_mixer_update_power(widget, kcontrol, 1);
	else
		snd_soc_dapm_mixer_update_power(widget, kcontrol, 0);
	fm_switch_enable = ucontrol->value.integer.value[0];
	return 1;
}

static int msm_routing_get_fm_pcmrx_switch_mixer(struct snd_kcontrol *kcontrol,
				struct snd_ctl_elem_value *ucontrol)
{
	ucontrol->value.integer.value[0] = fm_pcmrx_switch_enable;
	pr_debug("%s: FM Switch enable %ld\n", __func__,
		ucontrol->value.integer.value[0]);
	return 0;
}

static int msm_routing_put_fm_pcmrx_switch_mixer(struct snd_kcontrol *kcontrol,
				struct snd_ctl_elem_value *ucontrol)
{
	struct snd_soc_dapm_widget_list *wlist = snd_kcontrol_chip(kcontrol);
	struct snd_soc_dapm_widget *widget = wlist->widgets[0];

	pr_debug("%s: FM Switch enable %ld\n", __func__,
			ucontrol->value.integer.value[0]);
	if (ucontrol->value.integer.value[0])
		snd_soc_dapm_mixer_update_power(widget, kcontrol, 1);
	else
		snd_soc_dapm_mixer_update_power(widget, kcontrol, 0);
	fm_pcmrx_switch_enable = ucontrol->value.integer.value[0];
	return 1;
}

static int msm_routing_lsm_mux_get(struct snd_kcontrol *kcontrol,
				   struct snd_ctl_elem_value *ucontrol)
{
	ucontrol->value.integer.value[0] = lsm_mux_slim_port;
	return 0;
}

static int msm_routing_lsm_mux_put(struct snd_kcontrol *kcontrol,
				   struct snd_ctl_elem_value *ucontrol)
{
	struct snd_soc_dapm_widget_list *wlist = snd_kcontrol_chip(kcontrol);
	struct snd_soc_dapm_widget *widget = wlist->widgets[0];
	struct soc_enum *e = (struct soc_enum *)kcontrol->private_value;
	int mux = ucontrol->value.enumerated.item[0];
	int lsm_port = AFE_PORT_ID_SLIMBUS_MULTI_CHAN_5_TX;

	pr_debug("%s: LSM enable %ld\n", __func__,
			ucontrol->value.integer.value[0]);
	switch (ucontrol->value.integer.value[0]) {
	case 1:
		lsm_port = AFE_PORT_ID_SLIMBUS_MULTI_CHAN_0_TX;
		break;
	case 2:
		lsm_port = AFE_PORT_ID_SLIMBUS_MULTI_CHAN_1_TX;
		break;
	case 3:
		lsm_port = AFE_PORT_ID_SLIMBUS_MULTI_CHAN_2_TX;
		break;
	case 4:
		lsm_port = AFE_PORT_ID_SLIMBUS_MULTI_CHAN_3_TX;
		break;
	case 5:
		lsm_port = AFE_PORT_ID_SLIMBUS_MULTI_CHAN_4_TX;
		break;
	case 6:
		lsm_port = AFE_PORT_ID_SLIMBUS_MULTI_CHAN_5_TX;
		break;
	case 7:
		lsm_port = AFE_PORT_ID_TERTIARY_MI2S_TX;
		break;
	default:
		pr_err("Default lsm port");
		break;
	}
	set_lsm_port(lsm_port);

	if (ucontrol->value.integer.value[0]) {
		lsm_mux_slim_port = ucontrol->value.integer.value[0];
		snd_soc_dapm_mux_update_power(widget, kcontrol, mux, e);
	} else {
		snd_soc_dapm_mux_update_power(widget, kcontrol, mux, e);
		lsm_mux_slim_port = ucontrol->value.integer.value[0];
	}

	return 0;
}

static int msm_routing_lsm_func_get(struct snd_kcontrol *kcontrol,
				    struct snd_ctl_elem_value *ucontrol)
{
	int i;
	u16 port_id;
	enum afe_mad_type mad_type;

	pr_debug("%s: enter\n", __func__);
	for (i = 0; i < ARRAY_SIZE(mad_audio_mux_text); i++)
		if (!strncmp(kcontrol->id.name, mad_audio_mux_text[i],
			    strlen(mad_audio_mux_text[i])))
			break;

	if (i-- == ARRAY_SIZE(mad_audio_mux_text)) {
		WARN(1, "Invalid id name %s\n", kcontrol->id.name);
		return -EINVAL;
	}

	/*Check for Tertiary TX port*/
	if (!strcmp(kcontrol->id.name, mad_audio_mux_text[7])) {
		ucontrol->value.integer.value[0] = MADSWAUDIO;
		return 0;
	}

	port_id = i * 2 + 1 + SLIMBUS_0_RX;
	mad_type = afe_port_get_mad_type(port_id);
	pr_debug("%s: port_id 0x%x, mad_type %d\n", __func__, port_id,
		 mad_type);
	switch (mad_type) {
	case MAD_HW_NONE:
		ucontrol->value.integer.value[0] = MADNONE;
		break;
	case MAD_HW_AUDIO:
		ucontrol->value.integer.value[0] = MADAUDIO;
		break;
	case MAD_HW_BEACON:
		ucontrol->value.integer.value[0] = MADBEACON;
		break;
	case MAD_HW_ULTRASOUND:
		ucontrol->value.integer.value[0] = MADULTRASOUND;
		break;
	case MAD_SW_AUDIO:
		ucontrol->value.integer.value[0] = MADSWAUDIO;
	break;
	default:
		WARN(1, "Unknown\n");
		return -EINVAL;
	}
	return 0;
}

static int msm_routing_lsm_func_put(struct snd_kcontrol *kcontrol,
				    struct snd_ctl_elem_value *ucontrol)
{
	int i;
	u16 port_id;
	enum afe_mad_type mad_type;

	pr_debug("%s: enter\n", __func__);
	for (i = 0; i < ARRAY_SIZE(mad_audio_mux_text); i++)
		if (!strncmp(kcontrol->id.name, mad_audio_mux_text[i],
			    strlen(mad_audio_mux_text[i])))
			break;

	if (i-- == ARRAY_SIZE(mad_audio_mux_text)) {
		WARN(1, "Invalid id name %s\n", kcontrol->id.name);
		return -EINVAL;
	}

	port_id = i * 2 + 1 + SLIMBUS_0_RX;
	switch (ucontrol->value.integer.value[0]) {
	case MADNONE:
		mad_type = MAD_HW_NONE;
		break;
	case MADAUDIO:
		mad_type = MAD_HW_AUDIO;
		break;
	case MADBEACON:
		mad_type = MAD_HW_BEACON;
		break;
	case MADULTRASOUND:
		mad_type = MAD_HW_ULTRASOUND;
		break;
	case MADSWAUDIO:
		mad_type = MAD_SW_AUDIO;
		break;
	default:
		WARN(1, "Unknown\n");
		return -EINVAL;
	}

	/*Check for Tertiary TX port*/
	if (!strcmp(kcontrol->id.name, mad_audio_mux_text[7])) {
		port_id = AFE_PORT_ID_TERTIARY_MI2S_TX;
		mad_type = MAD_SW_AUDIO;
	}

	pr_debug("%s: port_id 0x%x, mad_type %d\n", __func__, port_id,
		 mad_type);
	return afe_port_set_mad_type(port_id, mad_type);
}

static int msm_routing_slim_0_rx_aanc_mux_get(struct snd_kcontrol *kcontrol,
	struct snd_ctl_elem_value *ucontrol)
{

	mutex_lock(&routing_lock);
	ucontrol->value.integer.value[0] = slim0_rx_aanc_fb_port;
	mutex_unlock(&routing_lock);
	pr_debug("%s: AANC Mux Port %ld\n", __func__,
		ucontrol->value.integer.value[0]);
	return 0;
};

static int msm_routing_slim_0_rx_aanc_mux_put(struct snd_kcontrol *kcontrol,
	struct snd_ctl_elem_value *ucontrol)
{
	struct aanc_data aanc_info;

	mutex_lock(&routing_lock);
	memset(&aanc_info, 0x00, sizeof(aanc_info));
	pr_debug("%s: AANC Mux Port %ld\n", __func__,
		ucontrol->value.integer.value[0]);
	slim0_rx_aanc_fb_port = ucontrol->value.integer.value[0];
	if (ucontrol->value.integer.value[0] == 0) {
		aanc_info.aanc_active = false;
		aanc_info.aanc_tx_port = 0;
		aanc_info.aanc_rx_port = 0;
	} else {
		aanc_info.aanc_active = true;
		aanc_info.aanc_rx_port = SLIMBUS_0_RX;
		aanc_info.aanc_tx_port =
			(SLIMBUS_0_RX - 1 + (slim0_rx_aanc_fb_port * 2));
	}
	afe_set_aanc_info(&aanc_info);
	mutex_unlock(&routing_lock);
	return 0;
};
static int msm_routing_get_port_mixer(struct snd_kcontrol *kcontrol,
				struct snd_ctl_elem_value *ucontrol)
{
	struct soc_mixer_control *mc =
	(struct soc_mixer_control *)kcontrol->private_value;

	if (test_bit(mc->shift,
		(unsigned long *)&msm_bedais[mc->reg].port_sessions))
		ucontrol->value.integer.value[0] = 1;
	else
		ucontrol->value.integer.value[0] = 0;

	pr_debug("%s: reg %x shift %x val %ld\n", __func__, mc->reg, mc->shift,
	ucontrol->value.integer.value[0]);

	return 0;
}

static int msm_routing_put_port_mixer(struct snd_kcontrol *kcontrol,
				struct snd_ctl_elem_value *ucontrol)
{
	struct soc_mixer_control *mc =
		(struct soc_mixer_control *)kcontrol->private_value;

	pr_debug("%s: reg 0x%x shift 0x%x val %ld\n", __func__, mc->reg,
		mc->shift, ucontrol->value.integer.value[0]);

	if (ucontrol->value.integer.value[0]) {
		afe_loopback(1, msm_bedais[mc->reg].port_id,
			    msm_bedais[mc->shift].port_id);
		set_bit(mc->shift,
		(unsigned long *)&msm_bedais[mc->reg].port_sessions);
	} else {
		afe_loopback(0, msm_bedais[mc->reg].port_id,
			    msm_bedais[mc->shift].port_id);
		clear_bit(mc->shift,
		(unsigned long *)&msm_bedais[mc->reg].port_sessions);
	}

	return 1;
}

static int msm_routing_get_afe_tert_mi2s_vol_mixer(struct snd_kcontrol *kcontrol,
				struct snd_ctl_elem_value *ucontrol)
{
	ucontrol->value.integer.value[0] = msm_route_afe_tert_mi2s_vol_control;
	return 0;
}

static int msm_routing_set_afe_tert_mi2s_vol_mixer(struct snd_kcontrol *kcontrol,
				struct snd_ctl_elem_value *ucontrol)
{
	afe_loopback_gain(AFE_PORT_ID_TERTIARY_MI2S_TX, ucontrol->value.integer.value[0]);

	msm_route_afe_tert_mi2s_vol_control = ucontrol->value.integer.value[0];

	return 0;
}

static int msm_routing_get_afe_quat_mi2s_vol_mixer(struct snd_kcontrol *kcontrol,
				struct snd_ctl_elem_value *ucontrol)
{
	ucontrol->value.integer.value[0] = msm_route_afe_quat_mi2s_vol_control;
	return 0;
}

static int msm_routing_set_afe_quat_mi2s_vol_mixer(struct snd_kcontrol *kcontrol,
				struct snd_ctl_elem_value *ucontrol)
{
	afe_loopback_gain(AFE_PORT_ID_QUATERNARY_MI2S_TX, ucontrol->value.integer.value[0]);

	msm_route_afe_quat_mi2s_vol_control = ucontrol->value.integer.value[0];

	return 0;
}


static int msm_routing_ec_ref_rx_get(struct snd_kcontrol *kcontrol,
				struct snd_ctl_elem_value *ucontrol)
{
	pr_debug("%s: ec_ref_rx  = %d", __func__, msm_route_ec_ref_rx);
	mutex_lock(&routing_lock);
	ucontrol->value.integer.value[0] = msm_route_ec_ref_rx;
	mutex_unlock(&routing_lock);
	return 0;
}

static int msm_routing_ec_ref_rx_put(struct snd_kcontrol *kcontrol,
				struct snd_ctl_elem_value *ucontrol)
{
	int ec_ref_port_id;
	struct snd_soc_dapm_widget_list *wlist = snd_kcontrol_chip(kcontrol);
	struct snd_soc_dapm_widget *widget = wlist->widgets[0];
	int mux = ucontrol->value.enumerated.item[0];
	struct soc_enum *e = (struct soc_enum *)kcontrol->private_value;

	mutex_lock(&routing_lock);
	switch (ucontrol->value.integer.value[0]) {
	case 0:
		msm_route_ec_ref_rx = 0;
		ec_ref_port_id = AFE_PORT_INVALID;
		break;
	case 1:
		msm_route_ec_ref_rx = 1;
		ec_ref_port_id = SLIMBUS_0_RX;
		break;
	case 2:
		msm_route_ec_ref_rx = 2;
		ec_ref_port_id = AFE_PORT_ID_PRIMARY_MI2S_RX;
		break;
	case 3:
		msm_route_ec_ref_rx = 3;
		ec_ref_port_id = AFE_PORT_ID_PRIMARY_MI2S_TX;
		break;
	case 4:
		msm_route_ec_ref_rx = 4;
		ec_ref_port_id = AFE_PORT_ID_SECONDARY_MI2S_TX;
		break;
	case 5:
		msm_route_ec_ref_rx = 5;
		ec_ref_port_id = AFE_PORT_ID_TERTIARY_MI2S_TX;
		break;
	case 6:
		msm_route_ec_ref_rx = 6;
		ec_ref_port_id = AFE_PORT_ID_QUATERNARY_MI2S_TX;
		break;
	case 7:
		msm_route_ec_ref_rx = 7;
		ec_ref_port_id = AFE_PORT_ID_SECONDARY_MI2S_RX;
		break;
<<<<<<< HEAD
	case 9:
		msm_route_ec_ref_rx = 11;
		ec_ref_port_id = AFE_PORT_ID_TERTIARY_MI2S_RX;
		break;
	case 10:
		msm_route_ec_ref_rx = 12;
		ec_ref_port_id = AFE_PORT_ID_QUATERNARY_MI2S_RX;
		break;
=======
	case 8:
		msm_route_ec_ref_rx = 8;
		ec_ref_port_id = SLIMBUS_5_RX;
>>>>>>> 8174c7d1
	default:
		msm_route_ec_ref_rx = 0; /* NONE */
		pr_err("%s EC ref rx %ld not valid\n",
			__func__, ucontrol->value.integer.value[0]);
		ec_ref_port_id = AFE_PORT_INVALID;
		break;
	}
	adm_ec_ref_rx_id(ec_ref_port_id);
	pr_debug("%s: msm_route_ec_ref_rx = %d\n",
	    __func__, msm_route_ec_ref_rx);
	mutex_unlock(&routing_lock);
	snd_soc_dapm_mux_update_power(widget, kcontrol, mux, e);
	return 0;
}

static const char *const ec_ref_rx[] = { "None", "SLIM_RX", "I2S_RX",
	"PRI_MI2S_TX", "SEC_MI2S_TX",
	"TERT_MI2S_TX", "QUAT_MI2S_TX", "SEC_I2S_RX", "PROXY_RX",
<<<<<<< HEAD
	"TERT_MI2S_RX", "QUAT_MI2S_RX"};
=======
	"SLIM_5_RX"};
>>>>>>> 8174c7d1
static const struct soc_enum msm_route_ec_ref_rx_enum[] = {
	SOC_ENUM_SINGLE_EXT(11, ec_ref_rx),
};

static const struct snd_kcontrol_new ext_ec_ref_mux_ul1 =
	SOC_DAPM_ENUM_EXT("AUDIO_REF_EC_UL1 MUX Mux",
		msm_route_ec_ref_rx_enum[0],
		msm_routing_ec_ref_rx_get, msm_routing_ec_ref_rx_put);

static const struct snd_kcontrol_new ext_ec_ref_mux_ul2 =
	SOC_DAPM_ENUM_EXT("AUDIO_REF_EC_UL2 MUX Mux",
		msm_route_ec_ref_rx_enum[0],
		msm_routing_ec_ref_rx_get, msm_routing_ec_ref_rx_put);

static const struct snd_kcontrol_new ext_ec_ref_mux_ul4 =
	SOC_DAPM_ENUM_EXT("AUDIO_REF_EC_UL4 MUX Mux",
		msm_route_ec_ref_rx_enum[0],
		msm_routing_ec_ref_rx_get, msm_routing_ec_ref_rx_put);

static const struct snd_kcontrol_new ext_ec_ref_mux_ul5 =
	SOC_DAPM_ENUM_EXT("AUDIO_REF_EC_UL5 MUX Mux",
		msm_route_ec_ref_rx_enum[0],
		msm_routing_ec_ref_rx_get, msm_routing_ec_ref_rx_put);

static const struct snd_kcontrol_new ext_ec_ref_mux_ul6 =
	SOC_DAPM_ENUM_EXT("AUDIO_REF_EC_UL6 MUX Mux",
		msm_route_ec_ref_rx_enum[0],
		msm_routing_ec_ref_rx_get, msm_routing_ec_ref_rx_put);

static const struct snd_kcontrol_new ext_ec_ref_mux_ul8 =
	SOC_DAPM_ENUM_EXT("AUDIO_REF_EC_UL8 MUX Mux",
		msm_route_ec_ref_rx_enum[0],
		msm_routing_ec_ref_rx_get, msm_routing_ec_ref_rx_put);

static const struct snd_kcontrol_new ext_ec_ref_mux_ul9 =
	SOC_DAPM_ENUM_EXT("AUDIO_REF_EC_UL9 MUX Mux",
		msm_route_ec_ref_rx_enum[0],
		msm_routing_ec_ref_rx_get, msm_routing_ec_ref_rx_put);

static int msm_routing_ext_ec_get(struct snd_kcontrol *kcontrol,
				  struct snd_ctl_elem_value *ucontrol)
{
	pr_debug("%s: ext_ec_ref_rx  = %x\n", __func__, msm_route_ext_ec_ref);

	mutex_lock(&routing_lock);
	ucontrol->value.integer.value[0] = msm_route_ext_ec_ref;
	mutex_unlock(&routing_lock);
	return 0;
}

static int msm_routing_ext_ec_put(struct snd_kcontrol *kcontrol,
				  struct snd_ctl_elem_value *ucontrol)
{
	struct snd_soc_dapm_widget_list *wlist = snd_kcontrol_chip(kcontrol);
	struct snd_soc_dapm_widget *widget = wlist->widgets[0];
	int mux = ucontrol->value.enumerated.item[0];
	struct soc_enum *e = (struct soc_enum *)kcontrol->private_value;
	int ret = 0;
	bool state = false;

	pr_debug("%s: msm_route_ec_ref_rx = %d value = %ld\n",
		 __func__, msm_route_ext_ec_ref,
		 ucontrol->value.integer.value[0]);

	mutex_lock(&routing_lock);
	switch (ucontrol->value.integer.value[0]) {
	case EC_PORT_ID_PRIMARY_MI2S_TX:
		msm_route_ext_ec_ref = AFE_PORT_ID_PRIMARY_MI2S_TX;
		state = true;
		break;
	case EC_PORT_ID_SECONDARY_MI2S_TX:
		msm_route_ext_ec_ref = AFE_PORT_ID_SECONDARY_MI2S_TX;
		state = true;
		break;
	case EC_PORT_ID_TERTIARY_MI2S_TX:
		msm_route_ext_ec_ref = AFE_PORT_ID_TERTIARY_MI2S_TX;
		state = true;
		break;
	case EC_PORT_ID_QUATERNARY_MI2S_TX:
		msm_route_ext_ec_ref = AFE_PORT_ID_QUATERNARY_MI2S_TX;
		state = true;
		break;
	default:
		msm_route_ext_ec_ref = AFE_PORT_INVALID;
		break;
	}
	if (!voc_set_ext_ec_ref(msm_route_ext_ec_ref, state)) {
		mutex_unlock(&routing_lock);
		snd_soc_dapm_mux_update_power(widget, kcontrol, mux, e);
	} else {
		ret = -EINVAL;
		mutex_unlock(&routing_lock);
	}
	return ret;
}

static const char * const ext_ec_ref_rx[] = {"NONE", "PRI_MI2S_TX",
					     "SEC_MI2S_TX", "TERT_MI2S_TX",
					     "QUAT_MI2S_TX"};

static const struct soc_enum msm_route_ext_ec_ref_rx_enum[] = {
	SOC_ENUM_SINGLE_EXT(5, ext_ec_ref_rx),
};

static const struct snd_kcontrol_new voc_ext_ec_mux =
	SOC_DAPM_ENUM_EXT("VOC_EXT_EC MUX Mux", msm_route_ext_ec_ref_rx_enum[0],
			  msm_routing_ext_ec_get, msm_routing_ext_ec_put);


static const struct snd_kcontrol_new pri_i2s_rx_mixer_controls[] = {
	SOC_SINGLE_EXT("MultiMedia1", MSM_BACKEND_DAI_PRI_I2S_RX ,
	MSM_FRONTEND_DAI_MULTIMEDIA1, 1, 0, msm_routing_get_audio_mixer,
	msm_routing_put_audio_mixer),
	SOC_SINGLE_EXT("MultiMedia2", MSM_BACKEND_DAI_PRI_I2S_RX,
	MSM_FRONTEND_DAI_MULTIMEDIA2, 1, 0, msm_routing_get_audio_mixer,
	msm_routing_put_audio_mixer),
	SOC_SINGLE_EXT("MultiMedia3", MSM_BACKEND_DAI_PRI_I2S_RX,
	MSM_FRONTEND_DAI_MULTIMEDIA3, 1, 0, msm_routing_get_audio_mixer,
	msm_routing_put_audio_mixer),
	SOC_SINGLE_EXT("MultiMedia4", MSM_BACKEND_DAI_PRI_I2S_RX,
	MSM_FRONTEND_DAI_MULTIMEDIA4, 1, 0, msm_routing_get_audio_mixer,
	msm_routing_put_audio_mixer),
	SOC_SINGLE_EXT("MultiMedia5", MSM_BACKEND_DAI_PRI_I2S_RX,
	MSM_FRONTEND_DAI_MULTIMEDIA5, 1, 0, msm_routing_get_audio_mixer,
	msm_routing_put_audio_mixer),
	SOC_SINGLE_EXT("MultiMedia6", MSM_BACKEND_DAI_PRI_I2S_RX,
	MSM_FRONTEND_DAI_MULTIMEDIA6, 1, 0, msm_routing_get_audio_mixer,
	msm_routing_put_audio_mixer),
	SOC_SINGLE_EXT("MultiMedia7", MSM_BACKEND_DAI_PRI_I2S_RX,
	MSM_FRONTEND_DAI_MULTIMEDIA7, 1, 0, msm_routing_get_audio_mixer,
	msm_routing_put_audio_mixer),
	SOC_SINGLE_EXT("MultiMedia8", MSM_BACKEND_DAI_PRI_I2S_RX,
	MSM_FRONTEND_DAI_MULTIMEDIA8, 1, 0, msm_routing_get_audio_mixer,
	msm_routing_put_audio_mixer),
	SOC_SINGLE_EXT("MultiMedia9", MSM_BACKEND_DAI_PRI_I2S_RX,
	MSM_FRONTEND_DAI_MULTIMEDIA9, 1, 0, msm_routing_get_audio_mixer,
	msm_routing_put_audio_mixer),
	SOC_SINGLE_EXT("MultiMedia10", MSM_BACKEND_DAI_PRI_I2S_RX,
	MSM_FRONTEND_DAI_MULTIMEDIA10, 1, 0, msm_routing_get_audio_mixer,
	msm_routing_put_audio_mixer),
	SOC_SINGLE_EXT("MultiMedia11", MSM_BACKEND_DAI_PRI_I2S_RX,
	MSM_FRONTEND_DAI_MULTIMEDIA11, 1, 0, msm_routing_get_audio_mixer,
	msm_routing_put_audio_mixer),
	SOC_SINGLE_EXT("MultiMedia12", MSM_BACKEND_DAI_PRI_I2S_RX,
	MSM_FRONTEND_DAI_MULTIMEDIA12, 1, 0, msm_routing_get_audio_mixer,
	msm_routing_put_audio_mixer),
	SOC_SINGLE_EXT("MultiMedia13", MSM_BACKEND_DAI_PRI_I2S_RX,
	MSM_FRONTEND_DAI_MULTIMEDIA13, 1, 0, msm_routing_get_audio_mixer,
	msm_routing_put_audio_mixer),
	SOC_SINGLE_EXT("MultiMedia14", MSM_BACKEND_DAI_PRI_I2S_RX,
	MSM_FRONTEND_DAI_MULTIMEDIA14, 1, 0, msm_routing_get_audio_mixer,
	msm_routing_put_audio_mixer),
	SOC_SINGLE_EXT("MultiMedia15", MSM_BACKEND_DAI_PRI_I2S_RX,
	MSM_FRONTEND_DAI_MULTIMEDIA15, 1, 0, msm_routing_get_audio_mixer,
	msm_routing_put_audio_mixer),
	SOC_SINGLE_EXT("MultiMedia16", MSM_BACKEND_DAI_PRI_I2S_RX,
	MSM_FRONTEND_DAI_MULTIMEDIA16, 1, 0, msm_routing_get_audio_mixer,
	msm_routing_put_audio_mixer),
};

static const struct snd_kcontrol_new sec_i2s_rx_mixer_controls[] = {
	SOC_SINGLE_EXT("MultiMedia1", MSM_BACKEND_DAI_SEC_I2S_RX ,
	MSM_FRONTEND_DAI_MULTIMEDIA1, 1, 0, msm_routing_get_audio_mixer,
	msm_routing_put_audio_mixer),
	SOC_SINGLE_EXT("MultiMedia2", MSM_BACKEND_DAI_SEC_I2S_RX,
	MSM_FRONTEND_DAI_MULTIMEDIA2, 1, 0, msm_routing_get_audio_mixer,
	msm_routing_put_audio_mixer),
	SOC_SINGLE_EXT("MultiMedia3", MSM_BACKEND_DAI_SEC_I2S_RX,
	MSM_FRONTEND_DAI_MULTIMEDIA3, 1, 0, msm_routing_get_audio_mixer,
	msm_routing_put_audio_mixer),
	SOC_SINGLE_EXT("MultiMedia4", MSM_BACKEND_DAI_SEC_I2S_RX,
	MSM_FRONTEND_DAI_MULTIMEDIA4, 1, 0, msm_routing_get_audio_mixer,
	msm_routing_put_audio_mixer),
	SOC_SINGLE_EXT("MultiMedia5", MSM_BACKEND_DAI_SEC_I2S_RX,
	MSM_FRONTEND_DAI_MULTIMEDIA5, 1, 0, msm_routing_get_audio_mixer,
	msm_routing_put_audio_mixer),
	SOC_SINGLE_EXT("MultiMedia6", MSM_BACKEND_DAI_SEC_I2S_RX,
	MSM_FRONTEND_DAI_MULTIMEDIA6, 1, 0, msm_routing_get_audio_mixer,
	msm_routing_put_audio_mixer),
	SOC_SINGLE_EXT("MultiMedia7", MSM_BACKEND_DAI_SEC_I2S_RX,
	MSM_FRONTEND_DAI_MULTIMEDIA7, 1, 0, msm_routing_get_audio_mixer,
	msm_routing_put_audio_mixer),
	SOC_SINGLE_EXT("MultiMedia8", MSM_BACKEND_DAI_SEC_I2S_RX,
	MSM_FRONTEND_DAI_MULTIMEDIA8, 1, 0, msm_routing_get_audio_mixer,
	msm_routing_put_audio_mixer),
	SOC_SINGLE_EXT("MultiMedia9", MSM_BACKEND_DAI_SEC_I2S_RX,
	MSM_FRONTEND_DAI_MULTIMEDIA9, 1, 0, msm_routing_get_audio_mixer,
	msm_routing_put_audio_mixer),
	SOC_SINGLE_EXT("MultiMedia10", MSM_BACKEND_DAI_SEC_I2S_RX,
	MSM_FRONTEND_DAI_MULTIMEDIA10, 1, 0, msm_routing_get_audio_mixer,
	msm_routing_put_audio_mixer),
	SOC_SINGLE_EXT("MultiMedia11", MSM_BACKEND_DAI_SEC_I2S_RX,
	MSM_FRONTEND_DAI_MULTIMEDIA11, 1, 0, msm_routing_get_audio_mixer,
	msm_routing_put_audio_mixer),
	SOC_SINGLE_EXT("MultiMedia12", MSM_BACKEND_DAI_SEC_I2S_RX,
	MSM_FRONTEND_DAI_MULTIMEDIA12, 1, 0, msm_routing_get_audio_mixer,
	msm_routing_put_audio_mixer),
	SOC_SINGLE_EXT("MultiMedia13", MSM_BACKEND_DAI_SEC_I2S_RX,
	MSM_FRONTEND_DAI_MULTIMEDIA13, 1, 0, msm_routing_get_audio_mixer,
	msm_routing_put_audio_mixer),
	SOC_SINGLE_EXT("MultiMedia14", MSM_BACKEND_DAI_SEC_I2S_RX,
	MSM_FRONTEND_DAI_MULTIMEDIA14, 1, 0, msm_routing_get_audio_mixer,
	msm_routing_put_audio_mixer),
	SOC_SINGLE_EXT("MultiMedia15", MSM_BACKEND_DAI_SEC_I2S_RX,
	MSM_FRONTEND_DAI_MULTIMEDIA15, 1, 0, msm_routing_get_audio_mixer,
	msm_routing_put_audio_mixer),
	SOC_SINGLE_EXT("MultiMedia16", MSM_BACKEND_DAI_SEC_I2S_RX,
	MSM_FRONTEND_DAI_MULTIMEDIA16, 1, 0, msm_routing_get_audio_mixer,
	msm_routing_put_audio_mixer),
};

static const struct snd_kcontrol_new spdif_rx_mixer_controls[] = {
	SOC_SINGLE_EXT("MultiMedia1", MSM_BACKEND_DAI_SPDIF_RX ,
	MSM_FRONTEND_DAI_MULTIMEDIA1, 1, 0, msm_routing_get_audio_mixer,
	msm_routing_put_audio_mixer),
	SOC_SINGLE_EXT("MultiMedia2", MSM_BACKEND_DAI_SPDIF_RX,
	MSM_FRONTEND_DAI_MULTIMEDIA2, 1, 0, msm_routing_get_audio_mixer,
	msm_routing_put_audio_mixer),
	SOC_SINGLE_EXT("MultiMedia3", MSM_BACKEND_DAI_SPDIF_RX,
	MSM_FRONTEND_DAI_MULTIMEDIA3, 1, 0, msm_routing_get_audio_mixer,
	msm_routing_put_audio_mixer),
	SOC_SINGLE_EXT("MultiMedia4", MSM_BACKEND_DAI_SPDIF_RX,
	MSM_FRONTEND_DAI_MULTIMEDIA4, 1, 0, msm_routing_get_audio_mixer,
	msm_routing_put_audio_mixer),
	SOC_SINGLE_EXT("MultiMedia5", MSM_BACKEND_DAI_SPDIF_RX,
	MSM_FRONTEND_DAI_MULTIMEDIA5, 1, 0, msm_routing_get_audio_mixer,
	msm_routing_put_audio_mixer),
	SOC_SINGLE_EXT("MultiMedia6", MSM_BACKEND_DAI_SPDIF_RX,
	MSM_FRONTEND_DAI_MULTIMEDIA6, 1, 0, msm_routing_get_audio_mixer,
	msm_routing_put_audio_mixer),
	SOC_SINGLE_EXT("MultiMedia7", MSM_BACKEND_DAI_SPDIF_RX,
	MSM_FRONTEND_DAI_MULTIMEDIA7, 1, 0, msm_routing_get_audio_mixer,
	msm_routing_put_audio_mixer),
	SOC_SINGLE_EXT("MultiMedia8", MSM_BACKEND_DAI_SPDIF_RX,
	MSM_FRONTEND_DAI_MULTIMEDIA8, 1, 0, msm_routing_get_audio_mixer,
	msm_routing_put_audio_mixer),
	SOC_SINGLE_EXT("MultiMedia9", MSM_BACKEND_DAI_SPDIF_RX,
	MSM_FRONTEND_DAI_MULTIMEDIA9, 1, 0, msm_routing_get_audio_mixer,
	msm_routing_put_audio_mixer),
	SOC_SINGLE_EXT("MultiMedia10", MSM_BACKEND_DAI_SPDIF_RX,
	MSM_FRONTEND_DAI_MULTIMEDIA10, 1, 0, msm_routing_get_audio_mixer,
	msm_routing_put_audio_mixer),
	SOC_SINGLE_EXT("MultiMedia11", MSM_BACKEND_DAI_SPDIF_RX,
	MSM_FRONTEND_DAI_MULTIMEDIA11, 1, 0, msm_routing_get_audio_mixer,
	msm_routing_put_audio_mixer),
	SOC_SINGLE_EXT("MultiMedia12", MSM_BACKEND_DAI_SPDIF_RX,
	MSM_FRONTEND_DAI_MULTIMEDIA12, 1, 0, msm_routing_get_audio_mixer,
	msm_routing_put_audio_mixer),
	SOC_SINGLE_EXT("MultiMedia13", MSM_BACKEND_DAI_SPDIF_RX,
	MSM_FRONTEND_DAI_MULTIMEDIA13, 1, 0, msm_routing_get_audio_mixer,
	msm_routing_put_audio_mixer),
	SOC_SINGLE_EXT("MultiMedia14", MSM_BACKEND_DAI_SPDIF_RX,
	MSM_FRONTEND_DAI_MULTIMEDIA14, 1, 0, msm_routing_get_audio_mixer,
	msm_routing_put_audio_mixer),
	SOC_SINGLE_EXT("MultiMedia15", MSM_BACKEND_DAI_SPDIF_RX,
	MSM_FRONTEND_DAI_MULTIMEDIA15, 1, 0, msm_routing_get_audio_mixer,
	msm_routing_put_audio_mixer),
	SOC_SINGLE_EXT("MultiMedia16", MSM_BACKEND_DAI_SPDIF_RX,
	MSM_FRONTEND_DAI_MULTIMEDIA16, 1, 0, msm_routing_get_audio_mixer,
	msm_routing_put_audio_mixer),
};

static const struct snd_kcontrol_new slimbus_5_rx_mixer_controls[] = {
	SOC_SINGLE_EXT("MultiMedia1", MSM_BACKEND_DAI_SLIMBUS_5_RX ,
	MSM_FRONTEND_DAI_MULTIMEDIA1, 1, 0, msm_routing_get_audio_mixer,
	msm_routing_put_audio_mixer),
	SOC_SINGLE_EXT("MultiMedia2", MSM_BACKEND_DAI_SLIMBUS_5_RX,
	MSM_FRONTEND_DAI_MULTIMEDIA2, 1, 0, msm_routing_get_audio_mixer,
	msm_routing_put_audio_mixer),
	SOC_SINGLE_EXT("MultiMedia3", MSM_BACKEND_DAI_SLIMBUS_5_RX,
	MSM_FRONTEND_DAI_MULTIMEDIA3, 1, 0, msm_routing_get_audio_mixer,
	msm_routing_put_audio_mixer),
	SOC_SINGLE_EXT("MultiMedia4", MSM_BACKEND_DAI_SLIMBUS_5_RX,
	MSM_FRONTEND_DAI_MULTIMEDIA4, 1, 0, msm_routing_get_audio_mixer,
	msm_routing_put_audio_mixer),
	SOC_SINGLE_EXT("MultiMedia5", MSM_BACKEND_DAI_SLIMBUS_5_RX,
	MSM_FRONTEND_DAI_MULTIMEDIA5, 1, 0, msm_routing_get_audio_mixer,
	msm_routing_put_audio_mixer),
	SOC_SINGLE_EXT("MultiMedia6", MSM_BACKEND_DAI_SLIMBUS_5_RX,
	MSM_FRONTEND_DAI_MULTIMEDIA6, 1, 0, msm_routing_get_audio_mixer,
	msm_routing_put_audio_mixer),
	SOC_SINGLE_EXT("MultiMedia7", MSM_BACKEND_DAI_SLIMBUS_5_RX,
	MSM_FRONTEND_DAI_MULTIMEDIA7, 1, 0, msm_routing_get_audio_mixer,
	msm_routing_put_audio_mixer),
	SOC_SINGLE_EXT("MultiMedia8", MSM_BACKEND_DAI_SLIMBUS_5_RX,
	MSM_FRONTEND_DAI_MULTIMEDIA8, 1, 0, msm_routing_get_audio_mixer,
	msm_routing_put_audio_mixer),
	SOC_SINGLE_EXT("MultiMedia9", MSM_BACKEND_DAI_SLIMBUS_5_RX,
	MSM_FRONTEND_DAI_MULTIMEDIA9, 1, 0, msm_routing_get_audio_mixer,
	msm_routing_put_audio_mixer),
	SOC_SINGLE_EXT("MultiMedia10", MSM_BACKEND_DAI_SLIMBUS_5_RX,
	MSM_FRONTEND_DAI_MULTIMEDIA10, 1, 0, msm_routing_get_audio_mixer,
	msm_routing_put_audio_mixer),
	SOC_SINGLE_EXT("MultiMedia11", MSM_BACKEND_DAI_SLIMBUS_5_RX,
	MSM_FRONTEND_DAI_MULTIMEDIA11, 1, 0, msm_routing_get_audio_mixer,
	msm_routing_put_audio_mixer),
	SOC_SINGLE_EXT("MultiMedia12", MSM_BACKEND_DAI_SLIMBUS_5_RX,
	MSM_FRONTEND_DAI_MULTIMEDIA12, 1, 0, msm_routing_get_audio_mixer,
	msm_routing_put_audio_mixer),
	SOC_SINGLE_EXT("MultiMedia13", MSM_BACKEND_DAI_SLIMBUS_5_RX,
	MSM_FRONTEND_DAI_MULTIMEDIA13, 1, 0, msm_routing_get_audio_mixer,
	msm_routing_put_audio_mixer),
	SOC_SINGLE_EXT("MultiMedia14", MSM_BACKEND_DAI_SLIMBUS_5_RX,
	MSM_FRONTEND_DAI_MULTIMEDIA14, 1, 0, msm_routing_get_audio_mixer,
	msm_routing_put_audio_mixer),
	SOC_SINGLE_EXT("MultiMedia15", MSM_BACKEND_DAI_SLIMBUS_5_RX,
	MSM_FRONTEND_DAI_MULTIMEDIA15, 1, 0, msm_routing_get_audio_mixer,
	msm_routing_put_audio_mixer),
	SOC_SINGLE_EXT("MultiMedia16", MSM_BACKEND_DAI_SLIMBUS_5_RX,
	MSM_FRONTEND_DAI_MULTIMEDIA16, 1, 0, msm_routing_get_audio_mixer,
	msm_routing_put_audio_mixer),
};

static const struct snd_kcontrol_new slimbus_rx_mixer_controls[] = {
	SOC_SINGLE_EXT("MultiMedia1", MSM_BACKEND_DAI_SLIMBUS_0_RX ,
	MSM_FRONTEND_DAI_MULTIMEDIA1, 1, 0, msm_routing_get_audio_mixer,
	msm_routing_put_audio_mixer),
	SOC_SINGLE_EXT("MultiMedia2", MSM_BACKEND_DAI_SLIMBUS_0_RX,
	MSM_FRONTEND_DAI_MULTIMEDIA2, 1, 0, msm_routing_get_audio_mixer,
	msm_routing_put_audio_mixer),
	SOC_SINGLE_EXT("MultiMedia3", MSM_BACKEND_DAI_SLIMBUS_0_RX,
	MSM_FRONTEND_DAI_MULTIMEDIA3, 1, 0, msm_routing_get_audio_mixer,
	msm_routing_put_audio_mixer),
	SOC_SINGLE_EXT("MultiMedia4", MSM_BACKEND_DAI_SLIMBUS_0_RX,
	MSM_FRONTEND_DAI_MULTIMEDIA4, 1, 0, msm_routing_get_audio_mixer,
	msm_routing_put_audio_mixer),
	SOC_SINGLE_EXT("MultiMedia5", MSM_BACKEND_DAI_SLIMBUS_0_RX,
	MSM_FRONTEND_DAI_MULTIMEDIA5, 1, 0, msm_routing_get_audio_mixer,
	msm_routing_put_audio_mixer),
	SOC_SINGLE_EXT("MultiMedia6", MSM_BACKEND_DAI_SLIMBUS_0_RX,
	MSM_FRONTEND_DAI_MULTIMEDIA6, 1, 0, msm_routing_get_audio_mixer,
	msm_routing_put_audio_mixer),
	SOC_SINGLE_EXT("MultiMedia7", MSM_BACKEND_DAI_SLIMBUS_0_RX,
	MSM_FRONTEND_DAI_MULTIMEDIA7, 1, 0, msm_routing_get_audio_mixer,
	msm_routing_put_audio_mixer),
	SOC_SINGLE_EXT("MultiMedia8", MSM_BACKEND_DAI_SLIMBUS_0_RX,
	MSM_FRONTEND_DAI_MULTIMEDIA8, 1, 0, msm_routing_get_audio_mixer,
	msm_routing_put_audio_mixer),
	SOC_SINGLE_EXT("MultiMedia9", MSM_BACKEND_DAI_SLIMBUS_0_RX,
	MSM_FRONTEND_DAI_MULTIMEDIA9, 1, 0, msm_routing_get_audio_mixer,
	msm_routing_put_audio_mixer),
	SOC_SINGLE_EXT("MultiMedia10", MSM_BACKEND_DAI_SLIMBUS_0_RX,
	MSM_FRONTEND_DAI_MULTIMEDIA10, 1, 0, msm_routing_get_audio_mixer,
	msm_routing_put_audio_mixer),
	SOC_SINGLE_EXT("MultiMedia11", MSM_BACKEND_DAI_SLIMBUS_0_RX,
	MSM_FRONTEND_DAI_MULTIMEDIA11, 1, 0, msm_routing_get_audio_mixer,
	msm_routing_put_audio_mixer),
	SOC_SINGLE_EXT("MultiMedia12", MSM_BACKEND_DAI_SLIMBUS_0_RX,
	MSM_FRONTEND_DAI_MULTIMEDIA12, 1, 0, msm_routing_get_audio_mixer,
	msm_routing_put_audio_mixer),
	SOC_SINGLE_EXT("MultiMedia13", MSM_BACKEND_DAI_SLIMBUS_0_RX,
	MSM_FRONTEND_DAI_MULTIMEDIA13, 1, 0, msm_routing_get_audio_mixer,
	msm_routing_put_audio_mixer),
	SOC_SINGLE_EXT("MultiMedia14", MSM_BACKEND_DAI_SLIMBUS_0_RX,
	MSM_FRONTEND_DAI_MULTIMEDIA14, 1, 0, msm_routing_get_audio_mixer,
	msm_routing_put_audio_mixer),
	SOC_SINGLE_EXT("MultiMedia15", MSM_BACKEND_DAI_SLIMBUS_0_RX,
	MSM_FRONTEND_DAI_MULTIMEDIA15, 1, 0, msm_routing_get_audio_mixer,
	msm_routing_put_audio_mixer),
	SOC_SINGLE_EXT("MultiMedia16", MSM_BACKEND_DAI_SLIMBUS_0_RX,
	MSM_FRONTEND_DAI_MULTIMEDIA16, 1, 0, msm_routing_get_audio_mixer,
	msm_routing_put_audio_mixer),
};

static const struct snd_kcontrol_new mi2s_rx_mixer_controls[] = {
	SOC_SINGLE_EXT("MultiMedia1", MSM_BACKEND_DAI_MI2S_RX ,
	MSM_FRONTEND_DAI_MULTIMEDIA1, 1, 0, msm_routing_get_audio_mixer,
	msm_routing_put_audio_mixer),
	SOC_SINGLE_EXT("MultiMedia2", MSM_BACKEND_DAI_MI2S_RX,
	MSM_FRONTEND_DAI_MULTIMEDIA2, 1, 0, msm_routing_get_audio_mixer,
	msm_routing_put_audio_mixer),
	SOC_SINGLE_EXT("MultiMedia3", MSM_BACKEND_DAI_MI2S_RX,
	MSM_FRONTEND_DAI_MULTIMEDIA3, 1, 0, msm_routing_get_audio_mixer,
	msm_routing_put_audio_mixer),
	SOC_SINGLE_EXT("MultiMedia4", MSM_BACKEND_DAI_MI2S_RX,
	MSM_FRONTEND_DAI_MULTIMEDIA4, 1, 0, msm_routing_get_audio_mixer,
	msm_routing_put_audio_mixer),
	SOC_SINGLE_EXT("MultiMedia5", MSM_BACKEND_DAI_MI2S_RX,
	MSM_FRONTEND_DAI_MULTIMEDIA5, 1, 0, msm_routing_get_audio_mixer,
	msm_routing_put_audio_mixer),
	SOC_SINGLE_EXT("MultiMedia6", MSM_BACKEND_DAI_MI2S_RX,
	MSM_FRONTEND_DAI_MULTIMEDIA6, 1, 0, msm_routing_get_audio_mixer,
	msm_routing_put_audio_mixer),
	SOC_SINGLE_EXT("MultiMedia7", MSM_BACKEND_DAI_MI2S_RX,
	MSM_FRONTEND_DAI_MULTIMEDIA7, 1, 0, msm_routing_get_audio_mixer,
	msm_routing_put_audio_mixer),
	SOC_SINGLE_EXT("MultiMedia8", MSM_BACKEND_DAI_MI2S_RX,
	MSM_FRONTEND_DAI_MULTIMEDIA8, 1, 0, msm_routing_get_audio_mixer,
	msm_routing_put_audio_mixer),
	SOC_SINGLE_EXT("MultiMedia9", MSM_BACKEND_DAI_MI2S_RX,
	MSM_FRONTEND_DAI_MULTIMEDIA9, 1, 0, msm_routing_get_audio_mixer,
	msm_routing_put_audio_mixer),
	SOC_SINGLE_EXT("MultiMedia10", MSM_BACKEND_DAI_MI2S_RX,
	MSM_FRONTEND_DAI_MULTIMEDIA10, 1, 0, msm_routing_get_audio_mixer,
	msm_routing_put_audio_mixer),
	SOC_SINGLE_EXT("MultiMedia11", MSM_BACKEND_DAI_MI2S_RX,
	MSM_FRONTEND_DAI_MULTIMEDIA11, 1, 0, msm_routing_get_audio_mixer,
	msm_routing_put_audio_mixer),
	SOC_SINGLE_EXT("MultiMedia12", MSM_BACKEND_DAI_MI2S_RX,
	MSM_FRONTEND_DAI_MULTIMEDIA12, 1, 0, msm_routing_get_audio_mixer,
	msm_routing_put_audio_mixer),
	SOC_SINGLE_EXT("MultiMedia13", MSM_BACKEND_DAI_MI2S_RX,
	MSM_FRONTEND_DAI_MULTIMEDIA13, 1, 0, msm_routing_get_audio_mixer,
	msm_routing_put_audio_mixer),
	SOC_SINGLE_EXT("MultiMedia14", MSM_BACKEND_DAI_MI2S_RX,
	MSM_FRONTEND_DAI_MULTIMEDIA14, 1, 0, msm_routing_get_audio_mixer,
	msm_routing_put_audio_mixer),
	SOC_SINGLE_EXT("MultiMedia15", MSM_BACKEND_DAI_MI2S_RX,
	MSM_FRONTEND_DAI_MULTIMEDIA15, 1, 0, msm_routing_get_audio_mixer,
	msm_routing_put_audio_mixer),
	SOC_SINGLE_EXT("MultiMedia16", MSM_BACKEND_DAI_MI2S_RX,
	MSM_FRONTEND_DAI_MULTIMEDIA16, 1, 0, msm_routing_get_audio_mixer,
	msm_routing_put_audio_mixer),
};

static const struct snd_kcontrol_new quaternary_mi2s_rx_mixer_controls[] = {
	SOC_SINGLE_EXT("MultiMedia1", MSM_BACKEND_DAI_QUATERNARY_MI2S_RX ,
	MSM_FRONTEND_DAI_MULTIMEDIA1, 1, 0, msm_routing_get_audio_mixer,
	msm_routing_put_audio_mixer),
	SOC_SINGLE_EXT("MultiMedia2", MSM_BACKEND_DAI_QUATERNARY_MI2S_RX,
	MSM_FRONTEND_DAI_MULTIMEDIA2, 1, 0, msm_routing_get_audio_mixer,
	msm_routing_put_audio_mixer),
	SOC_SINGLE_EXT("MultiMedia3", MSM_BACKEND_DAI_QUATERNARY_MI2S_RX,
	MSM_FRONTEND_DAI_MULTIMEDIA3, 1, 0, msm_routing_get_audio_mixer,
	msm_routing_put_audio_mixer),
	SOC_SINGLE_EXT("MultiMedia4", MSM_BACKEND_DAI_QUATERNARY_MI2S_RX,
	MSM_FRONTEND_DAI_MULTIMEDIA4, 1, 0, msm_routing_get_audio_mixer,
	msm_routing_put_audio_mixer),
	SOC_SINGLE_EXT("MultiMedia5", MSM_BACKEND_DAI_QUATERNARY_MI2S_RX,
	MSM_FRONTEND_DAI_MULTIMEDIA5, 1, 0, msm_routing_get_audio_mixer,
	msm_routing_put_audio_mixer),
	SOC_SINGLE_EXT("MultiMedia6", MSM_BACKEND_DAI_QUATERNARY_MI2S_RX,
	MSM_FRONTEND_DAI_MULTIMEDIA6, 1, 0, msm_routing_get_audio_mixer,
	msm_routing_put_audio_mixer),
	SOC_SINGLE_EXT("MultiMedia7", MSM_BACKEND_DAI_QUATERNARY_MI2S_RX,
	MSM_FRONTEND_DAI_MULTIMEDIA7, 1, 0, msm_routing_get_audio_mixer,
	msm_routing_put_audio_mixer),
	SOC_SINGLE_EXT("MultiMedia8", MSM_BACKEND_DAI_QUATERNARY_MI2S_RX,
	MSM_FRONTEND_DAI_MULTIMEDIA8, 1, 0, msm_routing_get_audio_mixer,
	msm_routing_put_audio_mixer),
	SOC_SINGLE_EXT("MultiMedia9", MSM_BACKEND_DAI_QUATERNARY_MI2S_RX,
	MSM_FRONTEND_DAI_MULTIMEDIA9, 1, 0, msm_routing_get_audio_mixer,
	msm_routing_put_audio_mixer),
	SOC_SINGLE_EXT("MultiMedia10", MSM_BACKEND_DAI_QUATERNARY_MI2S_RX,
	MSM_FRONTEND_DAI_MULTIMEDIA10, 1, 0, msm_routing_get_audio_mixer,
	msm_routing_put_audio_mixer),
	SOC_SINGLE_EXT("MultiMedia11", MSM_BACKEND_DAI_QUATERNARY_MI2S_RX,
	MSM_FRONTEND_DAI_MULTIMEDIA11, 1, 0, msm_routing_get_audio_mixer,
	msm_routing_put_audio_mixer),
	SOC_SINGLE_EXT("MultiMedia12", MSM_BACKEND_DAI_QUATERNARY_MI2S_RX,
	MSM_FRONTEND_DAI_MULTIMEDIA12, 1, 0, msm_routing_get_audio_mixer,
	msm_routing_put_audio_mixer),
	SOC_SINGLE_EXT("MultiMedia13", MSM_BACKEND_DAI_QUATERNARY_MI2S_RX,
	MSM_FRONTEND_DAI_MULTIMEDIA13, 1, 0, msm_routing_get_audio_mixer,
	msm_routing_put_audio_mixer),
	SOC_SINGLE_EXT("MultiMedia14", MSM_BACKEND_DAI_QUATERNARY_MI2S_RX,
	MSM_FRONTEND_DAI_MULTIMEDIA14, 1, 0, msm_routing_get_audio_mixer,
	msm_routing_put_audio_mixer),
	SOC_SINGLE_EXT("MultiMedia15", MSM_BACKEND_DAI_QUATERNARY_MI2S_RX,
	MSM_FRONTEND_DAI_MULTIMEDIA15, 1, 0, msm_routing_get_audio_mixer,
	msm_routing_put_audio_mixer),
	SOC_SINGLE_EXT("MultiMedia16", MSM_BACKEND_DAI_QUATERNARY_MI2S_RX,
	MSM_FRONTEND_DAI_MULTIMEDIA16, 1, 0, msm_routing_get_audio_mixer,
	msm_routing_put_audio_mixer),
};

static const struct snd_kcontrol_new tertiary_mi2s_rx_mixer_controls[] = {
	SOC_SINGLE_EXT("MultiMedia1", MSM_BACKEND_DAI_TERTIARY_MI2S_RX ,
	MSM_FRONTEND_DAI_MULTIMEDIA1, 1, 0, msm_routing_get_audio_mixer,
	msm_routing_put_audio_mixer),
	SOC_SINGLE_EXT("MultiMedia2", MSM_BACKEND_DAI_TERTIARY_MI2S_RX,
	MSM_FRONTEND_DAI_MULTIMEDIA2, 1, 0, msm_routing_get_audio_mixer,
	msm_routing_put_audio_mixer),
	SOC_SINGLE_EXT("MultiMedia3", MSM_BACKEND_DAI_TERTIARY_MI2S_RX,
	MSM_FRONTEND_DAI_MULTIMEDIA3, 1, 0, msm_routing_get_audio_mixer,
	msm_routing_put_audio_mixer),
	SOC_SINGLE_EXT("MultiMedia4", MSM_BACKEND_DAI_TERTIARY_MI2S_RX,
	MSM_FRONTEND_DAI_MULTIMEDIA4, 1, 0, msm_routing_get_audio_mixer,
	msm_routing_put_audio_mixer),
	SOC_SINGLE_EXT("MultiMedia7", MSM_BACKEND_DAI_TERTIARY_MI2S_RX,
	MSM_FRONTEND_DAI_MULTIMEDIA7, 1, 0, msm_routing_get_audio_mixer,
	msm_routing_put_audio_mixer),
	SOC_SINGLE_EXT("MultiMedia10", MSM_BACKEND_DAI_TERTIARY_MI2S_RX,
	MSM_FRONTEND_DAI_MULTIMEDIA10, 1, 0, msm_routing_get_audio_mixer,
	msm_routing_put_audio_mixer),
	SOC_SINGLE_EXT("MultiMedia11", MSM_BACKEND_DAI_TERTIARY_MI2S_RX,
	MSM_FRONTEND_DAI_MULTIMEDIA11, 1, 0, msm_routing_get_audio_mixer,
	msm_routing_put_audio_mixer),
	SOC_SINGLE_EXT("MultiMedia12", MSM_BACKEND_DAI_TERTIARY_MI2S_RX,
	MSM_FRONTEND_DAI_MULTIMEDIA12, 1, 0, msm_routing_get_audio_mixer,
	msm_routing_put_audio_mixer),
	SOC_SINGLE_EXT("MultiMedia13", MSM_BACKEND_DAI_TERTIARY_MI2S_RX,
	MSM_FRONTEND_DAI_MULTIMEDIA13, 1, 0, msm_routing_get_audio_mixer,
	msm_routing_put_audio_mixer),
	SOC_SINGLE_EXT("MultiMedia14", MSM_BACKEND_DAI_TERTIARY_MI2S_RX,
	MSM_FRONTEND_DAI_MULTIMEDIA14, 1, 0, msm_routing_get_audio_mixer,
	msm_routing_put_audio_mixer),
	SOC_SINGLE_EXT("MultiMedia15", MSM_BACKEND_DAI_TERTIARY_MI2S_RX,
	MSM_FRONTEND_DAI_MULTIMEDIA15, 1, 0, msm_routing_get_audio_mixer,
	msm_routing_put_audio_mixer),
	SOC_SINGLE_EXT("MultiMedia16", MSM_BACKEND_DAI_TERTIARY_MI2S_RX,
	MSM_FRONTEND_DAI_MULTIMEDIA16, 1, 0, msm_routing_get_audio_mixer,
	msm_routing_put_audio_mixer),
};

static const struct snd_kcontrol_new secondary_mi2s_rx2_mixer_controls[] = {
	SOC_SINGLE_EXT("MultiMedia6", MSM_BACKEND_DAI_SECONDARY_MI2S_RX_SD1,
	MSM_FRONTEND_DAI_MULTIMEDIA6, 1, 0, msm_routing_get_audio_mixer,
	msm_routing_put_audio_mixer),
};

static const struct snd_kcontrol_new secondary_mi2s_rx_mixer_controls[] = {
	SOC_SINGLE_EXT("MultiMedia1", MSM_BACKEND_DAI_SECONDARY_MI2S_RX ,
	MSM_FRONTEND_DAI_MULTIMEDIA1, 1, 0, msm_routing_get_audio_mixer,
	msm_routing_put_audio_mixer),
	SOC_SINGLE_EXT("MultiMedia2", MSM_BACKEND_DAI_SECONDARY_MI2S_RX,
	MSM_FRONTEND_DAI_MULTIMEDIA2, 1, 0, msm_routing_get_audio_mixer,
	msm_routing_put_audio_mixer),
	SOC_SINGLE_EXT("MultiMedia3", MSM_BACKEND_DAI_SECONDARY_MI2S_RX,
	MSM_FRONTEND_DAI_MULTIMEDIA3, 1, 0, msm_routing_get_audio_mixer,
	msm_routing_put_audio_mixer),
	SOC_SINGLE_EXT("MultiMedia4", MSM_BACKEND_DAI_SECONDARY_MI2S_RX,
	MSM_FRONTEND_DAI_MULTIMEDIA4, 1, 0, msm_routing_get_audio_mixer,
	msm_routing_put_audio_mixer),
	SOC_SINGLE_EXT("MultiMedia5", MSM_BACKEND_DAI_SECONDARY_MI2S_RX,
	MSM_FRONTEND_DAI_MULTIMEDIA5, 1, 0, msm_routing_get_audio_mixer,
	msm_routing_put_audio_mixer),
	SOC_SINGLE_EXT("MultiMedia6", MSM_BACKEND_DAI_SECONDARY_MI2S_RX,
	MSM_FRONTEND_DAI_MULTIMEDIA6, 1, 0, msm_routing_get_audio_mixer,
	msm_routing_put_audio_mixer),
	SOC_SINGLE_EXT("MultiMedia7", MSM_BACKEND_DAI_SECONDARY_MI2S_RX,
	MSM_FRONTEND_DAI_MULTIMEDIA7, 1, 0, msm_routing_get_audio_mixer,
	msm_routing_put_audio_mixer),
	SOC_SINGLE_EXT("MultiMedia8", MSM_BACKEND_DAI_SECONDARY_MI2S_RX,
	MSM_FRONTEND_DAI_MULTIMEDIA8, 1, 0, msm_routing_get_audio_mixer,
	msm_routing_put_audio_mixer),
	SOC_SINGLE_EXT("MultiMedia9", MSM_BACKEND_DAI_SECONDARY_MI2S_RX,
	MSM_FRONTEND_DAI_MULTIMEDIA9, 1, 0, msm_routing_get_audio_mixer,
	msm_routing_put_audio_mixer),
	SOC_SINGLE_EXT("MultiMedia10", MSM_BACKEND_DAI_SECONDARY_MI2S_RX,
	MSM_FRONTEND_DAI_MULTIMEDIA10, 1, 0, msm_routing_get_audio_mixer,
	msm_routing_put_audio_mixer),
	SOC_SINGLE_EXT("MultiMedia11", MSM_BACKEND_DAI_SECONDARY_MI2S_RX,
	MSM_FRONTEND_DAI_MULTIMEDIA11, 1, 0, msm_routing_get_audio_mixer,
	msm_routing_put_audio_mixer),
	SOC_SINGLE_EXT("MultiMedia12", MSM_BACKEND_DAI_SECONDARY_MI2S_RX,
	MSM_FRONTEND_DAI_MULTIMEDIA12, 1, 0, msm_routing_get_audio_mixer,
	msm_routing_put_audio_mixer),
	SOC_SINGLE_EXT("MultiMedia13", MSM_BACKEND_DAI_SECONDARY_MI2S_RX,
	MSM_FRONTEND_DAI_MULTIMEDIA13, 1, 0, msm_routing_get_audio_mixer,
	msm_routing_put_audio_mixer),
	SOC_SINGLE_EXT("MultiMedia14", MSM_BACKEND_DAI_SECONDARY_MI2S_RX,
	MSM_FRONTEND_DAI_MULTIMEDIA14, 1, 0, msm_routing_get_audio_mixer,
	msm_routing_put_audio_mixer),
	SOC_SINGLE_EXT("MultiMedia15", MSM_BACKEND_DAI_SECONDARY_MI2S_RX,
	MSM_FRONTEND_DAI_MULTIMEDIA15, 1, 0, msm_routing_get_audio_mixer,
	msm_routing_put_audio_mixer),
	SOC_SINGLE_EXT("MultiMedia16", MSM_BACKEND_DAI_SECONDARY_MI2S_RX,
	MSM_FRONTEND_DAI_MULTIMEDIA16, 1, 0, msm_routing_get_audio_mixer,
	msm_routing_put_audio_mixer),
};

static const struct snd_kcontrol_new mi2s_hl_mixer_controls[] = {
	SOC_SINGLE_EXT("PRI_MI2S_TX", MSM_BACKEND_DAI_SECONDARY_MI2S_RX,
	MSM_BACKEND_DAI_PRI_MI2S_TX, 1, 0, msm_routing_get_port_mixer,
	msm_routing_put_port_mixer),
	SOC_SINGLE_EXT("INTERNAL_FM_TX", MSM_BACKEND_DAI_SECONDARY_MI2S_RX,
	MSM_BACKEND_DAI_INT_FM_TX, 1, 0, msm_routing_get_port_mixer,
	msm_routing_put_port_mixer),
};

static const struct snd_kcontrol_new primary_mi2s_rx_mixer_controls[] = {
	SOC_SINGLE_EXT("MultiMedia1", MSM_BACKEND_DAI_PRI_MI2S_RX ,
	MSM_FRONTEND_DAI_MULTIMEDIA1, 1, 0, msm_routing_get_audio_mixer,
	msm_routing_put_audio_mixer),
	SOC_SINGLE_EXT("MultiMedia2", MSM_BACKEND_DAI_PRI_MI2S_RX,
	MSM_FRONTEND_DAI_MULTIMEDIA2, 1, 0, msm_routing_get_audio_mixer,
	msm_routing_put_audio_mixer),
	SOC_SINGLE_EXT("MultiMedia3", MSM_BACKEND_DAI_PRI_MI2S_RX,
	MSM_FRONTEND_DAI_MULTIMEDIA3, 1, 0, msm_routing_get_audio_mixer,
	msm_routing_put_audio_mixer),
	SOC_SINGLE_EXT("MultiMedia4", MSM_BACKEND_DAI_PRI_MI2S_RX,
	MSM_FRONTEND_DAI_MULTIMEDIA4, 1, 0, msm_routing_get_audio_mixer,
	msm_routing_put_audio_mixer),
	SOC_SINGLE_EXT("MultiMedia5", MSM_BACKEND_DAI_PRI_MI2S_RX,
	MSM_FRONTEND_DAI_MULTIMEDIA5, 1, 0, msm_routing_get_audio_mixer,
	msm_routing_put_audio_mixer),
	SOC_SINGLE_EXT("MultiMedia6", MSM_BACKEND_DAI_PRI_MI2S_RX,
	MSM_FRONTEND_DAI_MULTIMEDIA6, 1, 0, msm_routing_get_audio_mixer,
	msm_routing_put_audio_mixer),
	SOC_SINGLE_EXT("MultiMedia7", MSM_BACKEND_DAI_PRI_MI2S_RX,
	MSM_FRONTEND_DAI_MULTIMEDIA7, 1, 0, msm_routing_get_audio_mixer,
	msm_routing_put_audio_mixer),
	SOC_SINGLE_EXT("MultiMedia8", MSM_BACKEND_DAI_PRI_MI2S_RX,
	MSM_FRONTEND_DAI_MULTIMEDIA8, 1, 0, msm_routing_get_audio_mixer,
	msm_routing_put_audio_mixer),
	SOC_SINGLE_EXT("MultiMedia9", MSM_BACKEND_DAI_PRI_MI2S_RX,
	MSM_FRONTEND_DAI_MULTIMEDIA9, 1, 0, msm_routing_get_audio_mixer,
	msm_routing_put_audio_mixer),
	SOC_SINGLE_EXT("MultiMedia10", MSM_BACKEND_DAI_PRI_MI2S_RX,
	MSM_FRONTEND_DAI_MULTIMEDIA10, 1, 0, msm_routing_get_audio_mixer,
	msm_routing_put_audio_mixer),
	SOC_SINGLE_EXT("MultiMedia11", MSM_BACKEND_DAI_PRI_MI2S_RX,
	MSM_FRONTEND_DAI_MULTIMEDIA11, 1, 0, msm_routing_get_audio_mixer,
	msm_routing_put_audio_mixer),
	SOC_SINGLE_EXT("MultiMedia12", MSM_BACKEND_DAI_PRI_MI2S_RX,
	MSM_FRONTEND_DAI_MULTIMEDIA12, 1, 0, msm_routing_get_audio_mixer,
	msm_routing_put_audio_mixer),
	SOC_SINGLE_EXT("MultiMedia13", MSM_BACKEND_DAI_PRI_MI2S_RX,
	MSM_FRONTEND_DAI_MULTIMEDIA13, 1, 0, msm_routing_get_audio_mixer,
	msm_routing_put_audio_mixer),
	SOC_SINGLE_EXT("MultiMedia14", MSM_BACKEND_DAI_PRI_MI2S_RX,
	MSM_FRONTEND_DAI_MULTIMEDIA14, 1, 0, msm_routing_get_audio_mixer,
	msm_routing_put_audio_mixer),
	SOC_SINGLE_EXT("MultiMedia15", MSM_BACKEND_DAI_PRI_MI2S_RX,
	MSM_FRONTEND_DAI_MULTIMEDIA15, 1, 0, msm_routing_get_audio_mixer,
	msm_routing_put_audio_mixer),
	SOC_SINGLE_EXT("MultiMedia16", MSM_BACKEND_DAI_PRI_MI2S_RX,
	MSM_FRONTEND_DAI_MULTIMEDIA16, 1, 0, msm_routing_get_audio_mixer,
	msm_routing_put_audio_mixer),
};

static const struct snd_kcontrol_new hdmi_mixer_controls[] = {
	SOC_SINGLE_EXT("MultiMedia1", MSM_BACKEND_DAI_HDMI_RX,
	MSM_FRONTEND_DAI_MULTIMEDIA1, 1, 0, msm_routing_get_audio_mixer,
	msm_routing_put_audio_mixer),
	SOC_SINGLE_EXT("MultiMedia2", MSM_BACKEND_DAI_HDMI_RX,
	MSM_FRONTEND_DAI_MULTIMEDIA2, 1, 0, msm_routing_get_audio_mixer,
	msm_routing_put_audio_mixer),
	SOC_SINGLE_EXT("MultiMedia3", MSM_BACKEND_DAI_HDMI_RX,
	MSM_FRONTEND_DAI_MULTIMEDIA3, 1, 0, msm_routing_get_audio_mixer,
	msm_routing_put_audio_mixer),
	SOC_SINGLE_EXT("MultiMedia4", MSM_BACKEND_DAI_HDMI_RX,
	MSM_FRONTEND_DAI_MULTIMEDIA4, 1, 0, msm_routing_get_audio_mixer,
	msm_routing_put_audio_mixer),
	SOC_SINGLE_EXT("MultiMedia5", MSM_BACKEND_DAI_HDMI_RX,
	MSM_FRONTEND_DAI_MULTIMEDIA5, 1, 0, msm_routing_get_audio_mixer,
	msm_routing_put_audio_mixer),
	SOC_SINGLE_EXT("MultiMedia6", MSM_BACKEND_DAI_HDMI_RX,
	MSM_FRONTEND_DAI_MULTIMEDIA6, 1, 0, msm_routing_get_audio_mixer,
	msm_routing_put_audio_mixer),
	SOC_SINGLE_EXT("MultiMedia7", MSM_BACKEND_DAI_HDMI_RX,
	MSM_FRONTEND_DAI_MULTIMEDIA7, 1, 0, msm_routing_get_audio_mixer,
	msm_routing_put_audio_mixer),
	SOC_SINGLE_EXT("MultiMedia8", MSM_BACKEND_DAI_HDMI_RX,
	MSM_FRONTEND_DAI_MULTIMEDIA8, 1, 0, msm_routing_get_audio_mixer,
	msm_routing_put_audio_mixer),
	SOC_SINGLE_EXT("MultiMedia9", MSM_BACKEND_DAI_HDMI_RX,
	MSM_FRONTEND_DAI_MULTIMEDIA9, 1, 0, msm_routing_get_audio_mixer,
	msm_routing_put_audio_mixer),
	SOC_SINGLE_EXT("MultiMedia10", MSM_BACKEND_DAI_HDMI_RX,
	MSM_FRONTEND_DAI_MULTIMEDIA10, 1, 0, msm_routing_get_audio_mixer,
	msm_routing_put_audio_mixer),
	SOC_SINGLE_EXT("MultiMedia11", MSM_BACKEND_DAI_HDMI_RX,
	MSM_FRONTEND_DAI_MULTIMEDIA11, 1, 0, msm_routing_get_audio_mixer,
	msm_routing_put_audio_mixer),
	SOC_SINGLE_EXT("MultiMedia12", MSM_BACKEND_DAI_HDMI_RX,
	MSM_FRONTEND_DAI_MULTIMEDIA12, 1, 0, msm_routing_get_audio_mixer,
	msm_routing_put_audio_mixer),
	SOC_SINGLE_EXT("MultiMedia13", MSM_BACKEND_DAI_HDMI_RX,
	MSM_FRONTEND_DAI_MULTIMEDIA13, 1, 0, msm_routing_get_audio_mixer,
	msm_routing_put_audio_mixer),
	SOC_SINGLE_EXT("MultiMedia14", MSM_BACKEND_DAI_HDMI_RX,
	MSM_FRONTEND_DAI_MULTIMEDIA14, 1, 0, msm_routing_get_audio_mixer,
	msm_routing_put_audio_mixer),
	SOC_SINGLE_EXT("MultiMedia15", MSM_BACKEND_DAI_HDMI_RX,
	MSM_FRONTEND_DAI_MULTIMEDIA15, 1, 0, msm_routing_get_audio_mixer,
	msm_routing_put_audio_mixer),
	SOC_SINGLE_EXT("MultiMedia16", MSM_BACKEND_DAI_HDMI_RX,
	MSM_FRONTEND_DAI_MULTIMEDIA16, 1, 0, msm_routing_get_audio_mixer,
	msm_routing_put_audio_mixer),
};
	/* incall music delivery mixer */
static const struct snd_kcontrol_new incall_music_delivery_mixer_controls[] = {
	SOC_SINGLE_EXT("MultiMedia1", MSM_BACKEND_DAI_VOICE_PLAYBACK_TX,
	MSM_FRONTEND_DAI_MULTIMEDIA1, 1, 0, msm_routing_get_audio_mixer,
	msm_routing_put_audio_mixer),
	SOC_SINGLE_EXT("MultiMedia2", MSM_BACKEND_DAI_VOICE_PLAYBACK_TX,
	MSM_FRONTEND_DAI_MULTIMEDIA2, 1, 0, msm_routing_get_audio_mixer,
	msm_routing_put_audio_mixer),
	SOC_SINGLE_EXT("MultiMedia5", MSM_BACKEND_DAI_VOICE_PLAYBACK_TX,
	MSM_FRONTEND_DAI_MULTIMEDIA5, 1, 0, msm_routing_get_audio_mixer,
	msm_routing_put_audio_mixer),
	SOC_SINGLE_EXT("MultiMedia9", MSM_BACKEND_DAI_VOICE_PLAYBACK_TX,
	MSM_FRONTEND_DAI_MULTIMEDIA9, 1, 0, msm_routing_get_audio_mixer,
	msm_routing_put_audio_mixer),
};

static const struct snd_kcontrol_new incall_music2_delivery_mixer_controls[] = {
	SOC_SINGLE_EXT("MultiMedia1", MSM_BACKEND_DAI_VOICE2_PLAYBACK_TX,
	MSM_FRONTEND_DAI_MULTIMEDIA1, 1, 0, msm_routing_get_audio_mixer,
	msm_routing_put_audio_mixer),
	SOC_SINGLE_EXT("MultiMedia2", MSM_BACKEND_DAI_VOICE2_PLAYBACK_TX,
	MSM_FRONTEND_DAI_MULTIMEDIA2, 1, 0, msm_routing_get_audio_mixer,
	msm_routing_put_audio_mixer),
	SOC_SINGLE_EXT("MultiMedia5", MSM_BACKEND_DAI_VOICE2_PLAYBACK_TX,
	MSM_FRONTEND_DAI_MULTIMEDIA5, 1, 0, msm_routing_get_audio_mixer,
	msm_routing_put_audio_mixer),
	SOC_SINGLE_EXT("MultiMedia9", MSM_BACKEND_DAI_VOICE2_PLAYBACK_TX,
	MSM_FRONTEND_DAI_MULTIMEDIA9, 1, 0, msm_routing_get_audio_mixer,
	msm_routing_put_audio_mixer),
};

static const struct snd_kcontrol_new slimbus_4_rx_mixer_controls[] = {
	SOC_SINGLE_EXT("MultiMedia1", MSM_BACKEND_DAI_SLIMBUS_4_RX,
	MSM_FRONTEND_DAI_MULTIMEDIA1, 1, 0, msm_routing_get_audio_mixer,
	msm_routing_put_audio_mixer),
	SOC_SINGLE_EXT("MultiMedia2", MSM_BACKEND_DAI_SLIMBUS_4_RX,
	MSM_FRONTEND_DAI_MULTIMEDIA2, 1, 0, msm_routing_get_audio_mixer,
	msm_routing_put_audio_mixer),
	SOC_SINGLE_EXT("MultiMedia5", MSM_BACKEND_DAI_SLIMBUS_4_RX,
	MSM_FRONTEND_DAI_MULTIMEDIA5, 1, 0, msm_routing_get_audio_mixer,
	msm_routing_put_audio_mixer),
	SOC_SINGLE_EXT("MultiMedia9", MSM_BACKEND_DAI_SLIMBUS_4_RX,
	MSM_FRONTEND_DAI_MULTIMEDIA9, 1, 0, msm_routing_get_audio_mixer,
	msm_routing_put_audio_mixer),
};

static const struct snd_kcontrol_new slimbus_6_rx_mixer_controls[] = {
	SOC_SINGLE_EXT("MultiMedia1", MSM_BACKEND_DAI_SLIMBUS_6_RX,
	MSM_FRONTEND_DAI_MULTIMEDIA1, 1, 0, msm_routing_get_audio_mixer,
	msm_routing_put_audio_mixer),
	SOC_SINGLE_EXT("MultiMedia2", MSM_BACKEND_DAI_SLIMBUS_6_RX,
	MSM_FRONTEND_DAI_MULTIMEDIA2, 1, 0, msm_routing_get_audio_mixer,
	msm_routing_put_audio_mixer),
	SOC_SINGLE_EXT("MultiMedia5", MSM_BACKEND_DAI_SLIMBUS_6_RX,
	MSM_FRONTEND_DAI_MULTIMEDIA5, 1, 0, msm_routing_get_audio_mixer,
	msm_routing_put_audio_mixer),
	SOC_SINGLE_EXT("MultiMedia9", MSM_BACKEND_DAI_SLIMBUS_6_RX,
	MSM_FRONTEND_DAI_MULTIMEDIA9, 1, 0, msm_routing_get_audio_mixer,
	msm_routing_put_audio_mixer),
};

static const struct snd_kcontrol_new int_bt_sco_rx_mixer_controls[] = {
	SOC_SINGLE_EXT("MultiMedia1", MSM_BACKEND_DAI_INT_BT_SCO_RX,
	MSM_FRONTEND_DAI_MULTIMEDIA1, 1, 0, msm_routing_get_audio_mixer,
	msm_routing_put_audio_mixer),
	SOC_SINGLE_EXT("MultiMedia2", MSM_BACKEND_DAI_INT_BT_SCO_RX,
	MSM_FRONTEND_DAI_MULTIMEDIA2, 1, 0, msm_routing_get_audio_mixer,
	msm_routing_put_audio_mixer),
	SOC_SINGLE_EXT("MultiMedia3", MSM_BACKEND_DAI_INT_BT_SCO_RX,
	MSM_FRONTEND_DAI_MULTIMEDIA3, 1, 0, msm_routing_get_audio_mixer,
	msm_routing_put_audio_mixer),
	SOC_SINGLE_EXT("MultiMedia4", MSM_BACKEND_DAI_INT_BT_SCO_RX,
	MSM_FRONTEND_DAI_MULTIMEDIA4, 1, 0, msm_routing_get_audio_mixer,
	msm_routing_put_audio_mixer),
	SOC_SINGLE_EXT("MultiMedia5", MSM_BACKEND_DAI_INT_BT_SCO_RX,
	MSM_FRONTEND_DAI_MULTIMEDIA5, 1, 0, msm_routing_get_audio_mixer,
	msm_routing_put_audio_mixer),
	SOC_SINGLE_EXT("MultiMedia6", MSM_BACKEND_DAI_INT_BT_SCO_RX,
	MSM_FRONTEND_DAI_MULTIMEDIA6, 1, 0, msm_routing_get_audio_mixer,
	msm_routing_put_audio_mixer),
	SOC_SINGLE_EXT("MultiMedia7", MSM_BACKEND_DAI_INT_BT_SCO_RX,
	MSM_FRONTEND_DAI_MULTIMEDIA7, 1, 0, msm_routing_get_audio_mixer,
	msm_routing_put_audio_mixer),
	SOC_SINGLE_EXT("MultiMedia8", MSM_BACKEND_DAI_INT_BT_SCO_RX,
	MSM_FRONTEND_DAI_MULTIMEDIA8, 1, 0, msm_routing_get_audio_mixer,
	msm_routing_put_audio_mixer),
	SOC_SINGLE_EXT("MultiMedia9", MSM_BACKEND_DAI_INT_BT_SCO_RX,
	MSM_FRONTEND_DAI_MULTIMEDIA9, 1, 0, msm_routing_get_audio_mixer,
	msm_routing_put_audio_mixer),
	SOC_SINGLE_EXT("MultiMedia10", MSM_BACKEND_DAI_INT_BT_SCO_RX,
	MSM_FRONTEND_DAI_MULTIMEDIA10, 1, 0, msm_routing_get_audio_mixer,
	msm_routing_put_audio_mixer),
	SOC_SINGLE_EXT("MultiMedia11", MSM_BACKEND_DAI_INT_BT_SCO_RX,
	MSM_FRONTEND_DAI_MULTIMEDIA11, 1, 0, msm_routing_get_audio_mixer,
	msm_routing_put_audio_mixer),
	SOC_SINGLE_EXT("MultiMedia12", MSM_BACKEND_DAI_INT_BT_SCO_RX,
	MSM_FRONTEND_DAI_MULTIMEDIA12, 1, 0, msm_routing_get_audio_mixer,
	msm_routing_put_audio_mixer),
	SOC_SINGLE_EXT("MultiMedia13", MSM_BACKEND_DAI_INT_BT_SCO_RX,
	MSM_FRONTEND_DAI_MULTIMEDIA13, 1, 0, msm_routing_get_audio_mixer,
	msm_routing_put_audio_mixer),
	SOC_SINGLE_EXT("MultiMedia14", MSM_BACKEND_DAI_INT_BT_SCO_RX,
	MSM_FRONTEND_DAI_MULTIMEDIA14, 1, 0, msm_routing_get_audio_mixer,
	msm_routing_put_audio_mixer),
	SOC_SINGLE_EXT("MultiMedia15", MSM_BACKEND_DAI_INT_BT_SCO_RX,
	MSM_FRONTEND_DAI_MULTIMEDIA15, 1, 0, msm_routing_get_audio_mixer,
	msm_routing_put_audio_mixer),
	SOC_SINGLE_EXT("MultiMedia16", MSM_BACKEND_DAI_INT_BT_SCO_RX,
	MSM_FRONTEND_DAI_MULTIMEDIA16, 1, 0, msm_routing_get_audio_mixer,
	msm_routing_put_audio_mixer),
};

static const struct snd_kcontrol_new int_fm_rx_mixer_controls[] = {
	SOC_SINGLE_EXT("MultiMedia1", MSM_BACKEND_DAI_INT_FM_RX,
	MSM_FRONTEND_DAI_MULTIMEDIA1, 1, 0, msm_routing_get_audio_mixer,
	msm_routing_put_audio_mixer),
	SOC_SINGLE_EXT("MultiMedia2", MSM_BACKEND_DAI_INT_FM_RX,
	MSM_FRONTEND_DAI_MULTIMEDIA2, 1, 0, msm_routing_get_audio_mixer,
	msm_routing_put_audio_mixer),
	SOC_SINGLE_EXT("MultiMedia3", MSM_BACKEND_DAI_INT_FM_RX,
	MSM_FRONTEND_DAI_MULTIMEDIA3, 1, 0, msm_routing_get_audio_mixer,
	msm_routing_put_audio_mixer),
	SOC_SINGLE_EXT("MultiMedia4", MSM_BACKEND_DAI_INT_FM_RX,
	MSM_FRONTEND_DAI_MULTIMEDIA4, 1, 0, msm_routing_get_audio_mixer,
	msm_routing_put_audio_mixer),
	SOC_SINGLE_EXT("MultiMedia5", MSM_BACKEND_DAI_INT_FM_RX,
	MSM_FRONTEND_DAI_MULTIMEDIA5, 1, 0, msm_routing_get_audio_mixer,
	msm_routing_put_audio_mixer),
	SOC_SINGLE_EXT("MultiMedia6", MSM_BACKEND_DAI_INT_FM_RX,
	MSM_FRONTEND_DAI_MULTIMEDIA6, 1, 0, msm_routing_get_audio_mixer,
	msm_routing_put_audio_mixer),
	SOC_SINGLE_EXT("MultiMedia7", MSM_BACKEND_DAI_INT_FM_RX,
	MSM_FRONTEND_DAI_MULTIMEDIA7, 1, 0, msm_routing_get_audio_mixer,
	msm_routing_put_audio_mixer),
	SOC_SINGLE_EXT("MultiMedia8", MSM_BACKEND_DAI_INT_FM_RX,
	MSM_FRONTEND_DAI_MULTIMEDIA8, 1, 0, msm_routing_get_audio_mixer,
	msm_routing_put_audio_mixer),
	SOC_SINGLE_EXT("MultiMedia9", MSM_BACKEND_DAI_INT_FM_RX,
	MSM_FRONTEND_DAI_MULTIMEDIA9, 1, 0, msm_routing_get_audio_mixer,
	msm_routing_put_audio_mixer),
	SOC_SINGLE_EXT("MultiMedia10", MSM_BACKEND_DAI_INT_FM_RX,
	MSM_FRONTEND_DAI_MULTIMEDIA10, 1, 0, msm_routing_get_audio_mixer,
	msm_routing_put_audio_mixer),
	SOC_SINGLE_EXT("MultiMedia11", MSM_BACKEND_DAI_INT_FM_RX,
	MSM_FRONTEND_DAI_MULTIMEDIA11, 1, 0, msm_routing_get_audio_mixer,
	msm_routing_put_audio_mixer),
	SOC_SINGLE_EXT("MultiMedia12", MSM_BACKEND_DAI_INT_FM_RX,
	MSM_FRONTEND_DAI_MULTIMEDIA12, 1, 0, msm_routing_get_audio_mixer,
	msm_routing_put_audio_mixer),
	SOC_SINGLE_EXT("MultiMedia13", MSM_BACKEND_DAI_INT_FM_RX,
	MSM_FRONTEND_DAI_MULTIMEDIA13, 1, 0, msm_routing_get_audio_mixer,
	msm_routing_put_audio_mixer),
	SOC_SINGLE_EXT("MultiMedia14", MSM_BACKEND_DAI_INT_FM_RX,
	MSM_FRONTEND_DAI_MULTIMEDIA14, 1, 0, msm_routing_get_audio_mixer,
	msm_routing_put_audio_mixer),
	SOC_SINGLE_EXT("MultiMedia15", MSM_BACKEND_DAI_INT_FM_RX,
	MSM_FRONTEND_DAI_MULTIMEDIA15, 1, 0, msm_routing_get_audio_mixer,
	msm_routing_put_audio_mixer),
	SOC_SINGLE_EXT("MultiMedia16", MSM_BACKEND_DAI_INT_FM_RX,
	MSM_FRONTEND_DAI_MULTIMEDIA16, 1, 0, msm_routing_get_audio_mixer,
	msm_routing_put_audio_mixer),
};

static const struct snd_kcontrol_new afe_pcm_rx_mixer_controls[] = {
	SOC_SINGLE_EXT("MultiMedia1", MSM_BACKEND_DAI_AFE_PCM_RX,
	MSM_FRONTEND_DAI_MULTIMEDIA1, 1, 0, msm_routing_get_audio_mixer,
	msm_routing_put_audio_mixer),
	SOC_SINGLE_EXT("MultiMedia2", MSM_BACKEND_DAI_AFE_PCM_RX,
	MSM_FRONTEND_DAI_MULTIMEDIA2, 1, 0, msm_routing_get_audio_mixer,
	msm_routing_put_audio_mixer),
	SOC_SINGLE_EXT("MultiMedia3", MSM_BACKEND_DAI_AFE_PCM_RX,
	MSM_FRONTEND_DAI_MULTIMEDIA3, 1, 0, msm_routing_get_audio_mixer,
	msm_routing_put_audio_mixer),
	SOC_SINGLE_EXT("MultiMedia4", MSM_BACKEND_DAI_AFE_PCM_RX,
	MSM_FRONTEND_DAI_MULTIMEDIA4, 1, 0, msm_routing_get_audio_mixer,
	msm_routing_put_audio_mixer),
	SOC_SINGLE_EXT("MultiMedia5", MSM_BACKEND_DAI_AFE_PCM_RX,
	MSM_FRONTEND_DAI_MULTIMEDIA5, 1, 0, msm_routing_get_audio_mixer,
	msm_routing_put_audio_mixer),
	SOC_SINGLE_EXT("MultiMedia6", MSM_BACKEND_DAI_AFE_PCM_RX,
	MSM_FRONTEND_DAI_MULTIMEDIA6, 1, 0, msm_routing_get_audio_mixer,
	msm_routing_put_audio_mixer),
	SOC_SINGLE_EXT("MultiMedia7", MSM_BACKEND_DAI_AFE_PCM_RX,
	MSM_FRONTEND_DAI_MULTIMEDIA7, 1, 0, msm_routing_get_audio_mixer,
	msm_routing_put_audio_mixer),
	SOC_SINGLE_EXT("MultiMedia8", MSM_BACKEND_DAI_AFE_PCM_RX,
	MSM_FRONTEND_DAI_MULTIMEDIA8, 1, 0, msm_routing_get_audio_mixer,
	msm_routing_put_audio_mixer),
	SOC_SINGLE_EXT("MultiMedia9", MSM_BACKEND_DAI_AFE_PCM_RX,
	MSM_FRONTEND_DAI_MULTIMEDIA9, 1, 0, msm_routing_get_audio_mixer,
	msm_routing_put_audio_mixer),
	SOC_SINGLE_EXT("MultiMedia10", MSM_BACKEND_DAI_AFE_PCM_RX,
	MSM_FRONTEND_DAI_MULTIMEDIA10, 1, 0, msm_routing_get_audio_mixer,
	msm_routing_put_audio_mixer),
	SOC_SINGLE_EXT("MultiMedia11", MSM_BACKEND_DAI_AFE_PCM_RX,
	MSM_FRONTEND_DAI_MULTIMEDIA11, 1, 0, msm_routing_get_audio_mixer,
	msm_routing_put_audio_mixer),
	SOC_SINGLE_EXT("MultiMedia12", MSM_BACKEND_DAI_AFE_PCM_RX,
	MSM_FRONTEND_DAI_MULTIMEDIA12, 1, 0, msm_routing_get_audio_mixer,
	msm_routing_put_audio_mixer),
	SOC_SINGLE_EXT("MultiMedia13", MSM_BACKEND_DAI_AFE_PCM_RX,
	MSM_FRONTEND_DAI_MULTIMEDIA13, 1, 0, msm_routing_get_audio_mixer,
	msm_routing_put_audio_mixer),
	SOC_SINGLE_EXT("MultiMedia14", MSM_BACKEND_DAI_AFE_PCM_RX,
	MSM_FRONTEND_DAI_MULTIMEDIA14, 1, 0, msm_routing_get_audio_mixer,
	msm_routing_put_audio_mixer),
	SOC_SINGLE_EXT("MultiMedia15", MSM_BACKEND_DAI_AFE_PCM_RX,
	MSM_FRONTEND_DAI_MULTIMEDIA15, 1, 0, msm_routing_get_audio_mixer,
	msm_routing_put_audio_mixer),
	SOC_SINGLE_EXT("MultiMedia16", MSM_BACKEND_DAI_AFE_PCM_RX,
	MSM_FRONTEND_DAI_MULTIMEDIA16, 1, 0, msm_routing_get_audio_mixer,
	msm_routing_put_audio_mixer),
};

static const struct snd_kcontrol_new auxpcm_rx_mixer_controls[] = {
	SOC_SINGLE_EXT("MultiMedia1", MSM_BACKEND_DAI_AUXPCM_RX,
	MSM_FRONTEND_DAI_MULTIMEDIA1, 1, 0, msm_routing_get_audio_mixer,
	msm_routing_put_audio_mixer),
	SOC_SINGLE_EXT("MultiMedia2", MSM_BACKEND_DAI_AUXPCM_RX,
	MSM_FRONTEND_DAI_MULTIMEDIA2, 1, 0, msm_routing_get_audio_mixer,
	msm_routing_put_audio_mixer),
	SOC_SINGLE_EXT("MultiMedia3", MSM_BACKEND_DAI_AUXPCM_RX,
	MSM_FRONTEND_DAI_MULTIMEDIA3, 1, 0, msm_routing_get_audio_mixer,
	msm_routing_put_audio_mixer),
	SOC_SINGLE_EXT("MultiMedia4", MSM_BACKEND_DAI_AUXPCM_RX,
	MSM_FRONTEND_DAI_MULTIMEDIA4, 1, 0, msm_routing_get_audio_mixer,
	msm_routing_put_audio_mixer),
	SOC_SINGLE_EXT("MultiMedia5", MSM_BACKEND_DAI_AUXPCM_RX,
	MSM_FRONTEND_DAI_MULTIMEDIA5, 1, 0, msm_routing_get_audio_mixer,
	msm_routing_put_audio_mixer),
	SOC_SINGLE_EXT("MultiMedia6", MSM_BACKEND_DAI_AUXPCM_RX,
	MSM_FRONTEND_DAI_MULTIMEDIA6, 1, 0, msm_routing_get_audio_mixer,
	msm_routing_put_audio_mixer),
	SOC_SINGLE_EXT("MultiMedia7", MSM_BACKEND_DAI_AUXPCM_RX,
	MSM_FRONTEND_DAI_MULTIMEDIA7, 1, 0, msm_routing_get_audio_mixer,
	msm_routing_put_audio_mixer),
	SOC_SINGLE_EXT("MultiMedia8", MSM_BACKEND_DAI_AUXPCM_RX,
	MSM_FRONTEND_DAI_MULTIMEDIA8, 1, 0, msm_routing_get_audio_mixer,
	msm_routing_put_audio_mixer),
	SOC_SINGLE_EXT("MultiMedia9", MSM_BACKEND_DAI_AUXPCM_RX,
	MSM_FRONTEND_DAI_MULTIMEDIA9, 1, 0, msm_routing_get_audio_mixer,
	msm_routing_put_audio_mixer),
	SOC_SINGLE_EXT("MultiMedia10", MSM_BACKEND_DAI_AUXPCM_RX,
	MSM_FRONTEND_DAI_MULTIMEDIA10, 1, 0, msm_routing_get_audio_mixer,
	msm_routing_put_audio_mixer),
	SOC_SINGLE_EXT("MultiMedia11", MSM_BACKEND_DAI_AUXPCM_RX,
	MSM_FRONTEND_DAI_MULTIMEDIA11, 1, 0, msm_routing_get_audio_mixer,
	msm_routing_put_audio_mixer),
	SOC_SINGLE_EXT("MultiMedia12", MSM_BACKEND_DAI_AUXPCM_RX,
	MSM_FRONTEND_DAI_MULTIMEDIA12, 1, 0, msm_routing_get_audio_mixer,
	msm_routing_put_audio_mixer),
	SOC_SINGLE_EXT("MultiMedia13", MSM_BACKEND_DAI_AUXPCM_RX,
	MSM_FRONTEND_DAI_MULTIMEDIA13, 1, 0, msm_routing_get_audio_mixer,
	msm_routing_put_audio_mixer),
	SOC_SINGLE_EXT("MultiMedia14", MSM_BACKEND_DAI_AUXPCM_RX,
	MSM_FRONTEND_DAI_MULTIMEDIA14, 1, 0, msm_routing_get_audio_mixer,
	msm_routing_put_audio_mixer),
	SOC_SINGLE_EXT("MultiMedia15", MSM_BACKEND_DAI_AUXPCM_RX,
	MSM_FRONTEND_DAI_MULTIMEDIA15, 1, 0, msm_routing_get_audio_mixer,
	msm_routing_put_audio_mixer),
	SOC_SINGLE_EXT("MultiMedia16", MSM_BACKEND_DAI_AUXPCM_RX,
	MSM_FRONTEND_DAI_MULTIMEDIA16, 1, 0, msm_routing_get_audio_mixer,
	msm_routing_put_audio_mixer),
};

static const struct snd_kcontrol_new sec_auxpcm_rx_mixer_controls[] = {
	SOC_SINGLE_EXT("MultiMedia1", MSM_BACKEND_DAI_SEC_AUXPCM_RX,
	MSM_FRONTEND_DAI_MULTIMEDIA1, 1, 0, msm_routing_get_audio_mixer,
	msm_routing_put_audio_mixer),
	SOC_SINGLE_EXT("MultiMedia2", MSM_BACKEND_DAI_SEC_AUXPCM_RX,
	MSM_FRONTEND_DAI_MULTIMEDIA2, 1, 0, msm_routing_get_audio_mixer,
	msm_routing_put_audio_mixer),
	SOC_SINGLE_EXT("MultiMedia3", MSM_BACKEND_DAI_SEC_AUXPCM_RX,
	MSM_FRONTEND_DAI_MULTIMEDIA3, 1, 0, msm_routing_get_audio_mixer,
	msm_routing_put_audio_mixer),
	SOC_SINGLE_EXT("MultiMedia4", MSM_BACKEND_DAI_SEC_AUXPCM_RX,
	MSM_FRONTEND_DAI_MULTIMEDIA4, 1, 0, msm_routing_get_audio_mixer,
	msm_routing_put_audio_mixer),
	SOC_SINGLE_EXT("MultiMedia5", MSM_BACKEND_DAI_SEC_AUXPCM_RX,
	MSM_FRONTEND_DAI_MULTIMEDIA5, 1, 0, msm_routing_get_audio_mixer,
	msm_routing_put_audio_mixer),
	SOC_SINGLE_EXT("MultiMedia6", MSM_BACKEND_DAI_SEC_AUXPCM_RX,
	MSM_FRONTEND_DAI_MULTIMEDIA6, 1, 0, msm_routing_get_audio_mixer,
	msm_routing_put_audio_mixer),
	SOC_SINGLE_EXT("MultiMedia7", MSM_BACKEND_DAI_SEC_AUXPCM_RX,
	MSM_FRONTEND_DAI_MULTIMEDIA7, 1, 0, msm_routing_get_audio_mixer,
	msm_routing_put_audio_mixer),
	SOC_SINGLE_EXT("MultiMedia8", MSM_BACKEND_DAI_SEC_AUXPCM_RX,
	MSM_FRONTEND_DAI_MULTIMEDIA8, 1, 0, msm_routing_get_audio_mixer,
	msm_routing_put_audio_mixer),
	SOC_SINGLE_EXT("MultiMedia9", MSM_BACKEND_DAI_SEC_AUXPCM_RX,
	MSM_FRONTEND_DAI_MULTIMEDIA9, 1, 0, msm_routing_get_audio_mixer,
	msm_routing_put_audio_mixer),
	SOC_SINGLE_EXT("MultiMedia10", MSM_BACKEND_DAI_SEC_AUXPCM_RX,
	MSM_FRONTEND_DAI_MULTIMEDIA10, 1, 0, msm_routing_get_audio_mixer,
	msm_routing_put_audio_mixer),
	SOC_SINGLE_EXT("MultiMedia11", MSM_BACKEND_DAI_SEC_AUXPCM_RX,
	MSM_FRONTEND_DAI_MULTIMEDIA11, 1, 0, msm_routing_get_audio_mixer,
	msm_routing_put_audio_mixer),
	SOC_SINGLE_EXT("MultiMedia12", MSM_BACKEND_DAI_SEC_AUXPCM_RX,
	MSM_FRONTEND_DAI_MULTIMEDIA12, 1, 0, msm_routing_get_audio_mixer,
	msm_routing_put_audio_mixer),
	SOC_SINGLE_EXT("MultiMedia13", MSM_BACKEND_DAI_SEC_AUXPCM_RX,
	MSM_FRONTEND_DAI_MULTIMEDIA13, 1, 0, msm_routing_get_audio_mixer,
	msm_routing_put_audio_mixer),
	SOC_SINGLE_EXT("MultiMedia14", MSM_BACKEND_DAI_SEC_AUXPCM_RX,
	MSM_FRONTEND_DAI_MULTIMEDIA14, 1, 0, msm_routing_get_audio_mixer,
	msm_routing_put_audio_mixer),
	SOC_SINGLE_EXT("MultiMedia15", MSM_BACKEND_DAI_SEC_AUXPCM_RX,
	MSM_FRONTEND_DAI_MULTIMEDIA15, 1, 0, msm_routing_get_audio_mixer,
	msm_routing_put_audio_mixer),
	SOC_SINGLE_EXT("MultiMedia16", MSM_BACKEND_DAI_SEC_AUXPCM_RX,
	MSM_FRONTEND_DAI_MULTIMEDIA16, 1, 0, msm_routing_get_audio_mixer,
	msm_routing_put_audio_mixer),
};

static const struct snd_kcontrol_new mmul1_mixer_controls[] = {
	SOC_SINGLE_EXT("PRI_TX", MSM_BACKEND_DAI_PRI_I2S_TX,
		MSM_FRONTEND_DAI_MULTIMEDIA1, 1, 0, msm_routing_get_audio_mixer,
		msm_routing_put_audio_mixer),
	SOC_SINGLE_EXT("MI2S_TX", MSM_BACKEND_DAI_MI2S_TX,
		MSM_FRONTEND_DAI_MULTIMEDIA1, 1, 0, msm_routing_get_audio_mixer,
		msm_routing_put_audio_mixer),
	SOC_SINGLE_EXT("PRI_MI2S_TX", MSM_BACKEND_DAI_PRI_MI2S_TX,
		MSM_FRONTEND_DAI_MULTIMEDIA1, 1, 0, msm_routing_get_audio_mixer,
		msm_routing_put_audio_mixer),
	SOC_SINGLE_EXT("QUAT_MI2S_TX", MSM_BACKEND_DAI_QUATERNARY_MI2S_TX,
		MSM_FRONTEND_DAI_MULTIMEDIA1, 1, 0, msm_routing_get_audio_mixer,
		msm_routing_put_audio_mixer),
	SOC_SINGLE_EXT("TERT_MI2S_TX", MSM_BACKEND_DAI_TERTIARY_MI2S_TX,
		MSM_FRONTEND_DAI_MULTIMEDIA1, 1, 0, msm_routing_get_audio_mixer,
		msm_routing_put_audio_mixer),
	SOC_SINGLE_EXT("SEC_MI2S_TX", MSM_BACKEND_DAI_SECONDARY_MI2S_TX,
		MSM_FRONTEND_DAI_MULTIMEDIA1, 1, 0, msm_routing_get_audio_mixer,
		msm_routing_put_audio_mixer),
	SOC_SINGLE_EXT("SLIM_0_TX", MSM_BACKEND_DAI_SLIMBUS_0_TX,
		MSM_FRONTEND_DAI_MULTIMEDIA1, 1, 0, msm_routing_get_audio_mixer,
		msm_routing_put_audio_mixer),
	SOC_SINGLE_EXT("AUX_PCM_UL_TX", MSM_BACKEND_DAI_AUXPCM_TX,
		MSM_FRONTEND_DAI_MULTIMEDIA1, 1, 0, msm_routing_get_audio_mixer,
		msm_routing_put_audio_mixer),
	SOC_SINGLE_EXT("SEC_AUX_PCM_UL_TX", MSM_BACKEND_DAI_SEC_AUXPCM_TX,
		MSM_FRONTEND_DAI_MULTIMEDIA1, 1, 0, msm_routing_get_audio_mixer,
		msm_routing_put_audio_mixer),
	SOC_SINGLE_EXT("INTERNAL_BT_SCO_TX", MSM_BACKEND_DAI_INT_BT_SCO_TX,
		MSM_FRONTEND_DAI_MULTIMEDIA1, 1, 0, msm_routing_get_audio_mixer,
		msm_routing_put_audio_mixer),
	SOC_SINGLE_EXT("INTERNAL_FM_TX", MSM_BACKEND_DAI_INT_FM_TX,
		MSM_FRONTEND_DAI_MULTIMEDIA1, 1, 0, msm_routing_get_audio_mixer,
		msm_routing_put_audio_mixer),
	SOC_SINGLE_EXT("AFE_PCM_TX", MSM_BACKEND_DAI_AFE_PCM_TX,
		MSM_FRONTEND_DAI_MULTIMEDIA1, 1, 0, msm_routing_get_audio_mixer,
		msm_routing_put_audio_mixer),
	SOC_SINGLE_EXT("VOC_REC_DL", MSM_BACKEND_DAI_INCALL_RECORD_RX,
		MSM_FRONTEND_DAI_MULTIMEDIA1, 1, 0, msm_routing_get_audio_mixer,
		msm_routing_put_audio_mixer),
	SOC_SINGLE_EXT("VOC_REC_UL", MSM_BACKEND_DAI_INCALL_RECORD_TX,
		MSM_FRONTEND_DAI_MULTIMEDIA1, 1, 0, msm_routing_get_audio_mixer,
		msm_routing_put_audio_mixer),
	SOC_SINGLE_EXT("SLIM_4_TX", MSM_BACKEND_DAI_SLIMBUS_4_TX,
		MSM_FRONTEND_DAI_MULTIMEDIA1, 1, 0, msm_routing_get_audio_mixer,
		msm_routing_put_audio_mixer),
	SOC_SINGLE_EXT("SLIM_6_TX", MSM_BACKEND_DAI_SLIMBUS_6_TX,
		MSM_FRONTEND_DAI_MULTIMEDIA1, 1, 0, msm_routing_get_audio_mixer,
		msm_routing_put_audio_mixer),
};

static const struct snd_kcontrol_new mmul2_mixer_controls[] = {
	SOC_SINGLE_EXT("INTERNAL_FM_TX", MSM_BACKEND_DAI_INT_FM_TX,
	MSM_FRONTEND_DAI_MULTIMEDIA2, 1, 0, msm_routing_get_audio_mixer,
	msm_routing_put_audio_mixer),
	SOC_SINGLE_EXT("MI2S_TX", MSM_BACKEND_DAI_MI2S_TX,
	MSM_FRONTEND_DAI_MULTIMEDIA2, 1, 0, msm_routing_get_audio_mixer,
	msm_routing_put_audio_mixer),
	SOC_SINGLE_EXT("PRI_MI2S_TX", MSM_BACKEND_DAI_PRI_MI2S_TX,
	MSM_FRONTEND_DAI_MULTIMEDIA2, 1, 0, msm_routing_get_audio_mixer,
	msm_routing_put_audio_mixer),
	SOC_SINGLE_EXT("QUAT_MI2S_TX", MSM_BACKEND_DAI_QUATERNARY_MI2S_TX,
	MSM_FRONTEND_DAI_MULTIMEDIA2, 1, 0, msm_routing_get_audio_mixer,
	msm_routing_put_audio_mixer),
	SOC_SINGLE_EXT("SLIM_0_TX", MSM_BACKEND_DAI_SLIMBUS_0_TX,
	MSM_FRONTEND_DAI_MULTIMEDIA2, 1, 0, msm_routing_get_audio_mixer,
	msm_routing_put_audio_mixer),
};

static const struct snd_kcontrol_new mmul4_mixer_controls[] = {
	SOC_SINGLE_EXT("SLIM_0_TX", MSM_BACKEND_DAI_SLIMBUS_0_TX,
	MSM_FRONTEND_DAI_MULTIMEDIA4, 1, 0, msm_routing_get_audio_mixer,
	msm_routing_put_audio_mixer),
	SOC_SINGLE_EXT("PRI_MI2S_TX", MSM_BACKEND_DAI_PRI_MI2S_TX,
	MSM_FRONTEND_DAI_MULTIMEDIA4, 1, 0, msm_routing_get_audio_mixer,
	msm_routing_put_audio_mixer),
	SOC_SINGLE_EXT("INTERNAL_FM_TX", MSM_BACKEND_DAI_INT_FM_TX,
	MSM_FRONTEND_DAI_MULTIMEDIA4, 1, 0, msm_routing_get_audio_mixer,
	msm_routing_put_audio_mixer),
	SOC_SINGLE_EXT("INTERNAL_BT_SCO_TX", MSM_BACKEND_DAI_INT_BT_SCO_TX,
	MSM_FRONTEND_DAI_MULTIMEDIA4, 1, 0, msm_routing_get_audio_mixer,
	msm_routing_put_audio_mixer),
	SOC_SINGLE_EXT("AFE_PCM_TX", MSM_BACKEND_DAI_AFE_PCM_TX,
	MSM_FRONTEND_DAI_MULTIMEDIA4, 1, 0, msm_routing_get_audio_mixer,
	msm_routing_put_audio_mixer),
	SOC_SINGLE_EXT("VOC_REC_DL", MSM_BACKEND_DAI_INCALL_RECORD_RX,
	MSM_FRONTEND_DAI_MULTIMEDIA4, 1, 0, msm_routing_get_audio_mixer,
	msm_routing_put_audio_mixer),
	SOC_SINGLE_EXT("VOC_REC_UL", MSM_BACKEND_DAI_INCALL_RECORD_TX,
	MSM_FRONTEND_DAI_MULTIMEDIA4, 1, 0, msm_routing_get_audio_mixer,
	msm_routing_put_audio_mixer),
};

static const struct snd_kcontrol_new mmul5_mixer_controls[] = {
	SOC_SINGLE_EXT("SLIM_0_TX", MSM_BACKEND_DAI_SLIMBUS_0_TX,
	MSM_FRONTEND_DAI_MULTIMEDIA5, 1, 0, msm_routing_get_audio_mixer,
	msm_routing_put_audio_mixer),
	SOC_SINGLE_EXT("INTERNAL_FM_TX", MSM_BACKEND_DAI_INT_FM_TX,
	MSM_FRONTEND_DAI_MULTIMEDIA5, 1, 0, msm_routing_get_audio_mixer,
	msm_routing_put_audio_mixer),
	SOC_SINGLE_EXT("MI2S_TX", MSM_BACKEND_DAI_MI2S_TX,
	MSM_FRONTEND_DAI_MULTIMEDIA5, 1, 0, msm_routing_get_audio_mixer,
	msm_routing_put_audio_mixer),
	SOC_SINGLE_EXT("AFE_PCM_TX", MSM_BACKEND_DAI_AFE_PCM_TX,
	MSM_FRONTEND_DAI_MULTIMEDIA5, 1, 0, msm_routing_get_audio_mixer,
	msm_routing_put_audio_mixer),
	SOC_SINGLE_EXT("INTERNAL_BT_SCO_TX", MSM_BACKEND_DAI_INT_BT_SCO_TX,
	MSM_FRONTEND_DAI_MULTIMEDIA5, 1, 0, msm_routing_get_audio_mixer,
	msm_routing_put_audio_mixer),
	SOC_SINGLE_EXT("AUX_PCM_TX", MSM_BACKEND_DAI_AUXPCM_TX,
	MSM_FRONTEND_DAI_MULTIMEDIA5, 1, 0, msm_routing_get_audio_mixer,
	msm_routing_put_audio_mixer),
	SOC_SINGLE_EXT("SEC_AUX_PCM_TX", MSM_BACKEND_DAI_SEC_AUXPCM_TX,
	MSM_FRONTEND_DAI_MULTIMEDIA5, 1, 0, msm_routing_get_audio_mixer,
	msm_routing_put_audio_mixer),
	SOC_SINGLE_EXT("PRI_MI2S_TX", MSM_BACKEND_DAI_PRI_MI2S_TX,
	MSM_FRONTEND_DAI_MULTIMEDIA5, 1, 0, msm_routing_get_audio_mixer,
	msm_routing_put_audio_mixer),
	SOC_SINGLE_EXT("TERT_MI2S_TX", MSM_BACKEND_DAI_TERTIARY_MI2S_TX,
	MSM_FRONTEND_DAI_MULTIMEDIA5, 1, 0, msm_routing_get_audio_mixer,
	msm_routing_put_audio_mixer),
};

static const struct snd_kcontrol_new mmul6_mixer_controls[] = {
	SOC_SINGLE_EXT("INTERNAL_FM_TX", MSM_BACKEND_DAI_INT_FM_TX,
	MSM_FRONTEND_DAI_MULTIMEDIA6, 1, 0, msm_routing_get_audio_mixer,
	msm_routing_put_audio_mixer),
	SOC_SINGLE_EXT("SLIM_0_TX", MSM_BACKEND_DAI_SLIMBUS_0_TX,
	MSM_FRONTEND_DAI_MULTIMEDIA6, 1, 0, msm_routing_get_audio_mixer,
	msm_routing_put_audio_mixer),
	SOC_SINGLE_EXT("TERT_MI2S_TX", MSM_BACKEND_DAI_TERTIARY_MI2S_TX,
	MSM_FRONTEND_DAI_MULTIMEDIA6, 1, 0, msm_routing_get_audio_mixer,
	msm_routing_put_audio_mixer),
	SOC_SINGLE_EXT("PRI_MI2S_TX", MSM_BACKEND_DAI_PRI_MI2S_TX,
	MSM_FRONTEND_DAI_MULTIMEDIA6, 1, 0, msm_routing_get_audio_mixer,
	msm_routing_put_audio_mixer),
	SOC_SINGLE_EXT("AUX_PCM_UL_TX", MSM_BACKEND_DAI_AUXPCM_TX,
	MSM_FRONTEND_DAI_MULTIMEDIA6, 1, 0, msm_routing_get_audio_mixer,
	msm_routing_put_audio_mixer),
	SOC_SINGLE_EXT("SEC_AUX_PCM_UL_TX", MSM_BACKEND_DAI_SEC_AUXPCM_TX,
	MSM_FRONTEND_DAI_MULTIMEDIA6, 1, 0, msm_routing_get_audio_mixer,
	msm_routing_put_audio_mixer),
};

static const struct snd_kcontrol_new mmul8_mixer_controls[] = {
	SOC_SINGLE_EXT("SLIM_0_TX", MSM_BACKEND_DAI_SLIMBUS_0_TX,
	MSM_FRONTEND_DAI_MULTIMEDIA8, 1, 0, msm_routing_get_audio_mixer,
	msm_routing_put_audio_mixer),
	SOC_SINGLE_EXT("PRI_MI2S_TX", MSM_BACKEND_DAI_PRI_MI2S_TX,
	MSM_FRONTEND_DAI_MULTIMEDIA8, 1, 0, msm_routing_get_audio_mixer,
	msm_routing_put_audio_mixer),
	SOC_SINGLE_EXT("INTERNAL_FM_TX", MSM_BACKEND_DAI_INT_FM_TX,
	MSM_FRONTEND_DAI_MULTIMEDIA8, 1, 0, msm_routing_get_audio_mixer,
	msm_routing_put_audio_mixer),
	SOC_SINGLE_EXT("INTERNAL_BT_SCO_TX", MSM_BACKEND_DAI_INT_BT_SCO_TX,
	MSM_FRONTEND_DAI_MULTIMEDIA8, 1, 0, msm_routing_get_audio_mixer,
	msm_routing_put_audio_mixer),
	SOC_SINGLE_EXT("AFE_PCM_TX", MSM_BACKEND_DAI_AFE_PCM_TX,
	MSM_FRONTEND_DAI_MULTIMEDIA8, 1, 0, msm_routing_get_audio_mixer,
	msm_routing_put_audio_mixer),
	SOC_SINGLE_EXT("VOC_REC_DL", MSM_BACKEND_DAI_INCALL_RECORD_RX,
	MSM_FRONTEND_DAI_MULTIMEDIA8, 1, 0, msm_routing_get_audio_mixer,
	msm_routing_put_audio_mixer),
	SOC_SINGLE_EXT("VOC_REC_UL", MSM_BACKEND_DAI_INCALL_RECORD_TX,
	MSM_FRONTEND_DAI_MULTIMEDIA8, 1, 0, msm_routing_get_audio_mixer,
	msm_routing_put_audio_mixer),
	SOC_SINGLE_EXT("SLIM_6_TX", MSM_BACKEND_DAI_SLIMBUS_6_TX,
	MSM_FRONTEND_DAI_MULTIMEDIA8, 1, 0, msm_routing_get_audio_mixer,
	msm_routing_put_audio_mixer),
};

static const struct snd_kcontrol_new pri_rx_voice_mixer_controls[] = {
	SOC_SINGLE_EXT("CSVoice", MSM_BACKEND_DAI_PRI_I2S_RX,
	MSM_FRONTEND_DAI_CS_VOICE, 1, 0, msm_routing_get_voice_mixer,
	msm_routing_put_voice_mixer),
	SOC_SINGLE_EXT("Voice2", MSM_BACKEND_DAI_PRI_I2S_RX,
	MSM_FRONTEND_DAI_VOICE2, 1, 0, msm_routing_get_voice_mixer,
	msm_routing_put_voice_mixer),
	SOC_SINGLE_EXT("Voip", MSM_BACKEND_DAI_PRI_I2S_RX,
	MSM_FRONTEND_DAI_VOIP, 1, 0, msm_routing_get_voice_mixer,
	msm_routing_put_voice_mixer),
	SOC_SINGLE_EXT("VoLTE", MSM_BACKEND_DAI_PRI_I2S_RX,
	MSM_FRONTEND_DAI_VOLTE, 1, 0, msm_routing_get_voice_mixer,
	msm_routing_put_voice_mixer),
	SOC_SINGLE_EXT("VoWLAN", MSM_BACKEND_DAI_PRI_I2S_RX,
	MSM_FRONTEND_DAI_VOWLAN, 1, 0, msm_routing_get_voice_mixer,
	msm_routing_put_voice_mixer),
	SOC_SINGLE_EXT("DTMF", MSM_BACKEND_DAI_PRI_I2S_RX,
	MSM_FRONTEND_DAI_DTMF_RX, 1, 0, msm_routing_get_voice_mixer,
	msm_routing_put_voice_mixer),
	SOC_SINGLE_EXT("QCHAT", MSM_BACKEND_DAI_PRI_I2S_RX,
	MSM_FRONTEND_DAI_QCHAT, 1, 0, msm_routing_get_voice_mixer,
	msm_routing_put_voice_mixer),
};

static const struct snd_kcontrol_new sec_i2s_rx_voice_mixer_controls[] = {
	SOC_SINGLE_EXT("CSVoice", MSM_BACKEND_DAI_SEC_I2S_RX,
	MSM_FRONTEND_DAI_CS_VOICE, 1, 0, msm_routing_get_voice_mixer,
	msm_routing_put_voice_mixer),
	SOC_SINGLE_EXT("Voice2", MSM_BACKEND_DAI_SEC_I2S_RX,
	MSM_FRONTEND_DAI_VOICE2, 1, 0, msm_routing_get_voice_mixer,
	msm_routing_put_voice_mixer),
	SOC_SINGLE_EXT("Voip", MSM_BACKEND_DAI_SEC_I2S_RX,
	MSM_FRONTEND_DAI_VOIP, 1, 0, msm_routing_get_voice_mixer,
	msm_routing_put_voice_mixer),
	SOC_SINGLE_EXT("VoLTE", MSM_BACKEND_DAI_SEC_I2S_RX,
	MSM_FRONTEND_DAI_VOLTE, 1, 0, msm_routing_get_voice_mixer,
	msm_routing_put_voice_mixer),
	SOC_SINGLE_EXT("VoWLAN", MSM_BACKEND_DAI_SEC_I2S_RX,
	MSM_FRONTEND_DAI_VOWLAN, 1, 0, msm_routing_get_voice_mixer,
	msm_routing_put_voice_mixer),
	SOC_SINGLE_EXT("DTMF", MSM_BACKEND_DAI_SEC_I2S_RX,
	MSM_FRONTEND_DAI_DTMF_RX, 1, 0, msm_routing_get_voice_mixer,
	msm_routing_put_voice_mixer),
	SOC_SINGLE_EXT("QCHAT", MSM_BACKEND_DAI_SEC_I2S_RX,
	MSM_FRONTEND_DAI_QCHAT, 1, 0, msm_routing_get_voice_mixer,
	msm_routing_put_voice_mixer),
};

static const struct snd_kcontrol_new sec_mi2s_rx_voice_mixer_controls[] = {
	SOC_SINGLE_EXT("CSVoice", MSM_BACKEND_DAI_SECONDARY_MI2S_RX,
	MSM_FRONTEND_DAI_CS_VOICE, 1, 0, msm_routing_get_voice_mixer,
	msm_routing_put_voice_mixer),
	SOC_SINGLE_EXT("Voice2", MSM_BACKEND_DAI_SECONDARY_MI2S_RX,
	MSM_FRONTEND_DAI_VOICE2, 1, 0, msm_routing_get_voice_mixer,
	msm_routing_put_voice_mixer),
	SOC_SINGLE_EXT("Voip", MSM_BACKEND_DAI_SECONDARY_MI2S_RX,
	MSM_FRONTEND_DAI_VOIP, 1, 0, msm_routing_get_voice_mixer,
	msm_routing_put_voice_mixer),
	SOC_SINGLE_EXT("VoLTE", MSM_BACKEND_DAI_SECONDARY_MI2S_RX,
	MSM_FRONTEND_DAI_VOLTE, 1, 0, msm_routing_get_voice_mixer,
	msm_routing_put_voice_mixer),
	SOC_SINGLE_EXT("VoWLAN", MSM_BACKEND_DAI_SECONDARY_MI2S_RX,
	MSM_FRONTEND_DAI_VOWLAN, 1, 0, msm_routing_get_voice_mixer,
	msm_routing_put_voice_mixer),
	SOC_SINGLE_EXT("DTMF", MSM_BACKEND_DAI_SECONDARY_MI2S_RX,
	MSM_FRONTEND_DAI_DTMF_RX, 1, 0, msm_routing_get_voice_mixer,
	msm_routing_put_voice_mixer),
	SOC_SINGLE_EXT("QCHAT", MSM_BACKEND_DAI_SECONDARY_MI2S_RX,
	MSM_FRONTEND_DAI_QCHAT, 1, 0, msm_routing_get_voice_mixer,
	msm_routing_put_voice_mixer),
};

static const struct snd_kcontrol_new slimbus_rx_voice_mixer_controls[] = {
	SOC_SINGLE_EXT("CSVoice", MSM_BACKEND_DAI_SLIMBUS_0_RX,
	MSM_FRONTEND_DAI_CS_VOICE, 1, 0, msm_routing_get_voice_mixer,
	msm_routing_put_voice_mixer),
	SOC_SINGLE_EXT("Voice2", MSM_BACKEND_DAI_SLIMBUS_0_RX,
	MSM_FRONTEND_DAI_VOICE2, 1, 0, msm_routing_get_voice_mixer,
	msm_routing_put_voice_mixer),
	SOC_SINGLE_EXT("Voip", MSM_BACKEND_DAI_SLIMBUS_0_RX ,
	MSM_FRONTEND_DAI_VOIP, 1, 0, msm_routing_get_voice_mixer,
	msm_routing_put_voice_mixer),
	SOC_SINGLE_EXT("Voice Stub", MSM_BACKEND_DAI_SLIMBUS_0_RX,
	MSM_FRONTEND_DAI_VOICE_STUB, 1, 0, msm_routing_get_voice_stub_mixer,
	msm_routing_put_voice_stub_mixer),
	SOC_SINGLE_EXT("Voice2 Stub", MSM_BACKEND_DAI_SLIMBUS_0_RX,
	MSM_FRONTEND_DAI_VOICE2_STUB, 1, 0, msm_routing_get_voice_stub_mixer,
	msm_routing_put_voice_stub_mixer),
	SOC_SINGLE_EXT("VoLTE", MSM_BACKEND_DAI_SLIMBUS_0_RX ,
	MSM_FRONTEND_DAI_VOLTE, 1, 0, msm_routing_get_voice_mixer,
	msm_routing_put_voice_mixer),
	SOC_SINGLE_EXT("VoLTE Stub", MSM_BACKEND_DAI_SLIMBUS_0_RX,
	MSM_FRONTEND_DAI_VOLTE_STUB, 1, 0, msm_routing_get_voice_stub_mixer,
	msm_routing_put_voice_stub_mixer),
	SOC_SINGLE_EXT("VoWLAN", MSM_BACKEND_DAI_SLIMBUS_0_RX ,
	MSM_FRONTEND_DAI_VOWLAN, 1, 0, msm_routing_get_voice_mixer,
	msm_routing_put_voice_mixer),
	SOC_SINGLE_EXT("DTMF", MSM_BACKEND_DAI_SLIMBUS_0_RX ,
	MSM_FRONTEND_DAI_DTMF_RX, 1, 0, msm_routing_get_voice_mixer,
	msm_routing_put_voice_mixer),
	SOC_SINGLE_EXT("QCHAT", MSM_BACKEND_DAI_SLIMBUS_0_RX ,
	MSM_FRONTEND_DAI_QCHAT, 1, 0, msm_routing_get_voice_mixer,
	msm_routing_put_voice_mixer),
};

static const struct snd_kcontrol_new bt_sco_rx_voice_mixer_controls[] = {
	SOC_SINGLE_EXT("CSVoice", MSM_BACKEND_DAI_INT_BT_SCO_RX,
	MSM_FRONTEND_DAI_CS_VOICE, 1, 0, msm_routing_get_voice_mixer,
	msm_routing_put_voice_mixer),
	SOC_SINGLE_EXT("Voice2", MSM_BACKEND_DAI_INT_BT_SCO_RX,
	MSM_FRONTEND_DAI_VOICE2, 1, 0, msm_routing_get_voice_mixer,
	msm_routing_put_voice_mixer),
	SOC_SINGLE_EXT("Voip", MSM_BACKEND_DAI_INT_BT_SCO_RX ,
	MSM_FRONTEND_DAI_VOIP, 1, 0, msm_routing_get_voice_mixer,
	msm_routing_put_voice_mixer),
	SOC_SINGLE_EXT("Voice Stub", MSM_BACKEND_DAI_INT_BT_SCO_RX,
	MSM_FRONTEND_DAI_VOICE_STUB, 1, 0, msm_routing_get_voice_stub_mixer,
	msm_routing_put_voice_stub_mixer),
	SOC_SINGLE_EXT("VoLTE", MSM_BACKEND_DAI_INT_BT_SCO_RX ,
	MSM_FRONTEND_DAI_VOLTE, 1, 0, msm_routing_get_voice_mixer,
	msm_routing_put_voice_mixer),
	SOC_SINGLE_EXT("VoWLAN", MSM_BACKEND_DAI_INT_BT_SCO_RX ,
	MSM_FRONTEND_DAI_VOWLAN, 1, 0, msm_routing_get_voice_mixer,
	msm_routing_put_voice_mixer),
	SOC_SINGLE_EXT("DTMF", MSM_BACKEND_DAI_INT_BT_SCO_RX ,
	MSM_FRONTEND_DAI_DTMF_RX, 1, 0, msm_routing_get_voice_mixer,
	msm_routing_put_voice_mixer),
	SOC_SINGLE_EXT("QCHAT", MSM_BACKEND_DAI_INT_BT_SCO_RX ,
	MSM_FRONTEND_DAI_QCHAT, 1, 0, msm_routing_get_voice_mixer,
	msm_routing_put_voice_mixer),
};

static const struct snd_kcontrol_new mi2s_rx_voice_mixer_controls[] = {
	SOC_SINGLE_EXT("CSVoice", MSM_BACKEND_DAI_MI2S_RX,
	MSM_FRONTEND_DAI_CS_VOICE, 1, 0, msm_routing_get_voice_mixer,
	msm_routing_put_voice_mixer),
	SOC_SINGLE_EXT("Voice2", MSM_BACKEND_DAI_MI2S_RX,
	MSM_FRONTEND_DAI_VOICE2, 1, 0, msm_routing_get_voice_mixer,
	msm_routing_put_voice_mixer),
	SOC_SINGLE_EXT("Voip", MSM_BACKEND_DAI_MI2S_RX,
	MSM_FRONTEND_DAI_VOIP, 1, 0, msm_routing_get_voice_mixer,
	msm_routing_put_voice_mixer),
	SOC_SINGLE_EXT("Voice Stub", MSM_BACKEND_DAI_MI2S_RX,
	MSM_FRONTEND_DAI_VOICE_STUB, 1, 0, msm_routing_get_voice_stub_mixer,
	msm_routing_put_voice_stub_mixer),
	SOC_SINGLE_EXT("VoLTE", MSM_BACKEND_DAI_MI2S_RX,
	MSM_FRONTEND_DAI_VOLTE, 1, 0, msm_routing_get_voice_mixer,
	msm_routing_put_voice_mixer),
	SOC_SINGLE_EXT("VoWLAN", MSM_BACKEND_DAI_MI2S_RX,
	MSM_FRONTEND_DAI_VOWLAN, 1, 0, msm_routing_get_voice_mixer,
	msm_routing_put_voice_mixer),
	SOC_SINGLE_EXT("DTMF", MSM_BACKEND_DAI_MI2S_RX,
	MSM_FRONTEND_DAI_DTMF_RX, 1, 0, msm_routing_get_voice_mixer,
	msm_routing_put_voice_mixer),
	SOC_SINGLE_EXT("QCHAT", MSM_BACKEND_DAI_MI2S_RX,
	MSM_FRONTEND_DAI_QCHAT, 1, 0, msm_routing_get_voice_mixer,
	msm_routing_put_voice_mixer),
};

static const struct snd_kcontrol_new pri_mi2s_rx_voice_mixer_controls[] = {
	SOC_SINGLE_EXT("CSVoice", MSM_BACKEND_DAI_PRI_MI2S_RX,
	MSM_FRONTEND_DAI_CS_VOICE, 1, 0, msm_routing_get_voice_mixer,
	msm_routing_put_voice_mixer),
	SOC_SINGLE_EXT("Voice2", MSM_BACKEND_DAI_PRI_MI2S_RX,
	MSM_FRONTEND_DAI_VOICE2, 1, 0, msm_routing_get_voice_mixer,
	msm_routing_put_voice_mixer),
	SOC_SINGLE_EXT("Voip", MSM_BACKEND_DAI_PRI_MI2S_RX,
	MSM_FRONTEND_DAI_VOIP, 1, 0, msm_routing_get_voice_mixer,
	msm_routing_put_voice_mixer),
	SOC_SINGLE_EXT("Voice Stub", MSM_BACKEND_DAI_PRI_MI2S_RX,
	MSM_FRONTEND_DAI_VOICE_STUB, 1, 0, msm_routing_get_voice_stub_mixer,
	msm_routing_put_voice_stub_mixer),
	SOC_SINGLE_EXT("Voice2 Stub", MSM_BACKEND_DAI_PRI_MI2S_RX,
	MSM_FRONTEND_DAI_VOICE2_STUB, 1, 0, msm_routing_get_voice_stub_mixer,
	msm_routing_put_voice_stub_mixer),
	SOC_SINGLE_EXT("VoLTE", MSM_BACKEND_DAI_PRI_MI2S_RX,
	MSM_FRONTEND_DAI_VOLTE, 1, 0, msm_routing_get_voice_mixer,
	msm_routing_put_voice_mixer),
	SOC_SINGLE_EXT("VoLTE Stub", MSM_BACKEND_DAI_PRI_MI2S_RX,
	MSM_FRONTEND_DAI_VOLTE_STUB, 1, 0, msm_routing_get_voice_mixer,
	msm_routing_put_voice_mixer),
	SOC_SINGLE_EXT("VoWLAN", MSM_BACKEND_DAI_PRI_MI2S_RX,
	MSM_FRONTEND_DAI_VOWLAN, 1, 0, msm_routing_get_voice_mixer,
	msm_routing_put_voice_mixer),
	SOC_SINGLE_EXT("DTMF", MSM_BACKEND_DAI_PRI_MI2S_RX,
	MSM_FRONTEND_DAI_DTMF_RX, 1, 0, msm_routing_get_voice_mixer,
	msm_routing_put_voice_mixer),
	SOC_SINGLE_EXT("QCHAT", MSM_BACKEND_DAI_PRI_MI2S_RX,
	MSM_FRONTEND_DAI_QCHAT, 1, 0, msm_routing_get_voice_mixer,
	msm_routing_put_voice_mixer),
};

static const struct snd_kcontrol_new quat_mi2s_rx_voice_mixer_controls[] = {
	SOC_SINGLE_EXT("CSVoice", MSM_BACKEND_DAI_QUATERNARY_MI2S_RX,
	MSM_FRONTEND_DAI_CS_VOICE, 1, 0, msm_routing_get_voice_mixer,
	msm_routing_put_voice_mixer),
	SOC_SINGLE_EXT("Voice2", MSM_BACKEND_DAI_QUATERNARY_MI2S_RX,
	MSM_FRONTEND_DAI_VOICE2, 1, 0, msm_routing_get_voice_mixer,
	msm_routing_put_voice_mixer),
	SOC_SINGLE_EXT("Voip", MSM_BACKEND_DAI_QUATERNARY_MI2S_RX,
	MSM_FRONTEND_DAI_VOIP, 1, 0, msm_routing_get_voice_mixer,
	msm_routing_put_voice_mixer),
	SOC_SINGLE_EXT("Voice Stub", MSM_BACKEND_DAI_QUATERNARY_MI2S_RX,
	MSM_FRONTEND_DAI_VOICE_STUB, 1, 0, msm_routing_get_voice_stub_mixer,
	msm_routing_put_voice_stub_mixer),
	SOC_SINGLE_EXT("Voice2 Stub", MSM_BACKEND_DAI_QUATERNARY_MI2S_RX,
	MSM_FRONTEND_DAI_VOICE2_STUB, 1, 0, msm_routing_get_voice_stub_mixer,
	msm_routing_put_voice_stub_mixer),
	SOC_SINGLE_EXT("VoLTE", MSM_BACKEND_DAI_QUATERNARY_MI2S_RX,
	MSM_FRONTEND_DAI_VOLTE, 1, 0, msm_routing_get_voice_mixer,
	msm_routing_put_voice_mixer),
	SOC_SINGLE_EXT("VoLTE Stub", MSM_BACKEND_DAI_QUATERNARY_MI2S_RX,
	MSM_FRONTEND_DAI_VOLTE_STUB, 1, 0, msm_routing_get_voice_mixer,
	msm_routing_put_voice_mixer),
	SOC_SINGLE_EXT("VoWLAN", MSM_BACKEND_DAI_QUATERNARY_MI2S_RX,
	MSM_FRONTEND_DAI_VOWLAN, 1, 0, msm_routing_get_voice_mixer,
	msm_routing_put_voice_mixer),
	SOC_SINGLE_EXT("DTMF", MSM_BACKEND_DAI_QUATERNARY_MI2S_RX,
	MSM_FRONTEND_DAI_DTMF_RX, 1, 0, msm_routing_get_voice_mixer,
	msm_routing_put_voice_mixer),
	SOC_SINGLE_EXT("QCHAT", MSM_BACKEND_DAI_QUATERNARY_MI2S_RX,
	MSM_FRONTEND_DAI_QCHAT, 1, 0, msm_routing_get_voice_mixer,
	msm_routing_put_voice_mixer),
};

static const struct snd_kcontrol_new tert_mi2s_rx_voice_mixer_controls[] = {
	SOC_SINGLE_EXT("CSVoice", MSM_BACKEND_DAI_TERTIARY_MI2S_RX,
	MSM_FRONTEND_DAI_CS_VOICE, 1, 0, msm_routing_get_voice_mixer,
	msm_routing_put_voice_mixer),
	SOC_SINGLE_EXT("Voice2", MSM_BACKEND_DAI_TERTIARY_MI2S_RX,
	MSM_FRONTEND_DAI_VOICE2, 1, 0, msm_routing_get_voice_mixer,
	msm_routing_put_voice_mixer),
	SOC_SINGLE_EXT("Voip", MSM_BACKEND_DAI_TERTIARY_MI2S_RX,
	MSM_FRONTEND_DAI_VOIP, 1, 0, msm_routing_get_voice_mixer,
	msm_routing_put_voice_mixer),
	SOC_SINGLE_EXT("Voice Stub", MSM_BACKEND_DAI_TERTIARY_MI2S_RX,
	MSM_FRONTEND_DAI_VOICE_STUB, 1, 0, msm_routing_get_voice_stub_mixer,
	msm_routing_put_voice_stub_mixer),
	SOC_SINGLE_EXT("Voice2 Stub", MSM_BACKEND_DAI_TERTIARY_MI2S_RX,
	MSM_FRONTEND_DAI_VOICE2_STUB, 1, 0, msm_routing_get_voice_stub_mixer,
	msm_routing_put_voice_stub_mixer),
	SOC_SINGLE_EXT("VoLTE", MSM_BACKEND_DAI_TERTIARY_MI2S_RX,
	MSM_FRONTEND_DAI_VOLTE, 1, 0, msm_routing_get_voice_mixer,
	msm_routing_put_voice_mixer),
	SOC_SINGLE_EXT("VoLTE Stub", MSM_BACKEND_DAI_TERTIARY_MI2S_RX,
	MSM_FRONTEND_DAI_VOLTE_STUB, 1, 0, msm_routing_get_voice_mixer,
	msm_routing_put_voice_mixer),
	SOC_SINGLE_EXT("VoWLAN", MSM_BACKEND_DAI_TERTIARY_MI2S_RX,
	MSM_FRONTEND_DAI_VOWLAN, 1, 0, msm_routing_get_voice_mixer,
	msm_routing_put_voice_mixer),
	SOC_SINGLE_EXT("DTMF", MSM_BACKEND_DAI_TERTIARY_MI2S_RX,
	MSM_FRONTEND_DAI_DTMF_RX, 1, 0, msm_routing_get_voice_mixer,
	msm_routing_put_voice_mixer),
	SOC_SINGLE_EXT("QCHAT", MSM_BACKEND_DAI_TERTIARY_MI2S_RX,
	MSM_FRONTEND_DAI_QCHAT, 1, 0, msm_routing_get_voice_mixer,
	msm_routing_put_voice_mixer),
};

static const struct snd_kcontrol_new afe_pcm_rx_voice_mixer_controls[] = {
	SOC_SINGLE_EXT("CSVoice", MSM_BACKEND_DAI_AFE_PCM_RX,
	MSM_FRONTEND_DAI_CS_VOICE, 1, 0, msm_routing_get_voice_mixer,
	msm_routing_put_voice_mixer),
	SOC_SINGLE_EXT("Voice2", MSM_BACKEND_DAI_AFE_PCM_RX,
	MSM_FRONTEND_DAI_VOICE2, 1, 0, msm_routing_get_voice_mixer,
	msm_routing_put_voice_mixer),
	SOC_SINGLE_EXT("Voip", MSM_BACKEND_DAI_AFE_PCM_RX,
	MSM_FRONTEND_DAI_VOIP, 1, 0, msm_routing_get_voice_mixer,
	msm_routing_put_voice_mixer),
	SOC_SINGLE_EXT("Voice Stub", MSM_BACKEND_DAI_AFE_PCM_RX,
	MSM_FRONTEND_DAI_VOICE_STUB, 1, 0, msm_routing_get_voice_stub_mixer,
	msm_routing_put_voice_stub_mixer),
	SOC_SINGLE_EXT("Voice2 Stub", MSM_BACKEND_DAI_AFE_PCM_RX,
	MSM_FRONTEND_DAI_VOICE2_STUB, 1, 0, msm_routing_get_voice_stub_mixer,
	msm_routing_put_voice_stub_mixer),
	SOC_SINGLE_EXT("VoLTE", MSM_BACKEND_DAI_AFE_PCM_RX,
	MSM_FRONTEND_DAI_VOLTE, 1, 0, msm_routing_get_voice_mixer,
	msm_routing_put_voice_mixer),
	SOC_SINGLE_EXT("VoLTE Stub", MSM_BACKEND_DAI_AFE_PCM_RX,
	MSM_FRONTEND_DAI_VOLTE_STUB, 1, 0, msm_routing_get_voice_stub_mixer,
	msm_routing_put_voice_stub_mixer),
	SOC_SINGLE_EXT("VoWLAN", MSM_BACKEND_DAI_AFE_PCM_RX,
	MSM_FRONTEND_DAI_VOWLAN, 1, 0, msm_routing_get_voice_mixer,
	msm_routing_put_voice_mixer),
	SOC_SINGLE_EXT("DTMF", MSM_BACKEND_DAI_AFE_PCM_RX,
	MSM_FRONTEND_DAI_DTMF_RX, 1, 0, msm_routing_get_voice_mixer,
	msm_routing_put_voice_mixer),
	SOC_SINGLE_EXT("QCHAT", MSM_BACKEND_DAI_AFE_PCM_RX,
	MSM_FRONTEND_DAI_QCHAT, 1, 0, msm_routing_get_voice_mixer,
	msm_routing_put_voice_mixer),
};

static const struct snd_kcontrol_new aux_pcm_rx_voice_mixer_controls[] = {
	SOC_SINGLE_EXT("CSVoice", MSM_BACKEND_DAI_AUXPCM_RX,
	MSM_FRONTEND_DAI_CS_VOICE, 1, 0, msm_routing_get_voice_mixer,
	msm_routing_put_voice_mixer),
	SOC_SINGLE_EXT("Voice2", MSM_BACKEND_DAI_AUXPCM_RX,
	MSM_FRONTEND_DAI_VOICE2, 1, 0, msm_routing_get_voice_mixer,
	msm_routing_put_voice_mixer),
	SOC_SINGLE_EXT("Voip", MSM_BACKEND_DAI_AUXPCM_RX,
	MSM_FRONTEND_DAI_VOIP, 1, 0, msm_routing_get_voice_mixer,
	msm_routing_put_voice_mixer),
	SOC_SINGLE_EXT("Voice Stub", MSM_BACKEND_DAI_AUXPCM_RX,
	MSM_FRONTEND_DAI_VOICE_STUB, 1, 0, msm_routing_get_voice_stub_mixer,
	msm_routing_put_voice_stub_mixer),
	SOC_SINGLE_EXT("Voice2 Stub", MSM_BACKEND_DAI_AUXPCM_RX,
	MSM_FRONTEND_DAI_VOICE_STUB, 1, 0, msm_routing_get_voice_stub_mixer,
	msm_routing_put_voice_stub_mixer),
	SOC_SINGLE_EXT("VoLTE", MSM_BACKEND_DAI_AUXPCM_RX,
	MSM_FRONTEND_DAI_VOLTE, 1, 0, msm_routing_get_voice_mixer,
	msm_routing_put_voice_mixer),
	SOC_SINGLE_EXT("VoLTE Stub", MSM_BACKEND_DAI_AUXPCM_RX,
	MSM_FRONTEND_DAI_VOLTE_STUB, 1, 0, msm_routing_get_voice_stub_mixer,
	msm_routing_put_voice_stub_mixer),
	SOC_SINGLE_EXT("VoWLAN", MSM_BACKEND_DAI_AUXPCM_RX,
	MSM_FRONTEND_DAI_VOWLAN, 1, 0, msm_routing_get_voice_mixer,
	msm_routing_put_voice_mixer),
	SOC_SINGLE_EXT("DTMF", MSM_BACKEND_DAI_AUXPCM_RX,
	MSM_FRONTEND_DAI_DTMF_RX, 1, 0, msm_routing_get_voice_mixer,
	msm_routing_put_voice_mixer),
	SOC_SINGLE_EXT("QCHAT", MSM_BACKEND_DAI_AUXPCM_RX,
	MSM_FRONTEND_DAI_QCHAT, 1, 0, msm_routing_get_voice_mixer,
	msm_routing_put_voice_mixer),
};

static const struct snd_kcontrol_new sec_aux_pcm_rx_voice_mixer_controls[] = {
	SOC_SINGLE_EXT("CSVoice", MSM_BACKEND_DAI_SEC_AUXPCM_RX,
	MSM_FRONTEND_DAI_CS_VOICE, 1, 0, msm_routing_get_voice_mixer,
	msm_routing_put_voice_mixer),
	SOC_SINGLE_EXT("Voice2", MSM_BACKEND_DAI_SEC_AUXPCM_RX,
	MSM_FRONTEND_DAI_VOICE2, 1, 0, msm_routing_get_voice_mixer,
	msm_routing_put_voice_mixer),
	SOC_SINGLE_EXT("Voip", MSM_BACKEND_DAI_SEC_AUXPCM_RX,
	MSM_FRONTEND_DAI_VOIP, 1, 0, msm_routing_get_voice_mixer,
	msm_routing_put_voice_mixer),
	SOC_SINGLE_EXT("Voice Stub", MSM_BACKEND_DAI_SEC_AUXPCM_RX,
	MSM_FRONTEND_DAI_VOICE_STUB, 1, 0, msm_routing_get_voice_stub_mixer,
	msm_routing_put_voice_stub_mixer),
	SOC_SINGLE_EXT("VoLTE", MSM_BACKEND_DAI_SEC_AUXPCM_RX,
	MSM_FRONTEND_DAI_VOLTE, 1, 0, msm_routing_get_voice_mixer,
	msm_routing_put_voice_mixer),
	SOC_SINGLE_EXT("VoWLAN", MSM_BACKEND_DAI_SEC_AUXPCM_RX,
	MSM_FRONTEND_DAI_VOWLAN, 1, 0, msm_routing_get_voice_mixer,
	msm_routing_put_voice_mixer),
	SOC_SINGLE_EXT("DTMF", MSM_BACKEND_DAI_SEC_AUXPCM_RX,
	MSM_FRONTEND_DAI_DTMF_RX, 1, 0, msm_routing_get_voice_mixer,
	msm_routing_put_voice_mixer),
	SOC_SINGLE_EXT("QCHAT", MSM_BACKEND_DAI_SEC_AUXPCM_RX,
	MSM_FRONTEND_DAI_QCHAT, 1, 0, msm_routing_get_voice_mixer,
	msm_routing_put_voice_mixer),
};

static const struct snd_kcontrol_new hdmi_rx_voice_mixer_controls[] = {
	SOC_SINGLE_EXT("CSVoice", MSM_BACKEND_DAI_HDMI_RX,
	MSM_FRONTEND_DAI_CS_VOICE, 1, 0, msm_routing_get_voice_mixer,
	msm_routing_put_voice_mixer),
	SOC_SINGLE_EXT("Voice2", MSM_BACKEND_DAI_HDMI_RX,
	MSM_FRONTEND_DAI_VOICE2, 1, 0, msm_routing_get_voice_mixer,
	msm_routing_put_voice_mixer),
	SOC_SINGLE_EXT("Voip", MSM_BACKEND_DAI_HDMI_RX,
	MSM_FRONTEND_DAI_VOIP, 1, 0, msm_routing_get_voice_mixer,
	msm_routing_put_voice_mixer),
	SOC_SINGLE_EXT("VoLTE", MSM_BACKEND_DAI_HDMI_RX,
	MSM_FRONTEND_DAI_VOLTE, 1, 0, msm_routing_get_voice_mixer,
	msm_routing_put_voice_mixer),
	SOC_SINGLE_EXT("VoWLAN", MSM_BACKEND_DAI_HDMI_RX,
	MSM_FRONTEND_DAI_VOWLAN, 1, 0, msm_routing_get_voice_mixer,
	msm_routing_put_voice_mixer),
	SOC_SINGLE_EXT("Voice Stub", MSM_BACKEND_DAI_HDMI_RX,
	MSM_FRONTEND_DAI_VOICE_STUB, 1, 0, msm_routing_get_voice_stub_mixer,
	msm_routing_put_voice_stub_mixer),
	SOC_SINGLE_EXT("Voice2 Stub", MSM_BACKEND_DAI_HDMI_RX,
	MSM_FRONTEND_DAI_VOICE2_STUB, 1, 0, msm_routing_get_voice_stub_mixer,
	msm_routing_put_voice_stub_mixer),
	SOC_SINGLE_EXT("VoLTE Stub", MSM_BACKEND_DAI_HDMI_RX,
	MSM_FRONTEND_DAI_VOLTE_STUB, 1, 0, msm_routing_get_voice_stub_mixer,
	msm_routing_put_voice_stub_mixer),
	SOC_SINGLE_EXT("DTMF", MSM_BACKEND_DAI_HDMI_RX,
	MSM_FRONTEND_DAI_DTMF_RX, 1, 0, msm_routing_get_voice_mixer,
	msm_routing_put_voice_mixer),
	SOC_SINGLE_EXT("QCHAT", MSM_BACKEND_DAI_HDMI_RX,
	MSM_FRONTEND_DAI_QCHAT, 1, 0, msm_routing_get_voice_mixer,
	msm_routing_put_voice_mixer),
};

static const struct snd_kcontrol_new stub_rx_mixer_controls[] = {
	SOC_SINGLE_EXT("Voice Stub", MSM_BACKEND_DAI_EXTPROC_RX,
	MSM_FRONTEND_DAI_VOICE_STUB, 1, 0, msm_routing_get_voice_stub_mixer,
	msm_routing_put_voice_stub_mixer),
	SOC_SINGLE_EXT("Voice2 Stub", MSM_BACKEND_DAI_EXTPROC_RX,
	MSM_FRONTEND_DAI_VOICE2_STUB, 1, 0, msm_routing_get_voice_stub_mixer,
	msm_routing_put_voice_stub_mixer),
	SOC_SINGLE_EXT("VoLTE Stub", MSM_BACKEND_DAI_EXTPROC_RX,
	MSM_FRONTEND_DAI_VOLTE_STUB, 1, 0, msm_routing_get_voice_stub_mixer,
	msm_routing_put_voice_stub_mixer),
};

static const struct snd_kcontrol_new slimbus_1_rx_mixer_controls[] = {
	SOC_SINGLE_EXT("Voice Stub", MSM_BACKEND_DAI_SLIMBUS_1_RX,
	MSM_FRONTEND_DAI_VOICE_STUB, 1, 0, msm_routing_get_voice_stub_mixer,
	msm_routing_put_voice_stub_mixer),
	SOC_SINGLE_EXT("Voice2 Stub", MSM_BACKEND_DAI_SLIMBUS_1_RX,
	MSM_FRONTEND_DAI_VOICE2_STUB, 1, 0, msm_routing_get_voice_stub_mixer,
	msm_routing_put_voice_stub_mixer),
	SOC_SINGLE_EXT("VoLTE Stub", MSM_BACKEND_DAI_SLIMBUS_1_RX,
	MSM_FRONTEND_DAI_VOLTE_STUB, 1, 0, msm_routing_get_voice_stub_mixer,
	msm_routing_put_voice_stub_mixer),
};

static const struct snd_kcontrol_new slimbus_3_rx_mixer_controls[] = {
	SOC_SINGLE_EXT("Voice Stub", MSM_BACKEND_DAI_SLIMBUS_3_RX,
	MSM_FRONTEND_DAI_VOICE_STUB, 1, 0, msm_routing_get_voice_stub_mixer,
	msm_routing_put_voice_stub_mixer),
	SOC_SINGLE_EXT("Voice2 Stub", MSM_BACKEND_DAI_SLIMBUS_3_RX,
	MSM_FRONTEND_DAI_VOICE2_STUB, 1, 0, msm_routing_get_voice_stub_mixer,
	msm_routing_put_voice_stub_mixer),
	SOC_SINGLE_EXT("VoLTE Stub", MSM_BACKEND_DAI_SLIMBUS_3_RX,
	MSM_FRONTEND_DAI_VOLTE_STUB, 1, 0, msm_routing_get_voice_stub_mixer,
	msm_routing_put_voice_stub_mixer),
};

static const struct snd_kcontrol_new tx_voice_mixer_controls[] = {
	SOC_SINGLE_EXT("PRI_TX_Voice", MSM_BACKEND_DAI_PRI_I2S_TX,
	MSM_FRONTEND_DAI_CS_VOICE, 1, 0, msm_routing_get_voice_mixer,
	msm_routing_put_voice_mixer),
	SOC_SINGLE_EXT("MI2S_TX_Voice", MSM_BACKEND_DAI_MI2S_TX,
	MSM_FRONTEND_DAI_CS_VOICE, 1, 0, msm_routing_get_voice_mixer,
	msm_routing_put_voice_mixer),
	SOC_SINGLE_EXT("SLIM_0_TX_Voice", MSM_BACKEND_DAI_SLIMBUS_0_TX,
	MSM_FRONTEND_DAI_CS_VOICE, 1, 0, msm_routing_get_voice_mixer,
	msm_routing_put_voice_mixer),
	SOC_SINGLE_EXT("INTERNAL_BT_SCO_TX_Voice",
	MSM_BACKEND_DAI_INT_BT_SCO_TX, MSM_FRONTEND_DAI_CS_VOICE, 1, 0,
	msm_routing_get_voice_mixer, msm_routing_put_voice_mixer),
	SOC_SINGLE_EXT("AFE_PCM_TX_Voice", MSM_BACKEND_DAI_AFE_PCM_TX,
	MSM_FRONTEND_DAI_CS_VOICE, 1, 0, msm_routing_get_voice_mixer,
	msm_routing_put_voice_mixer),
	SOC_SINGLE_EXT("AUX_PCM_TX_Voice", MSM_BACKEND_DAI_AUXPCM_TX,
	MSM_FRONTEND_DAI_CS_VOICE, 1, 0, msm_routing_get_voice_mixer,
	msm_routing_put_voice_mixer),
	SOC_SINGLE_EXT("SEC_AUX_PCM_TX_Voice", MSM_BACKEND_DAI_SEC_AUXPCM_TX,
	MSM_FRONTEND_DAI_CS_VOICE, 1, 0, msm_routing_get_voice_mixer,
	msm_routing_put_voice_mixer),
	SOC_SINGLE_EXT("PRI_MI2S_TX_Voice", MSM_BACKEND_DAI_PRI_MI2S_TX,
	MSM_FRONTEND_DAI_CS_VOICE, 1, 0, msm_routing_get_voice_mixer,
	msm_routing_put_voice_mixer),
	SOC_SINGLE_EXT("TERT_MI2S_TX_Voice", MSM_BACKEND_DAI_TERTIARY_MI2S_TX,
	MSM_FRONTEND_DAI_CS_VOICE, 1, 0, msm_routing_get_voice_mixer,
	msm_routing_put_voice_mixer),
};

static const struct snd_kcontrol_new tx_voice2_mixer_controls[] = {
	SOC_SINGLE_EXT("PRI_TX_Voice2", MSM_BACKEND_DAI_PRI_I2S_TX,
	MSM_FRONTEND_DAI_VOICE2, 1, 0, msm_routing_get_voice_mixer,
	msm_routing_put_voice_mixer),
	SOC_SINGLE_EXT("MI2S_TX_Voice2", MSM_BACKEND_DAI_MI2S_TX,
	MSM_FRONTEND_DAI_VOICE2, 1, 0, msm_routing_get_voice_mixer,
	msm_routing_put_voice_mixer),
	SOC_SINGLE_EXT("SLIM_0_TX_Voice2", MSM_BACKEND_DAI_SLIMBUS_0_TX,
	MSM_FRONTEND_DAI_VOICE2, 1, 0, msm_routing_get_voice_mixer,
	msm_routing_put_voice_mixer),
	SOC_SINGLE_EXT("INTERNAL_BT_SCO_TX_Voice2",
	MSM_BACKEND_DAI_INT_BT_SCO_TX, MSM_FRONTEND_DAI_VOICE2, 1, 0,
	msm_routing_get_voice_mixer, msm_routing_put_voice_mixer),
	SOC_SINGLE_EXT("AFE_PCM_TX_Voice2", MSM_BACKEND_DAI_AFE_PCM_TX,
	MSM_FRONTEND_DAI_VOICE2, 1, 0, msm_routing_get_voice_mixer,
	msm_routing_put_voice_mixer),
	SOC_SINGLE_EXT("AUX_PCM_TX_Voice2", MSM_BACKEND_DAI_AUXPCM_TX,
	MSM_FRONTEND_DAI_VOICE2, 1, 0, msm_routing_get_voice_mixer,
	msm_routing_put_voice_mixer),
	SOC_SINGLE_EXT("SEC_AUX_PCM_TX_Voice2", MSM_BACKEND_DAI_SEC_AUXPCM_TX,
	MSM_FRONTEND_DAI_VOICE2, 1, 0, msm_routing_get_voice_mixer,
	msm_routing_put_voice_mixer),
	SOC_SINGLE_EXT("PRI_MI2S_TX_Voice2", MSM_BACKEND_DAI_PRI_MI2S_TX,
	MSM_FRONTEND_DAI_VOICE2, 1, 0, msm_routing_get_voice_mixer,
	msm_routing_put_voice_mixer),
	SOC_SINGLE_EXT("TERT_MI2S_TX_Voice2", MSM_BACKEND_DAI_TERTIARY_MI2S_TX,
	MSM_FRONTEND_DAI_VOICE2, 1, 0, msm_routing_get_voice_mixer,
	msm_routing_put_voice_mixer),
};

static const struct snd_kcontrol_new tx_volte_mixer_controls[] = {
	SOC_SINGLE_EXT("PRI_TX_VoLTE", MSM_BACKEND_DAI_PRI_I2S_TX,
	MSM_FRONTEND_DAI_VOLTE, 1, 0, msm_routing_get_voice_mixer,
	msm_routing_put_voice_mixer),
	SOC_SINGLE_EXT("SLIM_0_TX_VoLTE", MSM_BACKEND_DAI_SLIMBUS_0_TX,
	MSM_FRONTEND_DAI_VOLTE, 1, 0, msm_routing_get_voice_mixer,
	msm_routing_put_voice_mixer),
	SOC_SINGLE_EXT("INTERNAL_BT_SCO_TX_VoLTE",
	MSM_BACKEND_DAI_INT_BT_SCO_TX, MSM_FRONTEND_DAI_VOLTE, 1, 0,
	msm_routing_get_voice_mixer, msm_routing_put_voice_mixer),
	SOC_SINGLE_EXT("AFE_PCM_TX_VoLTE", MSM_BACKEND_DAI_AFE_PCM_TX,
	MSM_FRONTEND_DAI_VOLTE, 1, 0, msm_routing_get_voice_mixer,
	msm_routing_put_voice_mixer),
	SOC_SINGLE_EXT("AUX_PCM_TX_VoLTE", MSM_BACKEND_DAI_AUXPCM_TX,
	MSM_FRONTEND_DAI_VOLTE, 1, 0, msm_routing_get_voice_mixer,
	msm_routing_put_voice_mixer),
	SOC_SINGLE_EXT("SEC_AUX_PCM_TX_VoLTE", MSM_BACKEND_DAI_SEC_AUXPCM_TX,
	MSM_FRONTEND_DAI_VOLTE, 1, 0, msm_routing_get_voice_mixer,
	msm_routing_put_voice_mixer),
	SOC_SINGLE_EXT("MI2S_TX_VoLTE", MSM_BACKEND_DAI_MI2S_TX,
	MSM_FRONTEND_DAI_VOLTE, 1, 0, msm_routing_get_voice_mixer,
	msm_routing_put_voice_mixer),
	SOC_SINGLE_EXT("PRI_MI2S_TX_VoLTE", MSM_BACKEND_DAI_PRI_MI2S_TX,
	MSM_FRONTEND_DAI_VOLTE, 1, 0, msm_routing_get_voice_mixer,
	msm_routing_put_voice_mixer),
	SOC_SINGLE_EXT("TERT_MI2S_TX_VoLTE", MSM_BACKEND_DAI_TERTIARY_MI2S_TX,
	MSM_FRONTEND_DAI_VOLTE, 1, 0, msm_routing_get_voice_mixer,
	msm_routing_put_voice_mixer),
};

static const struct snd_kcontrol_new tx_vowlan_mixer_controls[] = {
	SOC_SINGLE_EXT("PRI_TX_VoWLAN", MSM_BACKEND_DAI_PRI_I2S_TX,
	MSM_FRONTEND_DAI_VOWLAN, 1, 0, msm_routing_get_voice_mixer,
	msm_routing_put_voice_mixer),
	SOC_SINGLE_EXT("SLIM_0_TX_VoWLAN", MSM_BACKEND_DAI_SLIMBUS_0_TX,
	MSM_FRONTEND_DAI_VOWLAN, 1, 0, msm_routing_get_voice_mixer,
	msm_routing_put_voice_mixer),
	SOC_SINGLE_EXT("INTERNAL_BT_SCO_TX_VoWLAN",
	MSM_BACKEND_DAI_INT_BT_SCO_TX, MSM_FRONTEND_DAI_VOWLAN, 1, 0,
	msm_routing_get_voice_mixer, msm_routing_put_voice_mixer),
	SOC_SINGLE_EXT("AFE_PCM_TX_VoWLAN", MSM_BACKEND_DAI_AFE_PCM_TX,
	MSM_FRONTEND_DAI_VOWLAN, 1, 0, msm_routing_get_voice_mixer,
	msm_routing_put_voice_mixer),
	SOC_SINGLE_EXT("AUX_PCM_TX_VoWLAN", MSM_BACKEND_DAI_AUXPCM_TX,
	MSM_FRONTEND_DAI_VOWLAN, 1, 0, msm_routing_get_voice_mixer,
	msm_routing_put_voice_mixer),
	SOC_SINGLE_EXT("SEC_AUX_PCM_TX_VoWLAN", MSM_BACKEND_DAI_SEC_AUXPCM_TX,
	MSM_FRONTEND_DAI_VOWLAN, 1, 0, msm_routing_get_voice_mixer,
	msm_routing_put_voice_mixer),
	SOC_SINGLE_EXT("MI2S_TX_VoWLAN", MSM_BACKEND_DAI_MI2S_TX,
	MSM_FRONTEND_DAI_VOWLAN, 1, 0, msm_routing_get_voice_mixer,
	msm_routing_put_voice_mixer),
	SOC_SINGLE_EXT("PRI_MI2S_TX_VoWLAN", MSM_BACKEND_DAI_PRI_MI2S_TX,
	MSM_FRONTEND_DAI_VOWLAN, 1, 0, msm_routing_get_voice_mixer,
	msm_routing_put_voice_mixer),
	SOC_SINGLE_EXT("TERT_MI2S_TX_VoWLAN", MSM_BACKEND_DAI_TERTIARY_MI2S_TX,
	MSM_FRONTEND_DAI_VOWLAN, 1, 0, msm_routing_get_voice_mixer,
	msm_routing_put_voice_mixer),
};

static const struct snd_kcontrol_new tx_voip_mixer_controls[] = {
	SOC_SINGLE_EXT("PRI_TX_Voip", MSM_BACKEND_DAI_PRI_I2S_TX,
	MSM_FRONTEND_DAI_VOIP, 1, 0, msm_routing_get_voice_mixer,
	msm_routing_put_voice_mixer),
	SOC_SINGLE_EXT("MI2S_TX_Voip", MSM_BACKEND_DAI_MI2S_TX,
	MSM_FRONTEND_DAI_VOIP, 1, 0, msm_routing_get_voice_mixer,
	msm_routing_put_voice_mixer),
	SOC_SINGLE_EXT("SLIM_0_TX_Voip", MSM_BACKEND_DAI_SLIMBUS_0_TX,
	MSM_FRONTEND_DAI_VOIP, 1, 0, msm_routing_get_voice_mixer,
	msm_routing_put_voice_mixer),
	SOC_SINGLE_EXT("INTERNAL_BT_SCO_TX_Voip", MSM_BACKEND_DAI_INT_BT_SCO_TX,
	MSM_FRONTEND_DAI_VOIP, 1, 0, msm_routing_get_voice_mixer,
	msm_routing_put_voice_mixer),
	SOC_SINGLE_EXT("AFE_PCM_TX_Voip", MSM_BACKEND_DAI_AFE_PCM_TX,
	MSM_FRONTEND_DAI_VOIP, 1, 0, msm_routing_get_voice_mixer,
	msm_routing_put_voice_mixer),
	SOC_SINGLE_EXT("AUX_PCM_TX_Voip", MSM_BACKEND_DAI_AUXPCM_TX,
	MSM_FRONTEND_DAI_VOIP, 1, 0, msm_routing_get_voice_mixer,
	msm_routing_put_voice_mixer),
	SOC_SINGLE_EXT("SEC_AUX_PCM_TX_Voip", MSM_BACKEND_DAI_SEC_AUXPCM_TX,
	MSM_FRONTEND_DAI_VOIP, 1, 0, msm_routing_get_voice_mixer,
	msm_routing_put_voice_mixer),
	SOC_SINGLE_EXT("PRI_MI2S_TX_Voip", MSM_BACKEND_DAI_PRI_MI2S_TX,
	MSM_FRONTEND_DAI_VOIP, 1, 0, msm_routing_get_voice_mixer,
	msm_routing_put_voice_mixer),
	SOC_SINGLE_EXT("TERT_MI2S_TX_Voip", MSM_BACKEND_DAI_TERTIARY_MI2S_TX,
	MSM_FRONTEND_DAI_VOIP, 1, 0, msm_routing_get_voice_mixer,
	msm_routing_put_voice_mixer),
};

static const struct snd_kcontrol_new tx_voice_stub_mixer_controls[] = {
	SOC_SINGLE_EXT("STUB_TX_HL", MSM_BACKEND_DAI_EXTPROC_TX,
	MSM_FRONTEND_DAI_VOICE_STUB, 1, 0, msm_routing_get_voice_stub_mixer,
	msm_routing_put_voice_stub_mixer),
	SOC_SINGLE_EXT("INTERNAL_BT_SCO_TX", MSM_BACKEND_DAI_INT_BT_SCO_TX,
	MSM_FRONTEND_DAI_VOICE_STUB, 1, 0, msm_routing_get_voice_stub_mixer,
	msm_routing_put_voice_stub_mixer),
	SOC_SINGLE_EXT("SLIM_1_TX", MSM_BACKEND_DAI_SLIMBUS_1_TX,
	MSM_FRONTEND_DAI_VOICE_STUB, 1, 0, msm_routing_get_voice_stub_mixer,
	msm_routing_put_voice_stub_mixer),
	SOC_SINGLE_EXT("STUB_1_TX_HL", MSM_BACKEND_DAI_EXTPROC_EC_TX,
	MSM_FRONTEND_DAI_VOICE_STUB, 1, 0, msm_routing_get_voice_stub_mixer,
	msm_routing_put_voice_stub_mixer),
	SOC_SINGLE_EXT("MI2S_TX", MSM_BACKEND_DAI_MI2S_TX,
	MSM_FRONTEND_DAI_VOICE_STUB, 1, 0, msm_routing_get_voice_stub_mixer,
	msm_routing_put_voice_stub_mixer),
	SOC_SINGLE_EXT("PRI_MI2S_TX", MSM_BACKEND_DAI_PRI_MI2S_TX,
	MSM_FRONTEND_DAI_VOICE_STUB, 1, 0, msm_routing_get_voice_stub_mixer,
	msm_routing_put_voice_stub_mixer),
	SOC_SINGLE_EXT("QUAT_MI2S_TX", MSM_BACKEND_DAI_QUATERNARY_MI2S_TX,
	MSM_FRONTEND_DAI_VOICE_STUB, 1, 0, msm_routing_get_voice_stub_mixer,
	msm_routing_put_voice_stub_mixer),
	SOC_SINGLE_EXT("AUX_PCM_UL_TX", MSM_BACKEND_DAI_AUXPCM_TX,
	MSM_FRONTEND_DAI_VOICE_STUB, 1, 0, msm_routing_get_voice_stub_mixer,
	msm_routing_put_voice_stub_mixer),
	SOC_SINGLE_EXT("SEC_AUX_PCM_UL_TX", MSM_BACKEND_DAI_SEC_AUXPCM_TX,
	MSM_FRONTEND_DAI_VOICE_STUB, 1, 0, msm_routing_get_voice_stub_mixer,
	msm_routing_put_voice_stub_mixer),
	SOC_SINGLE_EXT("SLIM_0_TX", MSM_BACKEND_DAI_SLIMBUS_0_TX,
	MSM_FRONTEND_DAI_VOICE_STUB, 1, 0, msm_routing_get_voice_stub_mixer,
	msm_routing_put_voice_stub_mixer),
	SOC_SINGLE_EXT("SLIM_3_TX", MSM_BACKEND_DAI_SLIMBUS_3_TX,
	MSM_FRONTEND_DAI_VOICE_STUB, 1, 0, msm_routing_get_voice_stub_mixer,
	msm_routing_put_voice_stub_mixer),
	SOC_SINGLE_EXT("AFE_PCM_TX", MSM_BACKEND_DAI_AFE_PCM_TX,
	MSM_FRONTEND_DAI_VOICE_STUB, 1, 0, msm_routing_get_voice_stub_mixer,
	msm_routing_put_voice_stub_mixer),

};

static const struct snd_kcontrol_new tx_voice2_stub_mixer_controls[] = {
	SOC_SINGLE_EXT("STUB_TX_HL", MSM_BACKEND_DAI_EXTPROC_TX,
	MSM_FRONTEND_DAI_VOICE2_STUB, 1, 0, msm_routing_get_voice_stub_mixer,
	msm_routing_put_voice_stub_mixer),
	SOC_SINGLE_EXT("SLIM_1_TX", MSM_BACKEND_DAI_SLIMBUS_1_TX,
	MSM_FRONTEND_DAI_VOICE2_STUB, 1, 0, msm_routing_get_voice_stub_mixer,
	msm_routing_put_voice_stub_mixer),
	SOC_SINGLE_EXT("STUB_1_TX_HL", MSM_BACKEND_DAI_EXTPROC_EC_TX,
	MSM_FRONTEND_DAI_VOICE2_STUB, 1, 0, msm_routing_get_voice_stub_mixer,
	msm_routing_put_voice_stub_mixer),
	SOC_SINGLE_EXT("AUX_PCM_UL_TX", MSM_BACKEND_DAI_AUXPCM_TX,
	MSM_FRONTEND_DAI_VOICE2_STUB, 1, 0, msm_routing_get_voice_stub_mixer,
	msm_routing_put_voice_stub_mixer),
	SOC_SINGLE_EXT("SLIM_0_TX", MSM_BACKEND_DAI_SLIMBUS_0_TX,
	MSM_FRONTEND_DAI_VOICE2_STUB, 1, 0, msm_routing_get_voice_stub_mixer,
	msm_routing_put_voice_stub_mixer),
	SOC_SINGLE_EXT("SLIM_3_TX", MSM_BACKEND_DAI_SLIMBUS_3_TX,
	MSM_FRONTEND_DAI_VOICE2_STUB, 1, 0, msm_routing_get_voice_stub_mixer,
	msm_routing_put_voice_stub_mixer),
	SOC_SINGLE_EXT("AFE_PCM_TX", MSM_BACKEND_DAI_AFE_PCM_TX,
	MSM_FRONTEND_DAI_VOICE2_STUB, 1, 0, msm_routing_get_voice_stub_mixer,
	msm_routing_put_voice_stub_mixer),
	SOC_SINGLE_EXT("PRI_MI2S_TX", MSM_BACKEND_DAI_PRI_MI2S_TX,
	MSM_FRONTEND_DAI_VOICE2_STUB, 1, 0, msm_routing_get_voice_stub_mixer,
	msm_routing_put_voice_stub_mixer),
	SOC_SINGLE_EXT("QUAT_MI2S_TX", MSM_BACKEND_DAI_QUATERNARY_MI2S_TX,
	MSM_FRONTEND_DAI_VOICE2_STUB, 1, 0, msm_routing_get_voice_stub_mixer,
	msm_routing_put_voice_stub_mixer),

};

static const struct snd_kcontrol_new tx_volte_stub_mixer_controls[] = {
	SOC_SINGLE_EXT("STUB_TX_HL", MSM_BACKEND_DAI_EXTPROC_TX,
	MSM_FRONTEND_DAI_VOLTE_STUB, 1, 0, msm_routing_get_voice_stub_mixer,
	msm_routing_put_voice_stub_mixer),
	SOC_SINGLE_EXT("SLIM_1_TX", MSM_BACKEND_DAI_SLIMBUS_1_TX,
	MSM_FRONTEND_DAI_VOLTE_STUB, 1, 0, msm_routing_get_voice_stub_mixer,
	msm_routing_put_voice_stub_mixer),
	SOC_SINGLE_EXT("STUB_1_TX_HL", MSM_BACKEND_DAI_EXTPROC_EC_TX,
	MSM_FRONTEND_DAI_VOLTE_STUB, 1, 0, msm_routing_get_voice_stub_mixer,
	msm_routing_put_voice_stub_mixer),
	SOC_SINGLE_EXT("AUX_PCM_UL_TX", MSM_BACKEND_DAI_AUXPCM_TX,
	MSM_FRONTEND_DAI_VOLTE_STUB, 1, 0, msm_routing_get_voice_stub_mixer,
	msm_routing_put_voice_stub_mixer),
	SOC_SINGLE_EXT("SLIM_0_TX", MSM_BACKEND_DAI_SLIMBUS_0_TX,
	MSM_FRONTEND_DAI_VOLTE_STUB, 1, 0, msm_routing_get_voice_stub_mixer,
	msm_routing_put_voice_stub_mixer),
	SOC_SINGLE_EXT("SLIM_3_TX", MSM_BACKEND_DAI_SLIMBUS_3_TX,
	MSM_FRONTEND_DAI_VOLTE_STUB, 1, 0, msm_routing_get_voice_stub_mixer,
	msm_routing_put_voice_stub_mixer),
	SOC_SINGLE_EXT("AFE_PCM_TX", MSM_BACKEND_DAI_AFE_PCM_TX,
	MSM_FRONTEND_DAI_VOLTE_STUB, 1, 0, msm_routing_get_voice_stub_mixer,
	msm_routing_put_voice_stub_mixer),
	SOC_SINGLE_EXT("PRI_MI2S_TX", MSM_BACKEND_DAI_PRI_MI2S_TX,
	MSM_FRONTEND_DAI_VOLTE_STUB, 1, 0, msm_routing_get_voice_stub_mixer,
	msm_routing_put_voice_stub_mixer),
	SOC_SINGLE_EXT("QUAT_MI2S_TX", MSM_BACKEND_DAI_QUATERNARY_MI2S_TX,
	MSM_FRONTEND_DAI_VOLTE_STUB, 1, 0, msm_routing_get_voice_stub_mixer,
	msm_routing_put_voice_stub_mixer),
};

static const struct snd_kcontrol_new tx_qchat_mixer_controls[] = {
	SOC_SINGLE_EXT("PRI_TX_QCHAT", MSM_BACKEND_DAI_PRI_I2S_TX,
	MSM_FRONTEND_DAI_QCHAT, 1, 0, msm_routing_get_voice_mixer,
	msm_routing_put_voice_mixer),
	SOC_SINGLE_EXT("SLIM_0_TX_QCHAT", MSM_BACKEND_DAI_SLIMBUS_0_TX,
	MSM_FRONTEND_DAI_QCHAT, 1, 0, msm_routing_get_voice_mixer,
	msm_routing_put_voice_mixer),
	SOC_SINGLE_EXT("INTERNAL_BT_SCO_TX_QCHAT",
	MSM_BACKEND_DAI_INT_BT_SCO_TX, MSM_FRONTEND_DAI_QCHAT, 1, 0,
	msm_routing_get_voice_mixer, msm_routing_put_voice_mixer),
	SOC_SINGLE_EXT("AFE_PCM_TX_QCHAT", MSM_BACKEND_DAI_AFE_PCM_TX,
	MSM_FRONTEND_DAI_QCHAT, 1, 0, msm_routing_get_voice_mixer,
	msm_routing_put_voice_mixer),
	SOC_SINGLE_EXT("AUX_PCM_TX_QCHAT", MSM_BACKEND_DAI_AUXPCM_TX,
	MSM_FRONTEND_DAI_QCHAT, 1, 0, msm_routing_get_voice_mixer,
	msm_routing_put_voice_mixer),
	SOC_SINGLE_EXT("SEC_AUX_PCM_TX_QCHAT", MSM_BACKEND_DAI_SEC_AUXPCM_TX,
	MSM_FRONTEND_DAI_QCHAT, 1, 0, msm_routing_get_voice_mixer,
	msm_routing_put_voice_mixer),
	SOC_SINGLE_EXT("MI2S_TX_QCHAT", MSM_BACKEND_DAI_MI2S_TX,
	MSM_FRONTEND_DAI_QCHAT, 1, 0, msm_routing_get_voice_mixer,
	msm_routing_put_voice_mixer),
	SOC_SINGLE_EXT("PRI_MI2S_TX_QCHAT", MSM_BACKEND_DAI_PRI_MI2S_TX,
	MSM_FRONTEND_DAI_QCHAT, 1, 0, msm_routing_get_voice_mixer,
	msm_routing_put_voice_mixer),
	SOC_SINGLE_EXT("TERT_MI2S_TX_QCHAT", MSM_BACKEND_DAI_TERTIARY_MI2S_TX,
	MSM_FRONTEND_DAI_QCHAT, 1, 0, msm_routing_get_voice_mixer,
	msm_routing_put_voice_mixer),
};

static const struct snd_kcontrol_new sbus_0_rx_port_mixer_controls[] = {
	SOC_SINGLE_EXT("INTERNAL_FM_TX", MSM_BACKEND_DAI_SLIMBUS_0_RX,
	MSM_BACKEND_DAI_INT_FM_TX, 1, 0, msm_routing_get_port_mixer,
	msm_routing_put_port_mixer),
	SOC_SINGLE_EXT("SLIM_0_TX", MSM_BACKEND_DAI_SLIMBUS_0_RX,
	MSM_BACKEND_DAI_SLIMBUS_0_TX, 1, 0, msm_routing_get_port_mixer,
	msm_routing_put_port_mixer),
	SOC_SINGLE_EXT("SLIM_1_TX", MSM_BACKEND_DAI_SLIMBUS_0_RX,
	MSM_BACKEND_DAI_SLIMBUS_1_TX, 1, 0, msm_routing_get_port_mixer,
	msm_routing_put_port_mixer),
	SOC_SINGLE_EXT("AUX_PCM_UL_TX", MSM_BACKEND_DAI_SLIMBUS_0_RX,
	MSM_BACKEND_DAI_AUXPCM_TX, 1, 0, msm_routing_get_port_mixer,
	msm_routing_put_port_mixer),
	SOC_SINGLE_EXT("SEC_AUX_PCM_UL_TX", MSM_BACKEND_DAI_SLIMBUS_0_RX,
	MSM_BACKEND_DAI_SEC_AUXPCM_TX, 1, 0, msm_routing_get_port_mixer,
	msm_routing_put_port_mixer),
	SOC_SINGLE_EXT("MI2S_TX", MSM_BACKEND_DAI_SLIMBUS_0_RX,
	MSM_BACKEND_DAI_MI2S_TX, 1, 0, msm_routing_get_port_mixer,
	msm_routing_put_port_mixer),
	SOC_SINGLE_EXT("PRI_MI2S_TX", MSM_BACKEND_DAI_SLIMBUS_0_RX,
	MSM_BACKEND_DAI_PRI_MI2S_TX, 1, 0, msm_routing_get_port_mixer,
	msm_routing_put_port_mixer),
	SOC_SINGLE_EXT("QUAT_MI2S_TX", MSM_BACKEND_DAI_SLIMBUS_0_RX,
	MSM_BACKEND_DAI_QUATERNARY_MI2S_TX, 1, 0, msm_routing_get_port_mixer,
	msm_routing_put_port_mixer),
	SOC_SINGLE_EXT("INTERNAL_BT_SCO_TX", MSM_BACKEND_DAI_SLIMBUS_0_RX,
	MSM_BACKEND_DAI_INT_BT_SCO_TX, 1, 0, msm_routing_get_port_mixer,
	msm_routing_put_port_mixer),
	SOC_SINGLE_EXT("PRI_MI2S_RX", MSM_BACKEND_DAI_SLIMBUS_0_RX,
	MSM_BACKEND_DAI_PRI_MI2S_RX, 1, 0, msm_routing_get_port_mixer,
	msm_routing_put_port_mixer),
	SOC_SINGLE_EXT("SEC_MI2S_RX", MSM_BACKEND_DAI_SLIMBUS_0_RX,
	MSM_BACKEND_DAI_SECONDARY_MI2S_RX, 1, 0, msm_routing_get_port_mixer,
	msm_routing_put_port_mixer),
	SOC_SINGLE_EXT("TERT_MI2S_RX", MSM_BACKEND_DAI_SLIMBUS_0_RX,
	MSM_BACKEND_DAI_TERTIARY_MI2S_RX, 1, 0, msm_routing_get_port_mixer,
	msm_routing_put_port_mixer),
	SOC_SINGLE_EXT("QUAT_MI2S_RX", MSM_BACKEND_DAI_SLIMBUS_0_RX,
	MSM_BACKEND_DAI_QUATERNARY_MI2S_RX, 1, 0, msm_routing_get_port_mixer,
	msm_routing_put_port_mixer),
};

static const struct snd_kcontrol_new aux_pcm_rx_port_mixer_controls[] = {
	SOC_SINGLE_EXT("AUX_PCM_UL_TX", MSM_BACKEND_DAI_AUXPCM_RX,
	MSM_BACKEND_DAI_AUXPCM_TX, 1, 0, msm_routing_get_port_mixer,
	msm_routing_put_port_mixer),
	SOC_SINGLE_EXT("SLIM_0_TX", MSM_BACKEND_DAI_AUXPCM_RX,
	MSM_BACKEND_DAI_SLIMBUS_0_TX, 1, 0, msm_routing_get_port_mixer,
	msm_routing_put_port_mixer),
	SOC_SINGLE_EXT("SLIM_1_TX", MSM_BACKEND_DAI_AUXPCM_RX,
	MSM_BACKEND_DAI_SLIMBUS_1_TX, 1, 0, msm_routing_get_port_mixer,
	msm_routing_put_port_mixer),
	SOC_SINGLE_EXT("SEC_AUX_PCM_UL_TX", MSM_BACKEND_DAI_AUXPCM_RX,
	MSM_BACKEND_DAI_SEC_AUXPCM_TX, 1, 0, msm_routing_get_port_mixer,
	msm_routing_put_port_mixer),
};

static const struct snd_kcontrol_new sec_auxpcm_rx_port_mixer_controls[] = {
	SOC_SINGLE_EXT("SEC_AUX_PCM_UL_TX", MSM_BACKEND_DAI_SEC_AUXPCM_RX,
	MSM_BACKEND_DAI_SEC_AUXPCM_TX, 1, 0, msm_routing_get_port_mixer,
	msm_routing_put_port_mixer),
	SOC_SINGLE_EXT("SLIM_0_TX", MSM_BACKEND_DAI_SEC_AUXPCM_RX,
	MSM_BACKEND_DAI_SLIMBUS_0_TX, 1, 0, msm_routing_get_port_mixer,
	msm_routing_put_port_mixer),
	SOC_SINGLE_EXT("AUX_PCM_UL_TX", MSM_BACKEND_DAI_SEC_AUXPCM_RX,
	MSM_BACKEND_DAI_AUXPCM_TX, 1, 0, msm_routing_get_port_mixer,
	msm_routing_put_port_mixer),
};

static const struct snd_kcontrol_new sbus_1_rx_port_mixer_controls[] = {
	SOC_SINGLE_EXT("INTERNAL_BT_SCO_TX", MSM_BACKEND_DAI_SLIMBUS_1_RX,
	MSM_BACKEND_DAI_INT_BT_SCO_TX, 1, 0, msm_routing_get_port_mixer,
	msm_routing_put_port_mixer),
	SOC_SINGLE_EXT("AFE_PCM_TX", MSM_BACKEND_DAI_SLIMBUS_1_RX,
	MSM_BACKEND_DAI_AFE_PCM_TX, 1, 0, msm_routing_get_port_mixer,
	msm_routing_put_port_mixer),
	SOC_SINGLE_EXT("AUX_PCM_UL_TX", MSM_BACKEND_DAI_SLIMBUS_1_RX,
	MSM_BACKEND_DAI_AUXPCM_TX, 1, 0, msm_routing_get_port_mixer,
	msm_routing_put_port_mixer),
	SOC_SINGLE_EXT("SEC_AUX_PCM_UL_TX", MSM_BACKEND_DAI_SLIMBUS_1_RX,
	MSM_BACKEND_DAI_SEC_AUXPCM_TX, 1, 0, msm_routing_get_port_mixer,
	msm_routing_put_port_mixer),
};

static const struct snd_kcontrol_new sbus_3_rx_port_mixer_controls[] = {
	SOC_SINGLE_EXT("INTERNAL_BT_SCO_RX", MSM_BACKEND_DAI_SLIMBUS_3_RX,
	MSM_BACKEND_DAI_INT_BT_SCO_RX, 1, 0, msm_routing_get_port_mixer,
	msm_routing_put_port_mixer),
	SOC_SINGLE_EXT("MI2S_TX", MSM_BACKEND_DAI_SLIMBUS_3_RX,
	MSM_BACKEND_DAI_MI2S_TX, 1, 0, msm_routing_get_port_mixer,
	msm_routing_put_port_mixer),
	SOC_SINGLE_EXT("AFE_PCM_RX", MSM_BACKEND_DAI_SLIMBUS_3_RX,
	MSM_BACKEND_DAI_AFE_PCM_RX, 1, 0, msm_routing_get_port_mixer,
	msm_routing_put_port_mixer),
	SOC_SINGLE_EXT("AUX_PCM_RX", MSM_BACKEND_DAI_SLIMBUS_3_RX,
	MSM_BACKEND_DAI_AUXPCM_RX, 1, 0, msm_routing_get_port_mixer,
	msm_routing_put_port_mixer),
	SOC_SINGLE_EXT("SLIM_0_RX", MSM_BACKEND_DAI_SLIMBUS_3_RX,
	MSM_BACKEND_DAI_SLIMBUS_0_RX, 1, 0, msm_routing_get_port_mixer,
	msm_routing_put_port_mixer),
};
static const struct snd_kcontrol_new bt_sco_rx_port_mixer_controls[] = {
	SOC_SINGLE_EXT("SLIM_1_TX", MSM_BACKEND_DAI_INT_BT_SCO_RX,
	MSM_BACKEND_DAI_SLIMBUS_1_TX, 1, 0, msm_routing_get_port_mixer,
	msm_routing_put_port_mixer),
	SOC_SINGLE_EXT("SLIM_0_TX", MSM_BACKEND_DAI_INT_BT_SCO_RX,
	MSM_BACKEND_DAI_SLIMBUS_0_TX, 1, 0, msm_routing_get_port_mixer,
	msm_routing_put_port_mixer),
};

static const struct snd_kcontrol_new afe_pcm_rx_port_mixer_controls[] = {
	SOC_SINGLE_EXT("INTERNAL_FM_TX", MSM_BACKEND_DAI_AFE_PCM_RX,
	MSM_BACKEND_DAI_INT_FM_TX, 1, 0, msm_routing_get_port_mixer,
	msm_routing_put_port_mixer),
	SOC_SINGLE_EXT("SLIM_1_TX", MSM_BACKEND_DAI_AFE_PCM_RX,
	MSM_BACKEND_DAI_SLIMBUS_1_TX, 1, 0, msm_routing_get_port_mixer,
	msm_routing_put_port_mixer),
};


static const struct snd_kcontrol_new hdmi_rx_port_mixer_controls[] = {
	SOC_SINGLE_EXT("MI2S_TX", MSM_BACKEND_DAI_HDMI_RX,
	MSM_BACKEND_DAI_MI2S_TX, 1, 0, msm_routing_get_port_mixer,
	msm_routing_put_port_mixer),
};

static const struct snd_kcontrol_new sec_i2s_rx_port_mixer_controls[] = {
	SOC_SINGLE_EXT("MI2S_TX", MSM_BACKEND_DAI_SEC_I2S_RX,
	MSM_BACKEND_DAI_MI2S_TX, 1, 0, msm_routing_get_port_mixer,
	msm_routing_put_port_mixer),
};

static const struct snd_kcontrol_new mi2s_rx_port_mixer_controls[] = {
	SOC_SINGLE_EXT("SLIM_1_TX", MSM_BACKEND_DAI_MI2S_RX,
	MSM_BACKEND_DAI_SLIMBUS_1_TX, 1, 0, msm_routing_get_port_mixer,
	msm_routing_put_port_mixer),
	SOC_SINGLE_EXT("MI2S_TX", MSM_BACKEND_DAI_MI2S_RX,
	MSM_BACKEND_DAI_MI2S_TX, 1, 0, msm_routing_get_port_mixer,
	msm_routing_put_port_mixer),
};

static const struct snd_kcontrol_new primary_mi2s_rx_port_mixer_controls[] = {
	SOC_SINGLE_EXT("SEC_MI2S_TX", MSM_BACKEND_DAI_PRI_MI2S_RX,
	MSM_BACKEND_DAI_SECONDARY_MI2S_TX, 1, 0, msm_routing_get_port_mixer,
	msm_routing_put_port_mixer),
	SOC_SINGLE_EXT("TERT_MI2S_TX", MSM_BACKEND_DAI_PRI_MI2S_RX,
	MSM_BACKEND_DAI_TERTIARY_MI2S_TX, 1, 0, msm_routing_get_port_mixer,
	msm_routing_put_port_mixer),
	SOC_SINGLE_EXT("INTERNAL_FM_TX", MSM_BACKEND_DAI_PRI_MI2S_RX,
	MSM_BACKEND_DAI_INT_FM_TX, 1, 0, msm_routing_get_port_mixer,
	msm_routing_put_port_mixer),
	SOC_SINGLE_EXT("QUAT_MI2S_TX", MSM_BACKEND_DAI_PRI_MI2S_RX,
	MSM_BACKEND_DAI_QUATERNARY_MI2S_TX, 1, 0, msm_routing_get_port_mixer,
	msm_routing_put_port_mixer),
	SOC_SINGLE_EXT("INTERNAL_BT_SCO_TX", MSM_BACKEND_DAI_PRI_MI2S_RX,
	MSM_BACKEND_DAI_INT_BT_SCO_TX, 1, 0, msm_routing_get_port_mixer,
	msm_routing_put_port_mixer),
	SOC_SINGLE_EXT("PRI_MI2S_TX", MSM_BACKEND_DAI_PRI_MI2S_RX,
	MSM_BACKEND_DAI_PRI_MI2S_TX, 1, 0, msm_routing_get_port_mixer,
	msm_routing_put_port_mixer),
	SOC_SINGLE_EXT("SLIM_0_TX", MSM_BACKEND_DAI_PRI_MI2S_RX,
	MSM_BACKEND_DAI_SLIMBUS_0_TX, 1, 0, msm_routing_get_port_mixer,
	msm_routing_put_port_mixer),
};

static const struct snd_kcontrol_new quat_mi2s_rx_port_mixer_controls[] = {
	SOC_SINGLE_EXT("PRI_MI2S_TX", MSM_BACKEND_DAI_QUATERNARY_MI2S_RX,
	MSM_BACKEND_DAI_PRI_MI2S_TX, 1, 0, msm_routing_get_port_mixer,
	msm_routing_put_port_mixer),
	SOC_SINGLE_EXT("TERT_MI2S_TX", MSM_BACKEND_DAI_QUATERNARY_MI2S_RX,
	MSM_BACKEND_DAI_TERTIARY_MI2S_TX, 1, 0, msm_routing_get_port_mixer,
	msm_routing_put_port_mixer),
	SOC_SINGLE_EXT("INTERNAL_FM_TX", MSM_BACKEND_DAI_QUATERNARY_MI2S_RX,
	MSM_BACKEND_DAI_INT_FM_TX, 1, 0, msm_routing_get_port_mixer,
	msm_routing_put_port_mixer),
	SOC_SINGLE_EXT("SLIM_0_TX", MSM_BACKEND_DAI_QUATERNARY_MI2S_RX,
	MSM_BACKEND_DAI_SLIMBUS_0_TX, 1, 0, msm_routing_get_port_mixer,
	msm_routing_put_port_mixer),
	SOC_SINGLE_EXT("QUAT_MI2S_TX", MSM_BACKEND_DAI_QUATERNARY_MI2S_RX,
	MSM_BACKEND_DAI_QUATERNARY_MI2S_TX, 1, 0, msm_routing_get_port_mixer,
	msm_routing_put_port_mixer),
};

static const struct snd_kcontrol_new tert_mi2s_rx_port_mixer_controls[] = {
	SOC_SINGLE_EXT("PRI_MI2S_TX", MSM_BACKEND_DAI_TERTIARY_MI2S_RX,
	MSM_BACKEND_DAI_PRI_MI2S_TX, 1, 0, msm_routing_get_port_mixer,
	msm_routing_put_port_mixer),
	SOC_SINGLE_EXT("TERT_MI2S_TX", MSM_BACKEND_DAI_TERTIARY_MI2S_RX,
	MSM_BACKEND_DAI_TERTIARY_MI2S_TX, 1, 0, msm_routing_get_port_mixer,
	msm_routing_put_port_mixer),
	SOC_SINGLE_EXT("SLIM_0_TX", MSM_BACKEND_DAI_TERTIARY_MI2S_RX,
	MSM_BACKEND_DAI_SLIMBUS_0_TX, 1, 0, msm_routing_get_port_mixer,
	msm_routing_put_port_mixer),
	SOC_SINGLE_EXT("QUAT_MI2S_TX", MSM_BACKEND_DAI_TERTIARY_MI2S_RX,
	MSM_BACKEND_DAI_QUATERNARY_MI2S_TX, 1, 0, msm_routing_get_port_mixer,
	msm_routing_put_port_mixer),
};


static const struct snd_kcontrol_new slim_fm_switch_mixer_controls =
	SOC_SINGLE_EXT("Switch", SND_SOC_NOPM,
	0, 1, 0, msm_routing_get_switch_mixer,
	msm_routing_put_switch_mixer);

static const struct snd_kcontrol_new slim1_fm_switch_mixer_controls =
	SOC_SINGLE_EXT("Switch", SND_SOC_NOPM,
	0, 1, 0, msm_routing_get_switch_mixer,
	msm_routing_put_switch_mixer);

static const struct snd_kcontrol_new slim3_fm_switch_mixer_controls =
	SOC_SINGLE_EXT("Switch", SND_SOC_NOPM,
	0, 1, 0, msm_routing_get_switch_mixer,
	msm_routing_put_switch_mixer);

static const struct snd_kcontrol_new slim4_fm_switch_mixer_controls =
	SOC_SINGLE_EXT("Switch", SND_SOC_NOPM,
	0, 1, 0, msm_routing_get_switch_mixer,
	msm_routing_put_switch_mixer);

static const struct snd_kcontrol_new pcm_rx_switch_mixer_controls =
	SOC_SINGLE_EXT("Switch", SND_SOC_NOPM,
	0, 1, 0, msm_routing_get_fm_pcmrx_switch_mixer,
	msm_routing_put_fm_pcmrx_switch_mixer);

static const struct snd_kcontrol_new pri_mi2s_rx_switch_mixer_controls =
	SOC_SINGLE_EXT("Switch", SND_SOC_NOPM,
	0, 1, 0, msm_routing_get_switch_mixer,
	msm_routing_put_switch_mixer);

static const struct snd_kcontrol_new quat_mi2s_rx_switch_mixer_controls =
	SOC_SINGLE_EXT("Switch", SND_SOC_NOPM,
	0, 1, 0, msm_routing_get_switch_mixer,
	msm_routing_put_switch_mixer);

static const struct snd_kcontrol_new hfp_aux_switch_mixer_controls =
	SOC_SINGLE_EXT("Switch", SND_SOC_NOPM,
	0, 1, 0, msm_routing_get_switch_mixer,
	msm_routing_put_switch_mixer);

static const struct snd_kcontrol_new hfp_int_switch_mixer_controls =
	SOC_SINGLE_EXT("Switch", SND_SOC_NOPM,
	0, 1, 0, msm_routing_get_switch_mixer,
	msm_routing_put_switch_mixer);

static const struct soc_enum lsm_mux_enum =
	SOC_ENUM_SINGLE_EXT(ARRAY_SIZE(mad_audio_mux_text), mad_audio_mux_text);

static const struct snd_kcontrol_new lsm1_mux =
	SOC_DAPM_ENUM_EXT("LSM1 MUX", lsm_mux_enum,
			  msm_routing_lsm_mux_get,
			  msm_routing_lsm_mux_put);

static const struct snd_kcontrol_new lsm2_mux =
	SOC_DAPM_ENUM_EXT("LSM2 MUX", lsm_mux_enum,
			  msm_routing_lsm_mux_get,
			  msm_routing_lsm_mux_put);
static const struct snd_kcontrol_new lsm3_mux =
	SOC_DAPM_ENUM_EXT("LSM3 MUX", lsm_mux_enum,
			  msm_routing_lsm_mux_get,
			  msm_routing_lsm_mux_put);

static const struct snd_kcontrol_new lsm4_mux =
	SOC_DAPM_ENUM_EXT("LSM4 MUX", lsm_mux_enum,
			  msm_routing_lsm_mux_get,
			  msm_routing_lsm_mux_put);
static const struct snd_kcontrol_new lsm5_mux =
	SOC_DAPM_ENUM_EXT("LSM5 MUX", lsm_mux_enum,
			  msm_routing_lsm_mux_get,
			  msm_routing_lsm_mux_put);

static const struct snd_kcontrol_new lsm6_mux =
	SOC_DAPM_ENUM_EXT("LSM6 MUX", lsm_mux_enum,
			  msm_routing_lsm_mux_get,
			  msm_routing_lsm_mux_put);
static const struct snd_kcontrol_new lsm7_mux =
	SOC_DAPM_ENUM_EXT("LSM7 MUX", lsm_mux_enum,
			  msm_routing_lsm_mux_get,
			  msm_routing_lsm_mux_put);

static const struct snd_kcontrol_new lsm8_mux =
	SOC_DAPM_ENUM_EXT("LSM8 MUX", lsm_mux_enum,
			  msm_routing_lsm_mux_get,
			  msm_routing_lsm_mux_put);


static const char * const lsm_func_text[] = {
	"None", "AUDIO", "BEACON", "ULTRASOUND", "SWAUDIO",
};
static const struct soc_enum lsm_func_enum =
	SOC_ENUM_SINGLE_EXT(ARRAY_SIZE(lsm_func_text), lsm_func_text);
static const struct snd_kcontrol_new lsm_function[] = {
	SOC_ENUM_EXT(SLIMBUS_0_TX_TEXT" "LSM_FUNCTION_TEXT, lsm_func_enum,
		     msm_routing_lsm_func_get, msm_routing_lsm_func_put),
	SOC_ENUM_EXT(SLIMBUS_1_TX_TEXT" "LSM_FUNCTION_TEXT, lsm_func_enum,
		     msm_routing_lsm_func_get, msm_routing_lsm_func_put),
	SOC_ENUM_EXT(SLIMBUS_2_TX_TEXT" "LSM_FUNCTION_TEXT, lsm_func_enum,
		     msm_routing_lsm_func_get, msm_routing_lsm_func_put),
	SOC_ENUM_EXT(SLIMBUS_3_TX_TEXT" "LSM_FUNCTION_TEXT, lsm_func_enum,
		     msm_routing_lsm_func_get, msm_routing_lsm_func_put),
	SOC_ENUM_EXT(SLIMBUS_4_TX_TEXT" "LSM_FUNCTION_TEXT, lsm_func_enum,
		     msm_routing_lsm_func_get, msm_routing_lsm_func_put),
	SOC_ENUM_EXT(SLIMBUS_5_TX_TEXT" "LSM_FUNCTION_TEXT, lsm_func_enum,
		     msm_routing_lsm_func_get, msm_routing_lsm_func_put),
	SOC_ENUM_EXT(TERT_MI2S_TX_TEXT" "LSM_FUNCTION_TEXT, lsm_func_enum,
		    msm_routing_lsm_func_get, msm_routing_lsm_func_put),
};

static const char * const aanc_slim_0_rx_text[] = {
	"ZERO", "SLIMBUS_0_TX", "SLIMBUS_1_TX", "SLIMBUS_2_TX", "SLIMBUS_3_TX",
	"SLIMBUS_4_TX", "SLIMBUS_5_TX", "SLIMBUS_6_TX"
};

static const struct soc_enum aanc_slim_0_rx_enum =
	SOC_ENUM_SINGLE_EXT(ARRAY_SIZE(aanc_slim_0_rx_text),
				aanc_slim_0_rx_text);

static const struct snd_kcontrol_new aanc_slim_0_rx_mux[] = {
	SOC_DAPM_ENUM_EXT("AANC_SLIM_0_RX MUX", aanc_slim_0_rx_enum,
		msm_routing_slim_0_rx_aanc_mux_get,
		msm_routing_slim_0_rx_aanc_mux_put)
};

static const struct snd_kcontrol_new afe_tert_mi2s_vol_mixer_controls[] = {
	SOC_SINGLE_EXT_TLV("TERT_MI2S_RX Volume", SND_SOC_NOPM, 0,
	INT_RX_VOL_GAIN, 0, msm_routing_get_afe_tert_mi2s_vol_mixer,
	msm_routing_set_afe_tert_mi2s_vol_mixer, afe_mi2s_vol_gain),
};

static const struct snd_kcontrol_new afe_quat_mi2s_vol_mixer_controls[] = {
	SOC_SINGLE_EXT_TLV("QUAT_MI2S_RX Volume", SND_SOC_NOPM, 0,
	INT_RX_VOL_GAIN, 0, msm_routing_get_afe_quat_mi2s_vol_mixer,
	msm_routing_set_afe_quat_mi2s_vol_mixer, afe_mi2s_vol_gain),
};


static int msm_routing_get_stereo_to_custom_stereo_control(
					struct snd_kcontrol *kcontrol,
					struct snd_ctl_elem_value *ucontrol)
{
	ucontrol->value.integer.value[0] = is_custom_stereo_on;
	return 0;
}

static int msm_routing_put_stereo_to_custom_stereo_control(
					struct snd_kcontrol *kcontrol,
					struct snd_ctl_elem_value *ucontrol)
{
	int flag = 0, i = 0, rc = 0, idx = 0;
	int be_index = 0, port_id, topo_id;
	unsigned int session_id = 0;
	uint16_t op_FL_ip_FL_weight;
	uint16_t op_FL_ip_FR_weight;
	uint16_t op_FR_ip_FL_weight;
	uint16_t op_FR_ip_FR_weight;
	flag = ucontrol->value.integer.value[0];
	pr_debug("%s E flag %d\n", __func__, flag);

	if ((is_custom_stereo_on && flag) || (!is_custom_stereo_on && !flag)) {
		pr_err("%s: is_custom_stereo_on %d, flag %d\n",
			__func__, is_custom_stereo_on, flag);
		return 0;
	}
	is_custom_stereo_on = flag ? true : false;
	pr_debug("%s:is_custom_stereo_on %d\n", __func__, is_custom_stereo_on);
	for (be_index = 0; be_index < MSM_BACKEND_DAI_MAX; be_index++) {
		port_id = msm_bedais[be_index].port_id;
		if (!msm_bedais[be_index].active)
			continue;
		if ((port_id != SLIMBUS_0_RX) &&
		     (port_id != RT_PROXY_PORT_001_RX))
			continue;

		for_each_set_bit(i, &msm_bedais[be_index].fe_sessions,
				MSM_FRONTEND_DAI_MM_SIZE) {
			if (fe_dai_map[i][SESSION_TYPE_RX].perf_mode !=
			    LEGACY_PCM_MODE)
				goto skip_send_custom_stereo;
			session_id =
				fe_dai_map[i][SESSION_TYPE_RX].strm_id;
			if (is_custom_stereo_on) {
				op_FL_ip_FL_weight =
					Q14_GAIN_ZERO_POINT_FIVE;
				op_FL_ip_FR_weight =
					Q14_GAIN_ZERO_POINT_FIVE;
				op_FR_ip_FL_weight =
					Q14_GAIN_ZERO_POINT_FIVE;
				op_FR_ip_FR_weight =
					Q14_GAIN_ZERO_POINT_FIVE;
			} else {
				op_FL_ip_FL_weight = Q14_GAIN_UNITY;
				op_FL_ip_FR_weight = 0;
				op_FR_ip_FL_weight = 0;
				op_FR_ip_FR_weight = Q14_GAIN_UNITY;
			}
			for (idx = 0; idx < MAX_COPPS_PER_PORT; idx++) {
				unsigned long copp =
					session_copp_map[i]
					[SESSION_TYPE_RX][be_index];
				if (!test_bit(idx, &copp))
					goto skip_send_custom_stereo;
				topo_id = adm_get_topology_for_port_copp_idx(
					msm_bedais[be_index].port_id, idx);
				if (topo_id < 0)
					pr_debug("%s:Err:custom stereo topo %d",
						 __func__, topo_id);
					pr_debug("idx %d\n", idx);
				if (topo_id == DS2_ADM_COPP_TOPOLOGY_ID)
					rc = msm_ds2_dap_set_custom_stereo_onoff
						(msm_bedais[be_index].port_id,
						idx, is_custom_stereo_on);
				else if (topo_id == DOLBY_ADM_COPP_TOPOLOGY_ID)
					rc = dolby_dap_set_custom_stereo_onoff(
						msm_bedais[be_index].port_id,
						idx, is_custom_stereo_on);
				else
				rc = msm_qti_pp_send_stereo_to_custom_stereo_cmd
						(msm_bedais[be_index].port_id,
						idx, session_id,
						op_FL_ip_FL_weight,
						op_FL_ip_FR_weight,
						op_FR_ip_FL_weight,
						op_FR_ip_FR_weight);
				if (rc < 0)
skip_send_custom_stereo:
					pr_err("%s: err setting custom stereo\n",
						__func__);
			}

		}
	}
	return 0;
}

static const struct snd_kcontrol_new stereo_to_custom_stereo_controls[] = {
	SOC_SINGLE_EXT("Set Custom Stereo OnOff", SND_SOC_NOPM, 0,
	1, 0, msm_routing_get_stereo_to_custom_stereo_control,
	msm_routing_put_stereo_to_custom_stereo_control),
};

static int msm_routing_get_app_type_cfg_control(struct snd_kcontrol *kcontrol,
					  struct snd_ctl_elem_value *ucontrol)
{
	return 0;
}

static int msm_routing_put_app_type_cfg_control(struct snd_kcontrol *kcontrol,
					  struct snd_ctl_elem_value *ucontrol)
{
	int i = 0, j;
	int num_app_types = ucontrol->value.integer.value[i++];

	pr_debug("%s\n", __func__);

	memset(app_type_cfg, 0, MAX_APP_TYPES*
				sizeof(struct msm_pcm_routing_app_type_data));
	if (num_app_types > MAX_APP_TYPES) {
		pr_err("%s: number of app types exceed the max supported\n",
			__func__);
		return -EINVAL;
	}
	for (j = 0; j < num_app_types; j++) {
		app_type_cfg[j].app_type =
				ucontrol->value.integer.value[i++];
		app_type_cfg[j].sample_rate =
				ucontrol->value.integer.value[i++];
		app_type_cfg[j].bit_width =
				ucontrol->value.integer.value[i++];
	}

	return 0;
}

static const struct snd_kcontrol_new app_type_cfg_controls[] = {
	SOC_SINGLE_MULTI_EXT("App Type Config", SND_SOC_NOPM, 0,
	0xFFFFFFFF, 0, 128, msm_routing_get_app_type_cfg_control,
	msm_routing_put_app_type_cfg_control),
};

static int msm_routing_get_use_ds1_or_ds2_control(
					struct snd_kcontrol *kcontrol,
					struct snd_ctl_elem_value *ucontrol)
{
	ucontrol->value.integer.value[0] = is_ds2_on;
	return 0;
}

static int msm_routing_put_use_ds1_or_ds2_control(
					struct snd_kcontrol *kcontrol,
					struct snd_ctl_elem_value *ucontrol)
{
	is_ds2_on = ucontrol->value.integer.value[0];
	return 0;
}

static const struct snd_kcontrol_new use_ds1_or_ds2_controls[] = {
	SOC_SINGLE_EXT("DS2 OnOff", SND_SOC_NOPM, 0,
	1, 0, msm_routing_get_use_ds1_or_ds2_control,
	msm_routing_put_use_ds1_or_ds2_control),
};

int msm_routing_get_rms_value_control(struct snd_kcontrol *kcontrol,
				struct snd_ctl_elem_value *ucontrol) {
	int rc = 0;
	int be_idx = 0;
	char *param_value;
	int *update_param_value;
	uint32_t param_length = sizeof(uint32_t);
	uint32_t param_payload_len = RMS_PAYLOAD_LEN * sizeof(uint32_t);
	param_value = kzalloc(param_length, GFP_KERNEL);
	if (!param_value) {
		pr_err("%s, param memory alloc failed\n", __func__);
		return -ENOMEM;
	}
	for (be_idx = 0; be_idx < MSM_BACKEND_DAI_MAX; be_idx++)
		if (msm_bedais[be_idx].port_id == SLIMBUS_0_TX)
			break;
	if ((be_idx < MSM_BACKEND_DAI_MAX) && msm_bedais[be_idx].active) {
		rc = adm_get_params(SLIMBUS_0_TX, 0,
				RMS_MODULEID_APPI_PASSTHRU,
				RMS_PARAM_FIRST_SAMPLE,
				param_length + param_payload_len,
				param_value);
		if (rc) {
			pr_err("%s: get parameters failed:%d\n", __func__, rc);
			kfree(param_value);
			return -EINVAL;
		}
		update_param_value = (int *)param_value;
		ucontrol->value.integer.value[0] = update_param_value[0];

		pr_debug("%s: FROM DSP value[0] 0x%x\n",
			  __func__, update_param_value[0]);
	}
	kfree(param_value);
	return 0;
}

static int msm_voc_session_id_put(struct snd_kcontrol *kcontrol,
				  struct snd_ctl_elem_value *ucontrol)
{
	voc_session_id = ucontrol->value.integer.value[0];

	pr_debug("%s: voc_session_id=%u\n", __func__, voc_session_id);

	return 0;
}

static int msm_voc_session_id_get(struct snd_kcontrol *kcontrol,
				  struct snd_ctl_elem_value *ucontrol)
{
	ucontrol->value.integer.value[0] = voc_session_id;

	return 0;
}

static struct snd_kcontrol_new msm_voc_session_controls[] = {
	SOC_SINGLE_MULTI_EXT("Voc VSID", SND_SOC_NOPM, 0,
			     0xFFFFFFFF, 0, 1, msm_voc_session_id_get,
			     msm_voc_session_id_put),
};

static int spkr_prot_put_vi_lch_port(struct snd_kcontrol *kcontrol,
	struct snd_ctl_elem_value *ucontrol)
{
	int ret = 0;
	int item;
	struct soc_enum *e = (struct soc_enum *)kcontrol->private_value;
	pr_debug("%s item is %d\n", __func__,
		   ucontrol->value.enumerated.item[0]);
	mutex_lock(&routing_lock);
	item = ucontrol->value.enumerated.item[0];
	if (item < e->max) {
		pr_debug("%s RX DAI ID %d TX DAI id %d\n",
			__func__, e->shift_l , e->values[item]);
		if (e->shift_l < MSM_BACKEND_DAI_MAX &&
			e->values[item] < MSM_BACKEND_DAI_MAX)
			/* Enable feedback TX path */
			ret = afe_spk_prot_feed_back_cfg(
			   msm_bedais[e->values[item]].port_id,
			   msm_bedais[e->shift_l].port_id, 1, 0, 1);
		else {
			pr_debug("%s values are out of range item %d\n",
			__func__, e->values[item]);
			/* Disable feedback TX path */
			if (e->values[item] == MSM_BACKEND_DAI_MAX)
				ret = afe_spk_prot_feed_back_cfg(0, 0, 0, 0, 0);
			else
				ret = -EINVAL;
		}
	} else {
		pr_err("%s item value is out of range item\n", __func__);
		ret = -EINVAL;
	}
	mutex_unlock(&routing_lock);
	return ret;
}

static int spkr_prot_put_vi_rch_port(struct snd_kcontrol *kcontrol,
		struct snd_ctl_elem_value *ucontrol)
{
	int ret = 0;
	int item;
	struct soc_enum *e = (struct soc_enum *)kcontrol->private_value;
	pr_debug("%s item is %d\n", __func__,
			ucontrol->value.enumerated.item[0]);
	mutex_lock(&routing_lock);
	item = ucontrol->value.enumerated.item[0];
	if (item < e->max) {
		pr_debug("%s RX DAI ID %d TX DAI id %d\n",
				__func__, e->shift_l , e->values[item]);
		if (e->shift_l < MSM_BACKEND_DAI_MAX &&
				e->values[item] < MSM_BACKEND_DAI_MAX)
			/* Enable feedback TX path */
			ret = afe_spk_prot_feed_back_cfg(
					msm_bedais[e->values[item]].port_id,
					msm_bedais[e->shift_l].port_id,
					1, 1, 1);
		else {
			pr_debug("%s values are out of range item %d\n",
					__func__, e->values[item]);
			/* Disable feedback TX path */
			if (e->values[item] == MSM_BACKEND_DAI_MAX)
				ret = afe_spk_prot_feed_back_cfg(0,
						0, 0, 0, 0);
			else
				ret = -EINVAL;
		}
	} else {
		pr_err("%s item value is out of range item\n", __func__);
		ret = -EINVAL;
	}
	mutex_unlock(&routing_lock);
	return ret;
}

static int spkr_prot_get_vi_lch_port(struct snd_kcontrol *kcontrol,
	struct snd_ctl_elem_value *ucontrol)
{
	pr_debug("%s\n", __func__);
	return 0;
}

static int spkr_prot_get_vi_rch_port(struct snd_kcontrol *kcontrol,
		struct snd_ctl_elem_value *ucontrol)
{
	pr_debug("%s\n", __func__);
	ucontrol->value.enumerated.item[0] = 0;
	return 0;
}

static const char * const slim0_rx_vi_fb_tx_lch_mux_text[] = {
	"ZERO", "SLIM4_TX"
};

static const char * const slim0_rx_vi_fb_tx_rch_mux_text[] = {
	"ZERO", "SLIM4_TX"
};

static const int const slim0_rx_vi_fb_tx_lch_value[] = {
	MSM_BACKEND_DAI_MAX, MSM_BACKEND_DAI_SLIMBUS_4_TX
};

static const int const slim0_rx_vi_fb_tx_rch_value[] = {
	MSM_BACKEND_DAI_MAX, MSM_BACKEND_DAI_SLIMBUS_4_TX
};

static const struct soc_enum slim0_rx_vi_fb_lch_mux_enum =
	SOC_VALUE_ENUM_DOUBLE(0, MSM_BACKEND_DAI_SLIMBUS_0_RX, 0, 0,
	ARRAY_SIZE(slim0_rx_vi_fb_tx_lch_mux_text),
	slim0_rx_vi_fb_tx_lch_mux_text, slim0_rx_vi_fb_tx_lch_value);

static const struct soc_enum slim0_rx_vi_fb_rch_mux_enum =
	SOC_VALUE_ENUM_DOUBLE(0, MSM_BACKEND_DAI_SLIMBUS_0_RX, 0, 0,
	ARRAY_SIZE(slim0_rx_vi_fb_tx_rch_mux_text),
	slim0_rx_vi_fb_tx_rch_mux_text, slim0_rx_vi_fb_tx_rch_value);

static const struct snd_kcontrol_new slim0_rx_vi_fb_lch_mux =
	SOC_DAPM_ENUM_EXT("SLIM0_RX_VI_FB_LCH_MUX",
	slim0_rx_vi_fb_lch_mux_enum, spkr_prot_get_vi_lch_port,
	spkr_prot_put_vi_lch_port);

static const struct snd_kcontrol_new slim0_rx_vi_fb_rch_mux =
	SOC_DAPM_ENUM_EXT("SLIM0_RX_VI_FB_RCH_MUX",
	slim0_rx_vi_fb_rch_mux_enum, spkr_prot_get_vi_rch_port,
	spkr_prot_put_vi_rch_port);

static const struct snd_soc_dapm_widget msm_qdsp6_widgets[] = {
	/* Frontend AIF */
	/* Widget name equals to Front-End DAI name<Need confirmation>,
	 * Stream name must contains substring of front-end dai name
	 */
	SND_SOC_DAPM_AIF_IN("MM_DL1", "MultiMedia1 Playback", 0, 0, 0, 0),
	SND_SOC_DAPM_AIF_IN("MM_DL2", "MultiMedia2 Playback", 0, 0, 0, 0),
	SND_SOC_DAPM_AIF_IN("MM_DL3", "MultiMedia3 Playback", 0, 0, 0, 0),
	SND_SOC_DAPM_AIF_IN("MM_DL4", "MultiMedia4 Playback", 0, 0, 0, 0),
	SND_SOC_DAPM_AIF_IN("MM_DL5", "MultiMedia5 Playback", 0, 0, 0, 0),
	SND_SOC_DAPM_AIF_IN("MM_DL6", "MultiMedia6 Playback", 0, 0, 0, 0),
	SND_SOC_DAPM_AIF_IN("MM_DL7", "MultiMedia7 Playback", 0, 0, 0, 0),
	SND_SOC_DAPM_AIF_IN("MM_DL8", "MultiMedia8 Playback", 0, 0, 0, 0),
	SND_SOC_DAPM_AIF_IN("MM_DL9", "MultiMedia9 Playback", 0, 0, 0, 0),
	SND_SOC_DAPM_AIF_IN("MM_DL10", "MultiMedia10 Playback", 0, 0, 0, 0),
	SND_SOC_DAPM_AIF_IN("MM_DL11", "MultiMedia11 Playback", 0, 0, 0, 0),
	SND_SOC_DAPM_AIF_IN("MM_DL12", "MultiMedia12 Playback", 0, 0, 0, 0),
	SND_SOC_DAPM_AIF_IN("MM_DL13", "MultiMedia13 Playback", 0, 0, 0, 0),
	SND_SOC_DAPM_AIF_IN("MM_DL14", "MultiMedia14 Playback", 0, 0, 0, 0),
	SND_SOC_DAPM_AIF_IN("MM_DL15", "MultiMedia15 Playback", 0, 0, 0, 0),
	SND_SOC_DAPM_AIF_IN("MM_DL16", "MultiMedia16 Playback", 0, 0, 0, 0),
	SND_SOC_DAPM_AIF_IN("VOIP_DL", "VoIP Playback", 0, 0, 0, 0),
	SND_SOC_DAPM_AIF_OUT("MM_UL1", "MultiMedia1 Capture", 0, 0, 0, 0),
	SND_SOC_DAPM_AIF_OUT("MM_UL2", "MultiMedia2 Capture", 0, 0, 0, 0),
	SND_SOC_DAPM_AIF_OUT("MM_UL4", "MultiMedia4 Capture", 0, 0, 0, 0),
	SND_SOC_DAPM_AIF_OUT("MM_UL5", "MultiMedia5 Capture", 0, 0, 0, 0),
	SND_SOC_DAPM_AIF_OUT("MM_UL6", "MultiMedia6 Capture", 0, 0, 0, 0),
	SND_SOC_DAPM_AIF_OUT("MM_UL8", "MultiMedia8 Capture", 0, 0, 0, 0),
	SND_SOC_DAPM_AIF_OUT("MM_UL9", "MultiMedia9 Capture", 0, 0, 0, 0),
	SND_SOC_DAPM_AIF_IN("CS-VOICE_DL1", "CS-VOICE Playback", 0, 0, 0, 0),
	SND_SOC_DAPM_AIF_OUT("CS-VOICE_UL1", "CS-VOICE Capture", 0, 0, 0, 0),
	SND_SOC_DAPM_AIF_IN("VOICE2_DL", "Voice2 Playback", 0, 0, 0, 0),
	SND_SOC_DAPM_AIF_OUT("VOICE2_UL", "Voice2 Capture", 0, 0, 0, 0),
	SND_SOC_DAPM_AIF_IN("VoLTE_DL", "VoLTE Playback", 0, 0, 0, 0),
	SND_SOC_DAPM_AIF_OUT("VoLTE_UL", "VoLTE Capture", 0, 0, 0, 0),
	SND_SOC_DAPM_AIF_IN("VoWLAN_DL", "VoWLAN Playback", 0, 0, 0, 0),
	SND_SOC_DAPM_AIF_OUT("VoWLAN_UL", "VoWLAN Capture", 0, 0, 0, 0),
	SND_SOC_DAPM_AIF_OUT("VOIP_UL", "VoIP Capture", 0, 0, 0, 0),
	SND_SOC_DAPM_AIF_IN("SLIM0_DL_HL", "SLIMBUS0_HOSTLESS Playback",
		0, 0, 0, 0),
	SND_SOC_DAPM_AIF_OUT("SLIM0_UL_HL", "SLIMBUS0_HOSTLESS Capture",
		0, 0, 0, 0),
	SND_SOC_DAPM_AIF_OUT("CPE_LSM_UL_HL", "CPE LSM capture",
		0, 0, 0, 0),
	SND_SOC_DAPM_AIF_IN("SLIM1_DL_HL", "SLIMBUS1_HOSTLESS Playback",
		0, 0, 0, 0),
	SND_SOC_DAPM_AIF_OUT("SLIM1_UL_HL", "SLIMBUS1_HOSTLESS Capture",
		0, 0, 0, 0),
	SND_SOC_DAPM_AIF_IN("SLIM3_DL_HL", "SLIMBUS3_HOSTLESS Playback",
		0, 0, 0, 0),
	SND_SOC_DAPM_AIF_OUT("SLIM3_UL_HL", "SLIMBUS3_HOSTLESS Capture",
		0, 0, 0, 0),
	SND_SOC_DAPM_AIF_IN("SLIM4_DL_HL", "SLIMBUS4_HOSTLESS Playback",
		0, 0, 0, 0),
	SND_SOC_DAPM_AIF_OUT("SLIM4_UL_HL", "SLIMBUS4_HOSTLESS Capture",
		0, 0, 0, 0),
	SND_SOC_DAPM_AIF_IN("INTFM_DL_HL", "INT_FM_HOSTLESS Playback",
		0, 0, 0, 0),
	SND_SOC_DAPM_AIF_OUT("INTFM_UL_HL", "INT_FM_HOSTLESS Capture",
		0, 0, 0, 0),
	SND_SOC_DAPM_AIF_IN("INTHFP_DL_HL", "INT_HFP_BT_HOSTLESS Playback",
		0, 0, 0, 0),
	SND_SOC_DAPM_AIF_OUT("INTHFP_UL_HL", "INT_HFP_BT_HOSTLESS Capture",
		0, 0, 0, 0),
	SND_SOC_DAPM_AIF_IN("HDMI_DL_HL", "HDMI_HOSTLESS Playback", 0, 0, 0, 0),
	SND_SOC_DAPM_AIF_IN("SEC_I2S_DL_HL", "SEC_I2S_RX_HOSTLESS Playback",
		0, 0, 0, 0),
	SND_SOC_DAPM_AIF_IN("PRI_MI2S_DL_HL",
		"Primary MI2S_RX Hostless Playback",
		0, 0, 0, 0),
	SND_SOC_DAPM_AIF_IN("SEC_MI2S_DL_HL",
		"Secondary MI2S_RX Hostless Playback",
		0, 0, 0, 0),
	SND_SOC_DAPM_AIF_IN("QUAT_MI2S_DL_HL",
		"Quaternary MI2S_RX Hostless Playback",
		0, 0, 0, 0),

	SND_SOC_DAPM_AIF_IN("AUXPCM_DL_HL", "AUXPCM_HOSTLESS Playback",
		0, 0, 0, 0),
	SND_SOC_DAPM_AIF_OUT("AUXPCM_UL_HL", "AUXPCM_HOSTLESS Capture",
		0, 0, 0, 0),
	SND_SOC_DAPM_AIF_OUT("MI2S_UL_HL", "MI2S_TX_HOSTLESS Capture",
		0, 0, 0, 0),
	SND_SOC_DAPM_AIF_OUT("PRI_MI2S_UL_HL",
		"Primary MI2S_TX Hostless Capture",
		0, 0, 0, 0),
	SND_SOC_DAPM_AIF_OUT("MI2S_DL_HL", "MI2S_RX_HOSTLESS Playback",
		0, 0, 0, 0),
	SND_SOC_DAPM_AIF_IN("DTMF_DL_HL", "DTMF_RX_HOSTLESS Playback",
		0, 0, 0, 0),
	SND_SOC_DAPM_AIF_OUT("QUAT_MI2S_UL_HL", "QUAT_MI2S_HOSTLESS Capture",
		0, 0, 0, 0),
	SND_SOC_DAPM_AIF_OUT("TERT_MI2S_UL_HL", "TERT_MI2S_HOSTLESS Capture",
		0, 0, 0, 0),
	SND_SOC_DAPM_AIF_IN("QUAT_MI2S_DL_HL", "QUAT_MI2S_HOSTLESS Playback",
		0, 0, 0, 0),
	SND_SOC_DAPM_AIF_IN("TERT_MI2S_DL_HL", "TERT_MI2S_HOSTLESS Playback",
		0, 0, 0, 0),

	/* LSM */
	SND_SOC_DAPM_AIF_OUT("LSM1_UL_HL", "Listen 1 Audio Service Capture",
			     0, 0, 0, 0),
	SND_SOC_DAPM_AIF_OUT("LSM2_UL_HL", "Listen 2 Audio Service Capture",
			     0, 0, 0, 0),
	SND_SOC_DAPM_AIF_OUT("LSM3_UL_HL", "Listen 3 Audio Service Capture",
				 0, 0, 0, 0),
	SND_SOC_DAPM_AIF_OUT("LSM4_UL_HL", "Listen 4 Audio Service Capture",
						 0, 0, 0, 0),
	SND_SOC_DAPM_AIF_OUT("LSM5_UL_HL", "Listen 5 Audio Service Capture",
				 0, 0, 0, 0),
	SND_SOC_DAPM_AIF_OUT("LSM6_UL_HL", "Listen 6 Audio Service Capture",
				 0, 0, 0, 0),
	SND_SOC_DAPM_AIF_OUT("LSM7_UL_HL", "Listen 7 Audio Service Capture",
				 0, 0, 0, 0),
	SND_SOC_DAPM_AIF_OUT("LSM8_UL_HL", "Listen 8 Audio Service Capture",
			     0, 0, 0, 0),
	SND_SOC_DAPM_AIF_IN("QCHAT_DL", "QCHAT Playback", 0, 0, 0, 0),
	SND_SOC_DAPM_AIF_OUT("QCHAT_UL", "QCHAT Capture", 0, 0, 0, 0),
	/* Backend AIF */
	/* Stream name equals to backend dai link stream name
	*/
	SND_SOC_DAPM_AIF_OUT("PRI_I2S_RX", "Primary I2S Playback", 0, 0, 0, 0),
	SND_SOC_DAPM_AIF_OUT("SEC_I2S_RX", "Secondary I2S Playback",
				0, 0, 0 , 0),
	SND_SOC_DAPM_AIF_OUT("SPDIF_RX", "SPDIF Playback", 0, 0, 0 , 0),
	SND_SOC_DAPM_AIF_OUT("SLIMBUS_0_RX", "Slimbus Playback", 0, 0, 0, 0),
	SND_SOC_DAPM_AIF_OUT("SLIMBUS_5_RX", "Slimbus5 Playback", 0, 0, 0, 0),
	SND_SOC_DAPM_AIF_OUT("HDMI", "HDMI Playback", 0, 0, 0 , 0),
	SND_SOC_DAPM_AIF_OUT("MI2S_RX", "MI2S Playback", 0, 0, 0, 0),
	SND_SOC_DAPM_AIF_OUT("QUAT_MI2S_RX", "Quaternary MI2S Playback",
						0, 0, 0, 0),
	SND_SOC_DAPM_AIF_OUT("TERT_MI2S_RX", "Tertiary MI2S Playback",
						0, 0, 0, 0),
	SND_SOC_DAPM_AIF_OUT("SEC_MI2S_RX", "Secondary MI2S Playback",
			     0, 0, 0, 0),
	SND_SOC_DAPM_AIF_OUT("SEC_MI2S_RX_SD1",
			"Secondary MI2S Playback SD1",
			0, 0, 0, 0),
	SND_SOC_DAPM_AIF_OUT("PRI_MI2S_RX", "Primary MI2S Playback",
			     0, 0, 0, 0),
	SND_SOC_DAPM_AIF_IN("PRI_I2S_TX", "Primary I2S Capture", 0, 0, 0, 0),
	SND_SOC_DAPM_AIF_IN("MI2S_TX", "MI2S Capture", 0, 0, 0, 0),
	SND_SOC_DAPM_AIF_IN("QUAT_MI2S_TX", "Quaternary MI2S Capture",
						0, 0, 0, 0),
	SND_SOC_DAPM_AIF_IN("PRI_MI2S_TX", "Primary MI2S Capture",
			    0, 0, 0, 0),
	SND_SOC_DAPM_AIF_IN("TERT_MI2S_TX", "Tertiary MI2S Capture",
						0, 0, 0, 0),
	SND_SOC_DAPM_AIF_IN("SEC_MI2S_TX", "Secondary MI2S Capture",
			    0, 0, 0, 0),
	SND_SOC_DAPM_AIF_IN("SLIMBUS_0_TX", "Slimbus Capture", 0, 0, 0, 0),
	SND_SOC_DAPM_AIF_OUT("INT_BT_SCO_RX", "Internal BT-SCO Playback",
				0, 0, 0 , 0),
	SND_SOC_DAPM_AIF_IN("INT_BT_SCO_TX", "Internal BT-SCO Capture",
				0, 0, 0, 0),
	SND_SOC_DAPM_AIF_OUT("INT_FM_RX", "Internal FM Playback",
				0, 0, 0 , 0),
	SND_SOC_DAPM_AIF_IN("INT_FM_TX", "Internal FM Capture",
				0, 0, 0, 0),
	SND_SOC_DAPM_AIF_OUT("PCM_RX", "AFE Playback",
				0, 0, 0 , 0),
	SND_SOC_DAPM_AIF_IN("PCM_TX", "AFE Capture",
				0, 0, 0 , 0),
	/* incall */
	SND_SOC_DAPM_AIF_OUT("VOICE_PLAYBACK_TX", "Voice Farend Playback",
				0, 0, 0 , 0),
	SND_SOC_DAPM_AIF_OUT("VOICE2_PLAYBACK_TX", "Voice2 Farend Playback",
				0, 0, 0 , 0),
	SND_SOC_DAPM_AIF_OUT("SLIMBUS_4_RX", "Slimbus4 Playback",
				0, 0, 0 , 0),
	SND_SOC_DAPM_AIF_IN("INCALL_RECORD_TX", "Voice Uplink Capture",
				0, 0, 0, 0),
	SND_SOC_DAPM_AIF_IN("INCALL_RECORD_RX", "Voice Downlink Capture",
				0, 0, 0, 0),
	SND_SOC_DAPM_AIF_IN("SLIMBUS_4_TX", "Slimbus4 Capture",
				0, 0, 0, 0),
	SND_SOC_DAPM_AIF_IN("SLIMBUS_5_TX", "Slimbus5 Capture", 0, 0, 0, 0),

	SND_SOC_DAPM_AIF_OUT("AUX_PCM_RX", "AUX PCM Playback", 0, 0, 0, 0),
	SND_SOC_DAPM_AIF_IN("AUX_PCM_TX", "AUX PCM Capture", 0, 0, 0, 0),
	SND_SOC_DAPM_AIF_OUT("SEC_AUX_PCM_RX", "Sec AUX PCM Playback",
				0, 0, 0, 0),
	SND_SOC_DAPM_AIF_IN("SEC_AUX_PCM_TX", "Sec AUX PCM Capture",
				0, 0, 0, 0),
	SND_SOC_DAPM_AIF_IN("VOICE_STUB_DL", "VOICE_STUB Playback", 0, 0, 0, 0),
	SND_SOC_DAPM_AIF_OUT("VOICE_STUB_UL", "VOICE_STUB Capture", 0, 0, 0, 0),
	SND_SOC_DAPM_AIF_IN("VOICE2_STUB_DL", "VOICE2_STUB Playback",
			    0, 0, 0, 0),
	SND_SOC_DAPM_AIF_OUT("VOICE2_STUB_UL", "VOICE2_STUB Capture",
			    0, 0, 0, 0),
	SND_SOC_DAPM_AIF_IN("VOLTE_STUB_DL", "VOLTE_STUB Playback", 0, 0, 0, 0),
	SND_SOC_DAPM_AIF_OUT("VOLTE_STUB_UL", "VOLTE_STUB Capture", 0, 0, 0, 0),
	SND_SOC_DAPM_AIF_OUT("STUB_RX", "Stub Playback", 0, 0, 0, 0),
	SND_SOC_DAPM_AIF_IN("STUB_TX", "Stub Capture", 0, 0, 0, 0),
	SND_SOC_DAPM_AIF_OUT("SLIMBUS_1_RX", "Slimbus1 Playback", 0, 0, 0, 0),
	SND_SOC_DAPM_AIF_IN("SLIMBUS_1_TX", "Slimbus1 Capture", 0, 0, 0, 0),
	SND_SOC_DAPM_AIF_IN("STUB_1_TX", "Stub1 Capture", 0, 0, 0, 0),
	SND_SOC_DAPM_AIF_OUT("SLIMBUS_3_RX", "Slimbus3 Playback", 0, 0, 0, 0),
	SND_SOC_DAPM_AIF_IN("SLIMBUS_3_TX", "Slimbus3 Capture", 0, 0, 0, 0),
	/* In- call recording */
	SND_SOC_DAPM_AIF_OUT("SLIMBUS_6_RX", "Slimbus6 Playback", 0, 0, 0 , 0),
	SND_SOC_DAPM_AIF_IN("SLIMBUS_6_TX", "Slimbus6 Capture", 0, 0, 0, 0),

	/* Switch Definitions */
	SND_SOC_DAPM_SWITCH("SLIMBUS_DL_HL", SND_SOC_NOPM, 0, 0,
				&slim_fm_switch_mixer_controls),
	SND_SOC_DAPM_SWITCH("SLIMBUS1_DL_HL", SND_SOC_NOPM, 0, 0,
				&slim1_fm_switch_mixer_controls),
	SND_SOC_DAPM_SWITCH("SLIMBUS3_DL_HL", SND_SOC_NOPM, 0, 0,
				&slim3_fm_switch_mixer_controls),
	SND_SOC_DAPM_SWITCH("SLIMBUS4_DL_HL", SND_SOC_NOPM, 0, 0,
				&slim4_fm_switch_mixer_controls),
	SND_SOC_DAPM_SWITCH("PCM_RX_DL_HL", SND_SOC_NOPM, 0, 0,
				&pcm_rx_switch_mixer_controls),
	SND_SOC_DAPM_SWITCH("PRI_MI2S_RX_DL_HL", SND_SOC_NOPM, 0, 0,
				&pri_mi2s_rx_switch_mixer_controls),
	SND_SOC_DAPM_SWITCH("QUAT_MI2S_RX_DL_HL", SND_SOC_NOPM, 0, 0,
				&quat_mi2s_rx_switch_mixer_controls),
	SND_SOC_DAPM_SWITCH("HFP_AUX_UL_HL", SND_SOC_NOPM, 0, 0,
				&hfp_aux_switch_mixer_controls),
	SND_SOC_DAPM_SWITCH("HFP_INT_UL_HL", SND_SOC_NOPM, 0, 0,
				&hfp_int_switch_mixer_controls),

	/* Mux Definitions */
	SND_SOC_DAPM_MUX("LSM1 MUX", SND_SOC_NOPM, 0, 0, &lsm1_mux),
	SND_SOC_DAPM_MUX("LSM2 MUX", SND_SOC_NOPM, 0, 0, &lsm2_mux),
	SND_SOC_DAPM_MUX("LSM3 MUX", SND_SOC_NOPM, 0, 0, &lsm3_mux),
	SND_SOC_DAPM_MUX("LSM4 MUX", SND_SOC_NOPM, 0, 0, &lsm4_mux),
	SND_SOC_DAPM_MUX("LSM5 MUX", SND_SOC_NOPM, 0, 0, &lsm5_mux),
	SND_SOC_DAPM_MUX("LSM6 MUX", SND_SOC_NOPM, 0, 0, &lsm6_mux),
	SND_SOC_DAPM_MUX("LSM7 MUX", SND_SOC_NOPM, 0, 0, &lsm7_mux),
	SND_SOC_DAPM_MUX("LSM8 MUX", SND_SOC_NOPM, 0, 0, &lsm8_mux),
	SND_SOC_DAPM_MUX("SLIM_0_RX AANC MUX", SND_SOC_NOPM, 0, 0,
			aanc_slim_0_rx_mux),

	/* Mixer definitions */
	SND_SOC_DAPM_MIXER("PRI_RX Audio Mixer", SND_SOC_NOPM, 0, 0,
	pri_i2s_rx_mixer_controls, ARRAY_SIZE(pri_i2s_rx_mixer_controls)),
	SND_SOC_DAPM_MIXER("SEC_RX Audio Mixer", SND_SOC_NOPM, 0, 0,
	sec_i2s_rx_mixer_controls, ARRAY_SIZE(sec_i2s_rx_mixer_controls)),
	SND_SOC_DAPM_MIXER("SLIMBUS_0_RX Audio Mixer", SND_SOC_NOPM, 0, 0,
	slimbus_rx_mixer_controls, ARRAY_SIZE(slimbus_rx_mixer_controls)),
	SND_SOC_DAPM_MIXER("SLIMBUS_5_RX Audio Mixer", SND_SOC_NOPM, 0, 0,
	slimbus_5_rx_mixer_controls, ARRAY_SIZE(slimbus_5_rx_mixer_controls)),
	SND_SOC_DAPM_MIXER("HDMI Mixer", SND_SOC_NOPM, 0, 0,
	hdmi_mixer_controls, ARRAY_SIZE(hdmi_mixer_controls)),
	SND_SOC_DAPM_MIXER("SPDIF_RX Audio Mixer", SND_SOC_NOPM, 0, 0,
	spdif_rx_mixer_controls, ARRAY_SIZE(spdif_rx_mixer_controls)),
	SND_SOC_DAPM_MIXER("MI2S_RX Audio Mixer", SND_SOC_NOPM, 0, 0,
	mi2s_rx_mixer_controls, ARRAY_SIZE(mi2s_rx_mixer_controls)),
	SND_SOC_DAPM_MIXER("QUAT_MI2S_RX Audio Mixer", SND_SOC_NOPM, 0, 0,
				quaternary_mi2s_rx_mixer_controls,
				ARRAY_SIZE(quaternary_mi2s_rx_mixer_controls)),
	SND_SOC_DAPM_MIXER("TERT_MI2S_RX Audio Mixer", SND_SOC_NOPM, 0, 0,
				tertiary_mi2s_rx_mixer_controls,
				ARRAY_SIZE(tertiary_mi2s_rx_mixer_controls)),
	SND_SOC_DAPM_MIXER("SEC_MI2S_RX Audio Mixer", SND_SOC_NOPM, 0, 0,
			   secondary_mi2s_rx_mixer_controls,
			   ARRAY_SIZE(secondary_mi2s_rx_mixer_controls)),
	SND_SOC_DAPM_MIXER("SEC_MI2S_RX_SD1 Audio Mixer", SND_SOC_NOPM, 0, 0,
			   secondary_mi2s_rx2_mixer_controls,
			   ARRAY_SIZE(secondary_mi2s_rx2_mixer_controls)),
	SND_SOC_DAPM_MIXER("SEC_MI2S_RX Port Mixer", SND_SOC_NOPM, 0, 0,
			   mi2s_hl_mixer_controls,
			   ARRAY_SIZE(mi2s_hl_mixer_controls)),
	SND_SOC_DAPM_MIXER("PRI_MI2S_RX Audio Mixer", SND_SOC_NOPM, 0, 0,
			   primary_mi2s_rx_mixer_controls,
			   ARRAY_SIZE(primary_mi2s_rx_mixer_controls)),
	SND_SOC_DAPM_MIXER("MultiMedia1 Mixer", SND_SOC_NOPM, 0, 0,
	mmul1_mixer_controls, ARRAY_SIZE(mmul1_mixer_controls)),
	SND_SOC_DAPM_MIXER("MultiMedia2 Mixer", SND_SOC_NOPM, 0, 0,
	mmul2_mixer_controls, ARRAY_SIZE(mmul2_mixer_controls)),
	SND_SOC_DAPM_MIXER("MultiMedia4 Mixer", SND_SOC_NOPM, 0, 0,
	mmul4_mixer_controls, ARRAY_SIZE(mmul4_mixer_controls)),
	SND_SOC_DAPM_MIXER("MultiMedia5 Mixer", SND_SOC_NOPM, 0, 0,
	mmul5_mixer_controls, ARRAY_SIZE(mmul5_mixer_controls)),
	SND_SOC_DAPM_MIXER("MultiMedia6 Mixer", SND_SOC_NOPM, 0, 0,
	mmul6_mixer_controls, ARRAY_SIZE(mmul6_mixer_controls)),
	SND_SOC_DAPM_MIXER("MultiMedia8 Mixer", SND_SOC_NOPM, 0, 0,
	mmul8_mixer_controls, ARRAY_SIZE(mmul8_mixer_controls)),
	SND_SOC_DAPM_MIXER("AUX_PCM_RX Audio Mixer", SND_SOC_NOPM, 0, 0,
	auxpcm_rx_mixer_controls, ARRAY_SIZE(auxpcm_rx_mixer_controls)),
	SND_SOC_DAPM_MIXER("SEC_AUX_PCM_RX Audio Mixer", SND_SOC_NOPM, 0, 0,
	sec_auxpcm_rx_mixer_controls, ARRAY_SIZE(sec_auxpcm_rx_mixer_controls)),
	/* incall */
	SND_SOC_DAPM_MIXER("Incall_Music Audio Mixer", SND_SOC_NOPM, 0, 0,
	incall_music_delivery_mixer_controls,
	ARRAY_SIZE(incall_music_delivery_mixer_controls)),
	SND_SOC_DAPM_MIXER("Incall_Music_2 Audio Mixer", SND_SOC_NOPM, 0, 0,
	incall_music2_delivery_mixer_controls,
	ARRAY_SIZE(incall_music2_delivery_mixer_controls)),
	SND_SOC_DAPM_MIXER("SLIMBUS_4_RX Audio Mixer", SND_SOC_NOPM, 0, 0,
	slimbus_4_rx_mixer_controls,
	ARRAY_SIZE(slimbus_4_rx_mixer_controls)),
	SND_SOC_DAPM_MIXER("SLIMBUS_6_RX Audio Mixer", SND_SOC_NOPM, 0, 0,
	slimbus_6_rx_mixer_controls,
	ARRAY_SIZE(slimbus_6_rx_mixer_controls)),
	/* Voice Mixer */
	SND_SOC_DAPM_MIXER("PRI_RX_Voice Mixer",
				SND_SOC_NOPM, 0, 0, pri_rx_voice_mixer_controls,
				ARRAY_SIZE(pri_rx_voice_mixer_controls)),
	SND_SOC_DAPM_MIXER("SEC_RX_Voice Mixer",
				SND_SOC_NOPM, 0, 0,
				sec_i2s_rx_voice_mixer_controls,
				ARRAY_SIZE(sec_i2s_rx_voice_mixer_controls)),
	SND_SOC_DAPM_MIXER("SEC_MI2S_RX_Voice Mixer",
				SND_SOC_NOPM, 0, 0,
				sec_mi2s_rx_voice_mixer_controls,
				ARRAY_SIZE(sec_mi2s_rx_voice_mixer_controls)),
	SND_SOC_DAPM_MIXER("SLIM_0_RX_Voice Mixer",
				SND_SOC_NOPM, 0, 0,
				slimbus_rx_voice_mixer_controls,
				ARRAY_SIZE(slimbus_rx_voice_mixer_controls)),
	SND_SOC_DAPM_MIXER("INTERNAL_BT_SCO_RX_Voice Mixer",
				SND_SOC_NOPM, 0, 0,
				bt_sco_rx_voice_mixer_controls,
				ARRAY_SIZE(bt_sco_rx_voice_mixer_controls)),
	SND_SOC_DAPM_MIXER("AFE_PCM_RX_Voice Mixer",
				SND_SOC_NOPM, 0, 0,
				afe_pcm_rx_voice_mixer_controls,
				ARRAY_SIZE(afe_pcm_rx_voice_mixer_controls)),
	SND_SOC_DAPM_MIXER("AUX_PCM_RX_Voice Mixer",
				SND_SOC_NOPM, 0, 0,
				aux_pcm_rx_voice_mixer_controls,
				ARRAY_SIZE(aux_pcm_rx_voice_mixer_controls)),
	SND_SOC_DAPM_MIXER("SEC_AUX_PCM_RX_Voice Mixer",
			      SND_SOC_NOPM, 0, 0,
			      sec_aux_pcm_rx_voice_mixer_controls,
			      ARRAY_SIZE(sec_aux_pcm_rx_voice_mixer_controls)),
	SND_SOC_DAPM_MIXER("HDMI_RX_Voice Mixer",
				SND_SOC_NOPM, 0, 0,
				hdmi_rx_voice_mixer_controls,
				ARRAY_SIZE(hdmi_rx_voice_mixer_controls)),
	SND_SOC_DAPM_MIXER("MI2S_RX_Voice Mixer",
				SND_SOC_NOPM, 0, 0,
				mi2s_rx_voice_mixer_controls,
				ARRAY_SIZE(mi2s_rx_voice_mixer_controls)),
	SND_SOC_DAPM_MIXER("PRI_MI2S_RX_Voice Mixer",
				SND_SOC_NOPM, 0, 0,
				pri_mi2s_rx_voice_mixer_controls,
				ARRAY_SIZE(pri_mi2s_rx_voice_mixer_controls)),
	SND_SOC_DAPM_MIXER("QUAT_MI2S_RX_Voice Mixer",
				SND_SOC_NOPM, 0, 0,
				quat_mi2s_rx_voice_mixer_controls,
				ARRAY_SIZE(quat_mi2s_rx_voice_mixer_controls)),
	SND_SOC_DAPM_MIXER("TERT_MI2S_RX_Voice Mixer",
				SND_SOC_NOPM, 0, 0,
				tert_mi2s_rx_voice_mixer_controls,
				ARRAY_SIZE(tert_mi2s_rx_voice_mixer_controls)),
	SND_SOC_DAPM_MIXER("Voice_Tx Mixer",
				SND_SOC_NOPM, 0, 0, tx_voice_mixer_controls,
				ARRAY_SIZE(tx_voice_mixer_controls)),
	SND_SOC_DAPM_MIXER("Voice2_Tx Mixer",
			   SND_SOC_NOPM, 0, 0, tx_voice2_mixer_controls,
			   ARRAY_SIZE(tx_voice2_mixer_controls)),
	SND_SOC_DAPM_MIXER("Voip_Tx Mixer",
				SND_SOC_NOPM, 0, 0, tx_voip_mixer_controls,
				ARRAY_SIZE(tx_voip_mixer_controls)),
	SND_SOC_DAPM_MIXER("VoLTE_Tx Mixer",
				SND_SOC_NOPM, 0, 0, tx_volte_mixer_controls,
				ARRAY_SIZE(tx_volte_mixer_controls)),
	SND_SOC_DAPM_MIXER("VoWLAN_Tx Mixer",
				SND_SOC_NOPM, 0, 0, tx_vowlan_mixer_controls,
				ARRAY_SIZE(tx_vowlan_mixer_controls)),
	SND_SOC_DAPM_MIXER("INTERNAL_BT_SCO_RX Audio Mixer", SND_SOC_NOPM, 0, 0,
	int_bt_sco_rx_mixer_controls, ARRAY_SIZE(int_bt_sco_rx_mixer_controls)),
	SND_SOC_DAPM_MIXER("INTERNAL_FM_RX Audio Mixer", SND_SOC_NOPM, 0, 0,
	int_fm_rx_mixer_controls, ARRAY_SIZE(int_fm_rx_mixer_controls)),
	SND_SOC_DAPM_MIXER("AFE_PCM_RX Audio Mixer", SND_SOC_NOPM, 0, 0,
	afe_pcm_rx_mixer_controls, ARRAY_SIZE(afe_pcm_rx_mixer_controls)),
	SND_SOC_DAPM_MIXER("Voice Stub Tx Mixer", SND_SOC_NOPM, 0, 0,
	tx_voice_stub_mixer_controls, ARRAY_SIZE(tx_voice_stub_mixer_controls)),
	SND_SOC_DAPM_MIXER("Voice2 Stub Tx Mixer", SND_SOC_NOPM, 0, 0,
			   tx_voice2_stub_mixer_controls,
			   ARRAY_SIZE(tx_voice2_stub_mixer_controls)),
	SND_SOC_DAPM_MIXER("VoLTE Stub Tx Mixer", SND_SOC_NOPM, 0, 0,
	tx_volte_stub_mixer_controls, ARRAY_SIZE(tx_volte_stub_mixer_controls)),
	SND_SOC_DAPM_MIXER("STUB_RX Mixer", SND_SOC_NOPM, 0, 0,
	stub_rx_mixer_controls, ARRAY_SIZE(stub_rx_mixer_controls)),
	SND_SOC_DAPM_MIXER("SLIMBUS_1_RX Mixer", SND_SOC_NOPM, 0, 0,
	slimbus_1_rx_mixer_controls, ARRAY_SIZE(slimbus_1_rx_mixer_controls)),
	SND_SOC_DAPM_MIXER("SLIMBUS_3_RX_Voice Mixer", SND_SOC_NOPM, 0, 0,
	slimbus_3_rx_mixer_controls, ARRAY_SIZE(slimbus_3_rx_mixer_controls)),
	SND_SOC_DAPM_MIXER("SLIMBUS_0_RX Port Mixer",
	SND_SOC_NOPM, 0, 0, sbus_0_rx_port_mixer_controls,
	ARRAY_SIZE(sbus_0_rx_port_mixer_controls)),
	SND_SOC_DAPM_MIXER("AUX_PCM_RX Port Mixer",
	SND_SOC_NOPM, 0, 0, aux_pcm_rx_port_mixer_controls,
	ARRAY_SIZE(aux_pcm_rx_port_mixer_controls)),
	SND_SOC_DAPM_MIXER("SEC_AUXPCM_RX Port Mixer",
	SND_SOC_NOPM, 0, 0, sec_auxpcm_rx_port_mixer_controls,
	ARRAY_SIZE(sec_auxpcm_rx_port_mixer_controls)),
	SND_SOC_DAPM_MIXER("SLIMBUS_1_RX Port Mixer", SND_SOC_NOPM, 0, 0,
	sbus_1_rx_port_mixer_controls,
	ARRAY_SIZE(sbus_1_rx_port_mixer_controls)),
	SND_SOC_DAPM_MIXER("INTERNAL_BT_SCO_RX Port Mixer", SND_SOC_NOPM, 0, 0,
	bt_sco_rx_port_mixer_controls,
	ARRAY_SIZE(bt_sco_rx_port_mixer_controls)),
	SND_SOC_DAPM_MIXER("AFE_PCM_RX Port Mixer",
	SND_SOC_NOPM, 0, 0, afe_pcm_rx_port_mixer_controls,
	ARRAY_SIZE(afe_pcm_rx_port_mixer_controls)),
	SND_SOC_DAPM_MIXER("HDMI_RX Port Mixer",
	SND_SOC_NOPM, 0, 0, hdmi_rx_port_mixer_controls,
	ARRAY_SIZE(hdmi_rx_port_mixer_controls)),
	SND_SOC_DAPM_MIXER("SEC_I2S_RX Port Mixer",
	SND_SOC_NOPM, 0, 0, sec_i2s_rx_port_mixer_controls,
	ARRAY_SIZE(sec_i2s_rx_port_mixer_controls)),
	SND_SOC_DAPM_MIXER("SLIMBUS_3_RX Port Mixer",
	SND_SOC_NOPM, 0, 0, sbus_3_rx_port_mixer_controls,
	ARRAY_SIZE(sbus_3_rx_port_mixer_controls)),
	SND_SOC_DAPM_MIXER("MI2S_RX Port Mixer", SND_SOC_NOPM, 0, 0,
	mi2s_rx_port_mixer_controls, ARRAY_SIZE(mi2s_rx_port_mixer_controls)),
	SND_SOC_DAPM_MIXER("PRI_MI2S_RX Port Mixer", SND_SOC_NOPM, 0, 0,
	primary_mi2s_rx_port_mixer_controls,
	ARRAY_SIZE(primary_mi2s_rx_port_mixer_controls)),
	SND_SOC_DAPM_MIXER("QUAT_MI2S_RX Port Mixer", SND_SOC_NOPM, 0, 0,
	quat_mi2s_rx_port_mixer_controls,
	ARRAY_SIZE(quat_mi2s_rx_port_mixer_controls)),
	SND_SOC_DAPM_MIXER("TERT_MI2S_RX Port Mixer", SND_SOC_NOPM, 0, 0,
	tert_mi2s_rx_port_mixer_controls,
	ARRAY_SIZE(tert_mi2s_rx_port_mixer_controls)),

	SND_SOC_DAPM_MIXER("QCHAT_Tx Mixer",
	SND_SOC_NOPM, 0, 0, tx_qchat_mixer_controls,
	ARRAY_SIZE(tx_qchat_mixer_controls)),
	/* Virtual Pins to force backends ON atm */
	SND_SOC_DAPM_OUTPUT("BE_OUT"),
	SND_SOC_DAPM_INPUT("BE_IN"),

	SND_SOC_DAPM_MUX("SLIM0_RX_VI_FB_LCH_MUX", SND_SOC_NOPM, 0, 0,
				&slim0_rx_vi_fb_lch_mux),
	SND_SOC_DAPM_MUX("SLIM0_RX_VI_FB_RCH_MUX", SND_SOC_NOPM, 0, 0,
				&slim0_rx_vi_fb_rch_mux),

	SND_SOC_DAPM_MUX("VOC_EXT_EC MUX", SND_SOC_NOPM, 0, 0,
			 &voc_ext_ec_mux),
	SND_SOC_DAPM_MUX("AUDIO_REF_EC_UL1 MUX", SND_SOC_NOPM, 0, 0,
		&ext_ec_ref_mux_ul1),
	SND_SOC_DAPM_MUX("AUDIO_REF_EC_UL2 MUX", SND_SOC_NOPM, 0, 0,
		&ext_ec_ref_mux_ul2),
	SND_SOC_DAPM_MUX("AUDIO_REF_EC_UL4 MUX", SND_SOC_NOPM, 0, 0,
		&ext_ec_ref_mux_ul4),
	SND_SOC_DAPM_MUX("AUDIO_REF_EC_UL5 MUX", SND_SOC_NOPM, 0, 0,
		&ext_ec_ref_mux_ul5),
	SND_SOC_DAPM_MUX("AUDIO_REF_EC_UL6 MUX", SND_SOC_NOPM, 0, 0,
		&ext_ec_ref_mux_ul6),
	SND_SOC_DAPM_MUX("AUDIO_REF_EC_UL8 MUX", SND_SOC_NOPM, 0, 0,
		&ext_ec_ref_mux_ul8),
	SND_SOC_DAPM_MUX("AUDIO_REF_EC_UL9 MUX", SND_SOC_NOPM, 0, 0,
		&ext_ec_ref_mux_ul9),
};

static const struct snd_soc_dapm_route intercon[] = {
	{"PRI_RX Audio Mixer", "MultiMedia1", "MM_DL1"},
	{"PRI_RX Audio Mixer", "MultiMedia2", "MM_DL2"},
	{"PRI_RX Audio Mixer", "MultiMedia3", "MM_DL3"},
	{"PRI_RX Audio Mixer", "MultiMedia4", "MM_DL4"},
	{"PRI_RX Audio Mixer", "MultiMedia5", "MM_DL5"},
	{"PRI_RX Audio Mixer", "MultiMedia6", "MM_DL6"},
	{"PRI_RX Audio Mixer", "MultiMedia7", "MM_DL7"},
	{"PRI_RX Audio Mixer", "MultiMedia8", "MM_DL8"},
	{"PRI_RX Audio Mixer", "MultiMedia9", "MM_DL9"},
	{"PRI_RX Audio Mixer", "MultiMedia10", "MM_DL10"},
	{"PRI_RX Audio Mixer", "MultiMedia11", "MM_DL11"},
	{"PRI_RX Audio Mixer", "MultiMedia12", "MM_DL12"},
	{"PRI_RX Audio Mixer", "MultiMedia13", "MM_DL13"},
	{"PRI_RX Audio Mixer", "MultiMedia14", "MM_DL14"},
	{"PRI_RX Audio Mixer", "MultiMedia15", "MM_DL15"},
	{"PRI_RX Audio Mixer", "MultiMedia16", "MM_DL16"},
	{"PRI_I2S_RX", NULL, "PRI_RX Audio Mixer"},

	{"SEC_RX Audio Mixer", "MultiMedia1", "MM_DL1"},
	{"SEC_RX Audio Mixer", "MultiMedia2", "MM_DL2"},
	{"SEC_RX Audio Mixer", "MultiMedia3", "MM_DL3"},
	{"SEC_RX Audio Mixer", "MultiMedia4", "MM_DL4"},
	{"SEC_RX Audio Mixer", "MultiMedia5", "MM_DL5"},
	{"SEC_RX Audio Mixer", "MultiMedia6", "MM_DL6"},
	{"SEC_RX Audio Mixer", "MultiMedia7", "MM_DL7"},
	{"SEC_RX Audio Mixer", "MultiMedia8", "MM_DL8"},
	{"SEC_RX Audio Mixer", "MultiMedia9", "MM_DL9"},
	{"SEC_RX Audio Mixer", "MultiMedia10", "MM_DL10"},
	{"SEC_RX Audio Mixer", "MultiMedia11", "MM_DL11"},
	{"SEC_RX Audio Mixer", "MultiMedia12", "MM_DL12"},
	{"SEC_RX Audio Mixer", "MultiMedia13", "MM_DL13"},
	{"SEC_RX Audio Mixer", "MultiMedia14", "MM_DL14"},
	{"SEC_RX Audio Mixer", "MultiMedia15", "MM_DL15"},
	{"SEC_RX Audio Mixer", "MultiMedia16", "MM_DL16"},
	{"SEC_I2S_RX", NULL, "SEC_RX Audio Mixer"},

	{"SLIMBUS_0_RX Audio Mixer", "MultiMedia1", "MM_DL1"},
	{"SLIMBUS_0_RX Audio Mixer", "MultiMedia2", "MM_DL2"},
	{"SLIMBUS_0_RX Audio Mixer", "MultiMedia3", "MM_DL3"},
	{"SLIMBUS_0_RX Audio Mixer", "MultiMedia4", "MM_DL4"},
	{"SLIMBUS_0_RX Audio Mixer", "MultiMedia5", "MM_DL5"},
	{"SLIMBUS_0_RX Audio Mixer", "MultiMedia6", "MM_DL6"},
	{"SLIMBUS_0_RX Audio Mixer", "MultiMedia7", "MM_DL7"},
	{"SLIMBUS_0_RX Audio Mixer", "MultiMedia8", "MM_DL8"},
	{"SLIMBUS_0_RX Audio Mixer", "MultiMedia9", "MM_DL9"},
	{"SLIMBUS_0_RX Audio Mixer", "MultiMedia10", "MM_DL10"},
	{"SLIMBUS_0_RX Audio Mixer", "MultiMedia11", "MM_DL11"},
	{"SLIMBUS_0_RX Audio Mixer", "MultiMedia12", "MM_DL12"},
	{"SLIMBUS_0_RX Audio Mixer", "MultiMedia13", "MM_DL13"},
	{"SLIMBUS_0_RX Audio Mixer", "MultiMedia14", "MM_DL14"},
	{"SLIMBUS_0_RX Audio Mixer", "MultiMedia15", "MM_DL15"},
	{"SLIMBUS_0_RX Audio Mixer", "MultiMedia16", "MM_DL16"},
	{"SLIMBUS_0_RX", NULL, "SLIMBUS_0_RX Audio Mixer"},

	{"SLIMBUS_5_RX Audio Mixer", "MultiMedia1", "MM_DL1"},
	{"SLIMBUS_5_RX Audio Mixer", "MultiMedia2", "MM_DL2"},
	{"SLIMBUS_5_RX Audio Mixer", "MultiMedia3", "MM_DL3"},
	{"SLIMBUS_5_RX Audio Mixer", "MultiMedia4", "MM_DL4"},
	{"SLIMBUS_5_RX Audio Mixer", "MultiMedia5", "MM_DL5"},
	{"SLIMBUS_5_RX Audio Mixer", "MultiMedia6", "MM_DL6"},
	{"SLIMBUS_5_RX Audio Mixer", "MultiMedia7", "MM_DL7"},
	{"SLIMBUS_5_RX Audio Mixer", "MultiMedia8", "MM_DL8"},
	{"SLIMBUS_5_RX Audio Mixer", "MultiMedia9", "MM_DL9"},
	{"SLIMBUS_5_RX Audio Mixer", "MultiMedia10", "MM_DL10"},
	{"SLIMBUS_5_RX Audio Mixer", "MultiMedia11", "MM_DL11"},
	{"SLIMBUS_5_RX Audio Mixer", "MultiMedia12", "MM_DL12"},
	{"SLIMBUS_5_RX Audio Mixer", "MultiMedia13", "MM_DL13"},
	{"SLIMBUS_5_RX Audio Mixer", "MultiMedia14", "MM_DL14"},
	{"SLIMBUS_5_RX Audio Mixer", "MultiMedia15", "MM_DL15"},
	{"SLIMBUS_5_RX Audio Mixer", "MultiMedia16", "MM_DL16"},
	{"SLIMBUS_5_RX", NULL, "SLIMBUS_5_RX Audio Mixer"},

	{"HDMI Mixer", "MultiMedia1", "MM_DL1"},
	{"HDMI Mixer", "MultiMedia2", "MM_DL2"},
	{"HDMI Mixer", "MultiMedia3", "MM_DL3"},
	{"HDMI Mixer", "MultiMedia4", "MM_DL4"},
	{"HDMI Mixer", "MultiMedia5", "MM_DL5"},
	{"HDMI Mixer", "MultiMedia6", "MM_DL6"},
	{"HDMI Mixer", "MultiMedia7", "MM_DL7"},
	{"HDMI Mixer", "MultiMedia8", "MM_DL8"},
	{"HDMI Mixer", "MultiMedia9", "MM_DL9"},
	{"HDMI Mixer", "MultiMedia10", "MM_DL10"},
	{"HDMI Mixer", "MultiMedia11", "MM_DL11"},
	{"HDMI Mixer", "MultiMedia12", "MM_DL12"},
	{"HDMI Mixer", "MultiMedia13", "MM_DL13"},
	{"HDMI Mixer", "MultiMedia14", "MM_DL14"},
	{"HDMI Mixer", "MultiMedia15", "MM_DL15"},
	{"HDMI Mixer", "MultiMedia16", "MM_DL16"},
	{"HDMI", NULL, "HDMI Mixer"},

	{"SPDIF_RX Audio Mixer", "MultiMedia1", "MM_DL1"},
	{"SPDIF_RX Audio Mixer", "MultiMedia2", "MM_DL2"},
	{"SPDIF_RX Audio Mixer", "MultiMedia3", "MM_DL3"},
	{"SPDIF_RX Audio Mixer", "MultiMedia4", "MM_DL4"},
	{"SPDIF_RX Audio Mixer", "MultiMedia5", "MM_DL5"},
	{"SPDIF_RX Audio Mixer", "MultiMedia6", "MM_DL6"},
	{"SPDIF_RX Audio Mixer", "MultiMedia7", "MM_DL7"},
	{"SPDIF_RX Audio Mixer", "MultiMedia8", "MM_DL8"},
	{"SPDIF_RX Audio Mixer", "MultiMedia9", "MM_DL9"},
	{"SPDIF_RX Audio Mixer", "MultiMedia10", "MM_DL10"},
	{"SPDIF_RX Audio Mixer", "MultiMedia11", "MM_DL11"},
	{"SPDIF_RX Audio Mixer", "MultiMedia12", "MM_DL12"},
	{"SPDIF_RX Audio Mixer", "MultiMedia13", "MM_DL13"},
	{"SPDIF_RX Audio Mixer", "MultiMedia14", "MM_DL14"},
	{"SPDIF_RX Audio Mixer", "MultiMedia15", "MM_DL15"},
	{"SPDIF_RX Audio Mixer", "MultiMedia16", "MM_DL16"},
	{"SPDIF_RX", NULL, "SPDIF_RX Audio Mixer"},

		/* incall */
	{"Incall_Music Audio Mixer", "MultiMedia1", "MM_DL1"},
	{"Incall_Music Audio Mixer", "MultiMedia2", "MM_DL2"},
	{"Incall_Music Audio Mixer", "MultiMedia5", "MM_DL5"},
	{"Incall_Music Audio Mixer", "MultiMedia9", "MM_DL9"},
	{"VOICE_PLAYBACK_TX", NULL, "Incall_Music Audio Mixer"},
	{"Incall_Music_2 Audio Mixer", "MultiMedia1", "MM_DL1"},
	{"Incall_Music_2 Audio Mixer", "MultiMedia2", "MM_DL2"},
	{"Incall_Music_2 Audio Mixer", "MultiMedia5", "MM_DL5"},
	{"Incall_Music_2 Audio Mixer", "MultiMedia9", "MM_DL9"},
	{"VOICE2_PLAYBACK_TX", NULL, "Incall_Music_2 Audio Mixer"},
	{"SLIMBUS_4_RX Audio Mixer", "MultiMedia1", "MM_DL1"},
	{"SLIMBUS_4_RX Audio Mixer", "MultiMedia2", "MM_DL2"},
	{"SLIMBUS_4_RX Audio Mixer", "MultiMedia5", "MM_DL5"},
	{"SLIMBUS_4_RX Audio Mixer", "MultiMedia9", "MM_DL9"},
	{"SLIMBUS_4_RX", NULL, "SLIMBUS_4_RX Audio Mixer"},
	{"SLIMBUS_6_RX Audio Mixer", "MultiMedia1", "MM_DL1"},
	{"SLIMBUS_6_RX Audio Mixer", "MultiMedia2", "MM_DL2"},
	{"SLIMBUS_6_RX Audio Mixer", "MultiMedia5", "MM_DL5"},
	{"SLIMBUS_6_RX Audio Mixer", "MultiMedia9", "MM_DL9"},
	{"SLIMBUS_6_RX", NULL, "SLIMBUS_6_RX Audio Mixer"},

	{"MultiMedia1 Mixer", "VOC_REC_UL", "INCALL_RECORD_TX"},
	{"MultiMedia4 Mixer", "VOC_REC_UL", "INCALL_RECORD_TX"},
	{"MultiMedia8 Mixer", "VOC_REC_UL", "INCALL_RECORD_TX"},
	{"MultiMedia1 Mixer", "VOC_REC_DL", "INCALL_RECORD_RX"},
	{"MultiMedia4 Mixer", "VOC_REC_DL", "INCALL_RECORD_RX"},
	{"MultiMedia8 Mixer", "VOC_REC_DL", "INCALL_RECORD_RX"},
	{"MultiMedia1 Mixer", "SLIM_4_TX", "SLIMBUS_4_TX"},
	{"MultiMedia1 Mixer", "SLIM_6_TX", "SLIMBUS_6_TX"},
	{"MultiMedia8 Mixer", "SLIM_6_TX", "SLIMBUS_6_TX"},
	{"MultiMedia4 Mixer", "SLIM_0_TX", "SLIMBUS_0_TX"},
	{"MultiMedia8 Mixer", "SLIM_0_TX", "SLIMBUS_0_TX"},
	{"MultiMedia2 Mixer", "PRI_MI2S_TX", "PRI_MI2S_TX"},
	{"MultiMedia4 Mixer", "PRI_MI2S_TX", "PRI_MI2S_TX"},
	{"MultiMedia8 Mixer", "PRI_MI2S_TX", "PRI_MI2S_TX"},
	{"MultiMedia5 Mixer", "SLIM_0_TX", "SLIMBUS_0_TX"},
	{"MI2S_RX Audio Mixer", "MultiMedia1", "MM_DL1"},
	{"MI2S_RX Audio Mixer", "MultiMedia2", "MM_DL2"},
	{"MI2S_RX Audio Mixer", "MultiMedia3", "MM_DL3"},
	{"MI2S_RX Audio Mixer", "MultiMedia4", "MM_DL4"},
	{"MI2S_RX Audio Mixer", "MultiMedia5", "MM_DL5"},
	{"MI2S_RX Audio Mixer", "MultiMedia6", "MM_DL6"},
	{"MI2S_RX Audio Mixer", "MultiMedia7", "MM_DL7"},
	{"MI2S_RX Audio Mixer", "MultiMedia8", "MM_DL8"},
	{"MI2S_RX Audio Mixer", "MultiMedia9", "MM_DL9"},
	{"MI2S_RX Audio Mixer", "MultiMedia10", "MM_DL10"},
	{"MI2S_RX Audio Mixer", "MultiMedia11", "MM_DL11"},
	{"MI2S_RX Audio Mixer", "MultiMedia12", "MM_DL12"},
	{"MI2S_RX Audio Mixer", "MultiMedia13", "MM_DL13"},
	{"MI2S_RX Audio Mixer", "MultiMedia14", "MM_DL14"},
	{"MI2S_RX Audio Mixer", "MultiMedia15", "MM_DL15"},
	{"MI2S_RX Audio Mixer", "MultiMedia16", "MM_DL16"},
	{"MI2S_RX", NULL, "MI2S_RX Audio Mixer"},

	{"QUAT_MI2S_RX Audio Mixer", "MultiMedia1", "MM_DL1"},
	{"QUAT_MI2S_RX Audio Mixer", "MultiMedia2", "MM_DL2"},
	{"QUAT_MI2S_RX Audio Mixer", "MultiMedia3", "MM_DL3"},
	{"QUAT_MI2S_RX Audio Mixer", "MultiMedia4", "MM_DL4"},
	{"QUAT_MI2S_RX Audio Mixer", "MultiMedia5", "MM_DL5"},
	{"QUAT_MI2S_RX Audio Mixer", "MultiMedia6", "MM_DL6"},
	{"QUAT_MI2S_RX Audio Mixer", "MultiMedia7", "MM_DL7"},
	{"QUAT_MI2S_RX Audio Mixer", "MultiMedia8", "MM_DL8"},
	{"QUAT_MI2S_RX Audio Mixer", "MultiMedia10", "MM_DL10"},
	{"QUAT_MI2S_RX Audio Mixer", "MultiMedia11", "MM_DL11"},
	{"QUAT_MI2S_RX Audio Mixer", "MultiMedia12", "MM_DL12"},
	{"QUAT_MI2S_RX Audio Mixer", "MultiMedia13", "MM_DL13"},
	{"QUAT_MI2S_RX Audio Mixer", "MultiMedia14", "MM_DL14"},
	{"QUAT_MI2S_RX Audio Mixer", "MultiMedia15", "MM_DL15"},
	{"QUAT_MI2S_RX Audio Mixer", "MultiMedia16", "MM_DL16"},
	{"QUAT_MI2S_RX", NULL, "QUAT_MI2S_RX Audio Mixer"},

	{"TERT_MI2S_RX Audio Mixer", "MultiMedia1", "MM_DL1"},
	{"TERT_MI2S_RX Audio Mixer", "MultiMedia2", "MM_DL2"},
	{"TERT_MI2S_RX Audio Mixer", "MultiMedia3", "MM_DL3"},
	{"TERT_MI2S_RX Audio Mixer", "MultiMedia4", "MM_DL4"},
	{"TERT_MI2S_RX Audio Mixer", "MultiMedia7", "MM_DL7"},
	{"TERT_MI2S_RX Audio Mixer", "MultiMedia10", "MM_DL10"},
	{"TERT_MI2S_RX Audio Mixer", "MultiMedia11", "MM_DL11"},
	{"TERT_MI2S_RX Audio Mixer", "MultiMedia12", "MM_DL12"},
	{"TERT_MI2S_RX Audio Mixer", "MultiMedia13", "MM_DL13"},
	{"TERT_MI2S_RX Audio Mixer", "MultiMedia14", "MM_DL14"},
	{"TERT_MI2S_RX Audio Mixer", "MultiMedia15", "MM_DL15"},
	{"TERT_MI2S_RX Audio Mixer", "MultiMedia16", "MM_DL16"},
	{"TERT_MI2S_RX", NULL, "TERT_MI2S_RX Audio Mixer"},

	{"SEC_MI2S_RX Audio Mixer", "MultiMedia1", "MM_DL1"},
	{"SEC_MI2S_RX Audio Mixer", "MultiMedia2", "MM_DL2"},
	{"SEC_MI2S_RX Audio Mixer", "MultiMedia3", "MM_DL3"},
	{"SEC_MI2S_RX Audio Mixer", "MultiMedia4", "MM_DL4"},
	{"SEC_MI2S_RX Audio Mixer", "MultiMedia5", "MM_DL5"},
	{"SEC_MI2S_RX Audio Mixer", "MultiMedia7", "MM_DL7"},
	{"SEC_MI2S_RX Audio Mixer", "MultiMedia10", "MM_DL10"},
	{"SEC_MI2S_RX Audio Mixer", "MultiMedia11", "MM_DL11"},
	{"SEC_MI2S_RX Audio Mixer", "MultiMedia12", "MM_DL12"},
	{"SEC_MI2S_RX Audio Mixer", "MultiMedia13", "MM_DL13"},
	{"SEC_MI2S_RX Audio Mixer", "MultiMedia14", "MM_DL14"},
	{"SEC_MI2S_RX Audio Mixer", "MultiMedia15", "MM_DL15"},
	{"SEC_MI2S_RX Audio Mixer", "MultiMedia16", "MM_DL16"},
	{"SEC_MI2S_RX", NULL, "SEC_MI2S_RX Audio Mixer"},

	{"SEC_MI2S_RX_SD1 Audio Mixer", "MultiMedia6", "MM_DL6"},
	{"SEC_MI2S_RX_SD1", NULL, "SEC_MI2S_RX_SD1 Audio Mixer"},

	{"SEC_MI2S_RX Port Mixer", "PRI_MI2S_TX", "PRI_MI2S_TX"},
	{"SEC_MI2S_RX Port Mixer", "INTERNAL_FM_TX", "INT_FM_TX"},

	{"PRI_MI2S_RX Audio Mixer", "MultiMedia1", "MM_DL1"},
	{"PRI_MI2S_RX Audio Mixer", "MultiMedia2", "MM_DL2"},
	{"PRI_MI2S_RX Audio Mixer", "MultiMedia3", "MM_DL3"},
	{"PRI_MI2S_RX Audio Mixer", "MultiMedia4", "MM_DL4"},
	{"PRI_MI2S_RX Audio Mixer", "MultiMedia5", "MM_DL5"},
	{"PRI_MI2S_RX Audio Mixer", "MultiMedia6", "MM_DL6"},
	{"PRI_MI2S_RX Audio Mixer", "MultiMedia7", "MM_DL7"},
	{"PRI_MI2S_RX Audio Mixer", "MultiMedia10", "MM_DL10"},
	{"PRI_MI2S_RX Audio Mixer", "MultiMedia11", "MM_DL11"},
	{"PRI_MI2S_RX Audio Mixer", "MultiMedia12", "MM_DL12"},
	{"PRI_MI2S_RX Audio Mixer", "MultiMedia13", "MM_DL13"},
	{"PRI_MI2S_RX Audio Mixer", "MultiMedia14", "MM_DL14"},
	{"PRI_MI2S_RX Audio Mixer", "MultiMedia15", "MM_DL15"},
	{"PRI_MI2S_RX Audio Mixer", "MultiMedia16", "MM_DL16"},
	{"PRI_MI2S_RX", NULL, "PRI_MI2S_RX Audio Mixer"},

	{"MultiMedia1 Mixer", "PRI_TX", "PRI_I2S_TX"},
	{"MultiMedia1 Mixer", "MI2S_TX", "MI2S_TX"},
	{"MultiMedia2 Mixer", "MI2S_TX", "MI2S_TX"},
	{"MultiMedia5 Mixer", "MI2S_TX", "MI2S_TX"},
	{"MultiMedia1 Mixer", "QUAT_MI2S_TX", "QUAT_MI2S_TX"},
	{"MultiMedia2 Mixer", "QUAT_MI2S_TX", "QUAT_MI2S_TX"},
	{"MultiMedia1 Mixer", "TERT_MI2S_TX", "TERT_MI2S_TX"},
	{"MultiMedia1 Mixer", "SLIM_0_TX", "SLIMBUS_0_TX"},
	{"MultiMedia1 Mixer", "AUX_PCM_UL_TX", "AUX_PCM_TX"},
	{"MultiMedia5 Mixer", "AUX_PCM_TX", "AUX_PCM_TX"},
	{"MultiMedia1 Mixer", "SEC_AUX_PCM_UL_TX", "SEC_AUX_PCM_TX"},
	{"MultiMedia5 Mixer", "SEC_AUX_PCM_TX", "SEC_AUX_PCM_TX"},
	{"MultiMedia2 Mixer", "SLIM_0_TX", "SLIMBUS_0_TX"},
	{"MultiMedia1 Mixer", "SEC_MI2S_TX", "SEC_MI2S_TX"},
	{"MultiMedia1 Mixer", "PRI_MI2S_TX", "PRI_MI2S_TX"},
	{"MultiMedia6 Mixer", "SLIM_0_TX", "SLIMBUS_0_TX"},
	{"MultiMedia6 Mixer", "TERT_MI2S_TX", "TERT_MI2S_TX"},
	{"MultiMedia5 Mixer", "TERT_MI2S_TX", "TERT_MI2S_TX"},
	{"MultiMedia6 Mixer", "PRI_MI2S_TX", "PRI_MI2S_TX"},
	{"MultiMedia6 Mixer", "AUX_PCM_UL_TX", "AUX_PCM_TX"},
	{"MultiMedia6 Mixer", "SEC_AUX_PCM_UL_TX", "SEC_AUX_PCM_TX"},

	{"INTERNAL_BT_SCO_RX Audio Mixer", "MultiMedia1", "MM_DL1"},
	{"INTERNAL_BT_SCO_RX Audio Mixer", "MultiMedia2", "MM_DL2"},
	{"INTERNAL_BT_SCO_RX Audio Mixer", "MultiMedia3", "MM_DL3"},
	{"INTERNAL_BT_SCO_RX Audio Mixer", "MultiMedia4", "MM_DL4"},
	{"INTERNAL_BT_SCO_RX Audio Mixer", "MultiMedia5", "MM_DL5"},
	{"INTERNAL_BT_SCO_RX Audio Mixer", "MultiMedia6", "MM_DL6"},
	{"INTERNAL_BT_SCO_RX Audio Mixer", "MultiMedia7", "MM_DL7"},
	{"INTERNAL_BT_SCO_RX Audio Mixer", "MultiMedia8", "MM_DL8"},
	{"INTERNAL_BT_SCO_RX Audio Mixer", "MultiMedia9", "MM_DL9"},
	{"INTERNAL_BT_SCO_RX Audio Mixer", "MultiMedia10", "MM_DL10"},
	{"INTERNAL_BT_SCO_RX Audio Mixer", "MultiMedia11", "MM_DL11"},
	{"INTERNAL_BT_SCO_RX Audio Mixer", "MultiMedia12", "MM_DL12"},
	{"INTERNAL_BT_SCO_RX Audio Mixer", "MultiMedia13", "MM_DL13"},
	{"INTERNAL_BT_SCO_RX Audio Mixer", "MultiMedia14", "MM_DL14"},
	{"INTERNAL_BT_SCO_RX Audio Mixer", "MultiMedia15", "MM_DL15"},
	{"INTERNAL_BT_SCO_RX Audio Mixer", "MultiMedia16", "MM_DL16"},
	{"INTERNAL_BT_SCO_RX Audio Mixer", "MultiMedia6", "MM_UL6"},
	{"INT_BT_SCO_RX", NULL, "INTERNAL_BT_SCO_RX Audio Mixer"},

	{"INTERNAL_FM_RX Audio Mixer", "MultiMedia1", "MM_DL1"},
	{"INTERNAL_FM_RX Audio Mixer", "MultiMedia2", "MM_DL2"},
	{"INTERNAL_FM_RX Audio Mixer", "MultiMedia3", "MM_DL3"},
	{"INTERNAL_FM_RX Audio Mixer", "MultiMedia4", "MM_DL4"},
	{"INTERNAL_FM_RX Audio Mixer", "MultiMedia5", "MM_DL5"},
	{"INTERNAL_FM_RX Audio Mixer", "MultiMedia6", "MM_DL6"},
	{"INTERNAL_FM_RX Audio Mixer", "MultiMedia7", "MM_DL7"},
	{"INTERNAL_FM_RX Audio Mixer", "MultiMedia8", "MM_DL8"},
	{"INTERNAL_FM_RX Audio Mixer", "MultiMedia9", "MM_DL9"},
	{"INTERNAL_FM_RX Audio Mixer", "MultiMedia10", "MM_DL10"},
	{"INTERNAL_FM_RX Audio Mixer", "MultiMedia11", "MM_DL11"},
	{"INTERNAL_FM_RX Audio Mixer", "MultiMedia12", "MM_DL12"},
	{"INTERNAL_FM_RX Audio Mixer", "MultiMedia13", "MM_DL13"},
	{"INTERNAL_FM_RX Audio Mixer", "MultiMedia14", "MM_DL14"},
	{"INTERNAL_FM_RX Audio Mixer", "MultiMedia15", "MM_DL15"},
	{"INTERNAL_FM_RX Audio Mixer", "MultiMedia16", "MM_DL16"},
	{"INT_FM_RX", NULL, "INTERNAL_FM_RX Audio Mixer"},

	{"AFE_PCM_RX Audio Mixer", "MultiMedia1", "MM_DL1"},
	{"AFE_PCM_RX Audio Mixer", "MultiMedia2", "MM_DL2"},
	{"AFE_PCM_RX Audio Mixer", "MultiMedia3", "MM_DL3"},
	{"AFE_PCM_RX Audio Mixer", "MultiMedia4", "MM_DL4"},
	{"AFE_PCM_RX Audio Mixer", "MultiMedia5", "MM_DL5"},
	{"AFE_PCM_RX Audio Mixer", "MultiMedia6", "MM_DL6"},
	{"AFE_PCM_RX Audio Mixer", "MultiMedia7", "MM_DL7"},
	{"AFE_PCM_RX Audio Mixer", "MultiMedia8", "MM_DL8"},
	{"AFE_PCM_RX Audio Mixer", "MultiMedia9", "MM_DL9"},
	{"AFE_PCM_RX Audio Mixer", "MultiMedia10", "MM_DL10"},
	{"AFE_PCM_RX Audio Mixer", "MultiMedia11", "MM_DL11"},
	{"AFE_PCM_RX Audio Mixer", "MultiMedia12", "MM_DL12"},
	{"AFE_PCM_RX Audio Mixer", "MultiMedia13", "MM_DL13"},
	{"AFE_PCM_RX Audio Mixer", "MultiMedia14", "MM_DL14"},
	{"AFE_PCM_RX Audio Mixer", "MultiMedia15", "MM_DL15"},
	{"AFE_PCM_RX Audio Mixer", "MultiMedia16", "MM_DL16"},
	{"PCM_RX", NULL, "AFE_PCM_RX Audio Mixer"},

	{"MultiMedia1 Mixer", "INTERNAL_BT_SCO_TX", "INT_BT_SCO_TX"},
	{"MultiMedia4 Mixer", "INTERNAL_BT_SCO_TX", "INT_BT_SCO_TX"},
	{"MultiMedia5 Mixer", "INTERNAL_BT_SCO_TX", "INT_BT_SCO_TX"},
	{"MultiMedia8 Mixer", "INTERNAL_BT_SCO_TX", "INT_BT_SCO_TX"},
	{"MultiMedia1 Mixer", "INTERNAL_FM_TX", "INT_FM_TX"},
	{"MultiMedia4 Mixer", "INTERNAL_FM_TX", "INT_FM_TX"},
	{"MultiMedia5 Mixer", "INTERNAL_FM_TX", "INT_FM_TX"},
	{"MultiMedia6 Mixer", "INTERNAL_FM_TX", "INT_FM_TX"},
	{"MultiMedia8 Mixer", "INTERNAL_FM_TX", "INT_FM_TX"},

	{"MultiMedia1 Mixer", "AFE_PCM_TX", "PCM_TX"},
	{"MultiMedia4 Mixer", "AFE_PCM_TX", "PCM_TX"},
	{"MultiMedia5 Mixer", "AFE_PCM_TX", "PCM_TX"},
	{"MultiMedia8 Mixer", "AFE_PCM_TX", "PCM_TX"},
	{"MM_UL1", NULL, "MultiMedia1 Mixer"},
	{"MultiMedia2 Mixer", "INTERNAL_FM_TX", "INT_FM_TX"},
	{"MM_UL2", NULL, "MultiMedia2 Mixer"},
	{"MM_UL4", NULL, "MultiMedia4 Mixer"},
	{"MM_UL5", NULL, "MultiMedia5 Mixer"},
	{"MM_UL6", NULL, "MultiMedia6 Mixer"},
	{"MM_UL8", NULL, "MultiMedia8 Mixer"},

	{"AUX_PCM_RX Audio Mixer", "MultiMedia1", "MM_DL1"},
	{"AUX_PCM_RX Audio Mixer", "MultiMedia2", "MM_DL2"},
	{"AUX_PCM_RX Audio Mixer", "MultiMedia3", "MM_DL3"},
	{"AUX_PCM_RX Audio Mixer", "MultiMedia4", "MM_DL4"},
	{"AUX_PCM_RX Audio Mixer", "MultiMedia5", "MM_DL5"},
	{"AUX_PCM_RX Audio Mixer", "MultiMedia6", "MM_DL6"},
	{"AUX_PCM_RX Audio Mixer", "MultiMedia7", "MM_DL7"},
	{"AUX_PCM_RX Audio Mixer", "MultiMedia8", "MM_DL8"},
	{"AUX_PCM_RX Audio Mixer", "MultiMedia9", "MM_DL9"},
	{"AUX_PCM_RX Audio Mixer", "MultiMedia10", "MM_DL10"},
	{"AUX_PCM_RX Audio Mixer", "MultiMedia11", "MM_DL11"},
	{"AUX_PCM_RX Audio Mixer", "MultiMedia12", "MM_DL12"},
	{"AUX_PCM_RX Audio Mixer", "MultiMedia13", "MM_DL13"},
	{"AUX_PCM_RX Audio Mixer", "MultiMedia14", "MM_DL14"},
	{"AUX_PCM_RX Audio Mixer", "MultiMedia15", "MM_DL15"},
	{"AUX_PCM_RX Audio Mixer", "MultiMedia16", "MM_DL16"},
	{"AUX_PCM_RX", NULL, "AUX_PCM_RX Audio Mixer"},

	{"SEC_AUX_PCM_RX Audio Mixer", "MultiMedia1", "MM_DL1"},
	{"SEC_AUX_PCM_RX Audio Mixer", "MultiMedia2", "MM_DL2"},
	{"SEC_AUX_PCM_RX Audio Mixer", "MultiMedia3", "MM_DL3"},
	{"SEC_AUX_PCM_RX Audio Mixer", "MultiMedia4", "MM_DL4"},
	{"SEC_AUX_PCM_RX Audio Mixer", "MultiMedia5", "MM_DL5"},
	{"SEC_AUX_PCM_RX Audio Mixer", "MultiMedia6", "MM_DL6"},
	{"SEC_AUX_PCM_RX Audio Mixer", "MultiMedia7", "MM_DL7"},
	{"SEC_AUX_PCM_RX Audio Mixer", "MultiMedia8", "MM_DL8"},
	{"SEC_AUX_PCM_RX Audio Mixer", "MultiMedia9", "MM_DL9"},
	{"SEC_AUX_PCM_RX Audio Mixer", "MultiMedia10", "MM_DL10"},
	{"SEC_AUX_PCM_RX Audio Mixer", "MultiMedia11", "MM_DL11"},
	{"SEC_AUX_PCM_RX Audio Mixer", "MultiMedia12", "MM_DL12"},
	{"SEC_AUX_PCM_RX Audio Mixer", "MultiMedia13", "MM_DL13"},
	{"SEC_AUX_PCM_RX Audio Mixer", "MultiMedia14", "MM_DL14"},
	{"SEC_AUX_PCM_RX Audio Mixer", "MultiMedia15", "MM_DL15"},
	{"SEC_AUX_PCM_RX Audio Mixer", "MultiMedia16", "MM_DL16"},
	{"SEC_AUX_PCM_RX Audio Mixer", "MultiMedia6", "MM_UL6"},
	{"SEC_AUX_PCM_RX", NULL, "SEC_AUX_PCM_RX Audio Mixer"},

	{"MI2S_RX_Voice Mixer", "CSVoice", "CS-VOICE_DL1"},
	{"MI2S_RX_Voice Mixer", "Voice2", "VOICE2_DL"},
	{"MI2S_RX_Voice Mixer", "Voip", "VOIP_DL"},
	{"MI2S_RX_Voice Mixer", "Voice Stub", "VOICE_STUB_DL"},
	{"MI2S_RX_Voice Mixer", "DTMF", "DTMF_DL_HL"},
	{"MI2S_RX_Voice Mixer", "QCHAT", "QCHAT_DL"},
	{"MI2S_RX", NULL, "MI2S_RX_Voice Mixer"},

	{"PRI_RX_Voice Mixer", "CSVoice", "CS-VOICE_DL1"},
	{"PRI_RX_Voice Mixer", "Voice2", "VOICE2_DL"},
	{"PRI_RX_Voice Mixer", "VoLTE", "VoLTE_DL"},
	{"PRI_RX_Voice Mixer", "VoWLAN", "VoWLAN_DL"},
	{"PRI_RX_Voice Mixer", "Voip", "VOIP_DL"},
	{"PRI_RX_Voice Mixer", "DTMF", "DTMF_DL_HL"},
	{"PRI_RX_Voice Mixer", "QCHAT", "QCHAT_DL"},
	{"PRI_I2S_RX", NULL, "PRI_RX_Voice Mixer"},

	{"SEC_RX_Voice Mixer", "CSVoice", "CS-VOICE_DL1"},
	{"SEC_RX_Voice Mixer", "Voice2", "VOICE2_DL"},
	{"SEC_RX_Voice Mixer", "VoLTE", "VoLTE_DL"},
	{"SEC_RX_Voice Mixer", "VoWLAN", "VoWLAN_DL"},
	{"SEC_RX_Voice Mixer", "Voip", "VOIP_DL"},
	{"SEC_RX_Voice Mixer", "DTMF", "DTMF_DL_HL"},
	{"SEC_RX_Voice Mixer", "QCHAT", "QCHAT_DL"},
	{"SEC_I2S_RX", NULL, "SEC_RX_Voice Mixer"},

	{"SEC_MI2S_RX_Voice Mixer", "CSVoice", "CS-VOICE_DL1"},
	{"SEC_MI2S_RX_Voice Mixer", "Voice2", "VOICE2_DL"},
	{"SEC_MI2S_RX_Voice Mixer", "VoLTE", "VoLTE_DL"},
	{"SEC_MI2S_RX_Voice Mixer", "VoWLAN", "VoWLAN_DL"},
	{"SEC_MI2S_RX_Voice Mixer", "Voip", "VOIP_DL"},
	{"SEC_MI2S_RX_Voice Mixer", "DTMF", "DTMF_DL_HL"},
	{"SEC_MI2S_RX_Voice Mixer", "QCHAT", "QCHAT_DL"},
	{"SEC_MI2S_RX", NULL, "SEC_MI2S_RX_Voice Mixer"},

	{"SLIM_0_RX_Voice Mixer", "CSVoice", "CS-VOICE_DL1"},
	{"SLIM_0_RX_Voice Mixer", "Voice2", "VOICE2_DL"},
	{"SLIM_0_RX_Voice Mixer", "VoLTE", "VoLTE_DL"},
	{"SLIM_0_RX_Voice Mixer", "VoWLAN", "VoWLAN_DL"},
	{"SLIM_0_RX_Voice Mixer", "Voip", "VOIP_DL"},
	{"SLIM_0_RX_Voice Mixer", "DTMF", "DTMF_DL_HL"},
	{"SLIM_0_RX_Voice Mixer", "Voice Stub", "VOICE_STUB_DL"},
	{"SLIM_0_RX_Voice Mixer", "Voice2 Stub", "VOICE2_STUB_DL"},
	{"SLIM_0_RX_Voice Mixer", "VoLTE Stub", "VOLTE_STUB_DL"},
	{"SLIM_0_RX_Voice Mixer", "QCHAT", "QCHAT_DL"},
	{"SLIMBUS_0_RX", NULL, "SLIM_0_RX_Voice Mixer"},

	{"INTERNAL_BT_SCO_RX_Voice Mixer", "CSVoice", "CS-VOICE_DL1"},
	{"INTERNAL_BT_SCO_RX_Voice Mixer", "Voice2", "VOICE2_DL"},
	{"INTERNAL_BT_SCO_RX_Voice Mixer", "VoLTE", "VoLTE_DL"},
	{"INTERNAL_BT_SCO_RX_Voice Mixer", "VoWLAN", "VoWLAN_DL"},
	{"INTERNAL_BT_SCO_RX_Voice Mixer", "Voip", "VOIP_DL"},
	{"INTERNAL_BT_SCO_RX_Voice Mixer", "DTMF", "DTMF_DL_HL"},
	{"INTERNAL_BT_SCO_RX_Voice Mixer", "QCHAT", "QCHAT_DL"},
	{"INT_BT_SCO_RX", NULL, "INTERNAL_BT_SCO_RX_Voice Mixer"},

	{"AFE_PCM_RX_Voice Mixer", "CSVoice", "CS-VOICE_DL1"},
	{"AFE_PCM_RX_Voice Mixer", "Voice2", "VOICE2_DL"},
	{"AFE_PCM_RX_Voice Mixer", "VoLTE", "VoLTE_DL"},
	{"AFE_PCM_RX_Voice Mixer", "VoWLAN", "VoWLAN_DL"},
	{"AFE_PCM_RX_Voice Mixer", "Voip", "VOIP_DL"},
	{"AFE_PCM_RX_Voice Mixer", "DTMF", "DTMF_DL_HL"},
	{"AFE_PCM_RX_Voice Mixer", "QCHAT", "QCHAT_DL"},
	{"PCM_RX", NULL, "AFE_PCM_RX_Voice Mixer"},

	{"AUX_PCM_RX_Voice Mixer", "CSVoice", "CS-VOICE_DL1"},
	{"AUX_PCM_RX_Voice Mixer", "Voice2", "VOICE2_DL"},
	{"AUX_PCM_RX_Voice Mixer", "VoLTE", "VoLTE_DL"},
	{"AUX_PCM_RX_Voice Mixer", "VoWLAN", "VoWLAN_DL"},
	{"AUX_PCM_RX_Voice Mixer", "Voip", "VOIP_DL"},
	{"AUX_PCM_RX_Voice Mixer", "DTMF", "DTMF_DL_HL"},
	{"AUX_PCM_RX_Voice Mixer", "Voice Stub", "VOICE_STUB_DL"},
	{"AUX_PCM_RX_Voice Mixer", "Voice2 Stub", "VOICE2_STUB_DL"},
	{"AUX_PCM_RX_Voice Mixer", "VoLTE Stub", "VOLTE_STUB_DL"},
	{"AUX_PCM_RX_Voice Mixer", "QCHAT", "QCHAT_DL"},
	{"AUX_PCM_RX", NULL, "AUX_PCM_RX_Voice Mixer"},

	{"SEC_AUX_PCM_RX_Voice Mixer", "CSVoice", "CS-VOICE_DL1"},
	{"SEC_AUX_PCM_RX_Voice Mixer", "Voice2", "VOICE2_DL"},
	{"SEC_AUX_PCM_RX_Voice Mixer", "VoLTE", "VoLTE_DL"},
	{"SEC_AUX_PCM_RX_Voice Mixer", "VoWLAN", "VoWLAN_DL"},
	{"SEC_AUX_PCM_RX_Voice Mixer", "Voip", "VOIP_DL"},
	{"SEC_AUX_PCM_RX_Voice Mixer", "DTMF", "DTMF_DL_HL"},
	{"SEC_AUX_PCM_RX_Voice Mixer", "Voice Stub", "VOICE_STUB_DL"},
	{"SEC_AUX_PCM_RX_Voice Mixer", "QCHAT", "QCHAT_DL"},
	{"SEC_AUX_PCM_RX", NULL, "SEC_AUX_PCM_RX_Voice Mixer"},

	{"HDMI_RX_Voice Mixer", "CSVoice", "CS-VOICE_DL1"},
	{"HDMI_RX_Voice Mixer", "Voice2", "VOICE2_DL"},
	{"HDMI_RX_Voice Mixer", "VoLTE", "VoLTE_DL"},
	{"HDMI_RX_Voice Mixer", "VoWLAN", "VoWLAN_DL"},
	{"HDMI_RX_Voice Mixer", "Voip", "VOIP_DL"},
	{"HDMI_RX_Voice Mixer", "DTMF", "DTMF_DL_HL"},
	{"HDMI_RX_Voice Mixer", "QCHAT", "QCHAT_DL"},
	{"HDMI", NULL, "HDMI_RX_Voice Mixer"},
	{"HDMI", NULL, "HDMI_DL_HL"},

	{"MI2S_RX_Voice Mixer", "CSVoice", "CS-VOICE_DL1"},
	{"MI2S_RX_Voice Mixer", "Voice2", "VOICE2_DL"},
	{"MI2S_RX_Voice Mixer", "Voip", "VOIP_DL"},
	{"MI2S_RX_Voice Mixer", "VoLTE", "VoLTE_DL"},
	{"MI2S_RX_Voice Mixer", "VoWLAN", "VoWLAN_DL"},
	{"MI2S_RX_Voice Mixer", "Voice Stub", "VOICE_STUB_DL"},
	{"MI2S_RX_Voice Mixer", "QCHAT", "QCHAT_DL"},
	{"MI2S_RX", NULL, "MI2S_RX_Voice Mixer"},

	{"PRI_MI2S_RX_Voice Mixer", "CSVoice", "CS-VOICE_DL1"},
	{"PRI_MI2S_RX_Voice Mixer", "Voice2", "VOICE2_DL"},
	{"PRI_MI2S_RX_Voice Mixer", "Voip", "VOIP_DL"},
	{"PRI_MI2S_RX_Voice Mixer", "VoLTE", "VoLTE_DL"},
	{"PRI_MI2S_RX_Voice Mixer", "VoWLAN", "VoWLAN_DL"},
	{"PRI_MI2S_RX_Voice Mixer", "VoLTE Stub", "VOLTE_STUB_DL"},
	{"PRI_MI2S_RX_Voice Mixer", "Voice Stub", "VOICE_STUB_DL"},
	{"PRI_MI2S_RX_Voice Mixer", "Voice2 Stub", "VOICE2_STUB_DL"},
	{"PRI_MI2S_RX_Voice Mixer", "QCHAT", "QCHAT_DL"},
	{"PRI_MI2S_RX_Voice Mixer", "DTMF", "DTMF_DL_HL"},
	{"PRI_MI2S_RX", NULL, "PRI_MI2S_RX_Voice Mixer"},

	{"QUAT_MI2S_RX_Voice Mixer", "CSVoice", "CS-VOICE_DL1"},
	{"QUAT_MI2S_RX_Voice Mixer", "Voice2", "VOICE2_DL"},
	{"QUAT_MI2S_RX_Voice Mixer", "Voip", "VOIP_DL"},
	{"QUAT_MI2S_RX_Voice Mixer", "VoLTE", "VoLTE_DL"},
	{"QUAT_MI2S_RX_Voice Mixer", "VoWLAN", "VoWLAN_DL"},
	{"QUAT_MI2S_RX_Voice Mixer", "VoLTE Stub", "VOLTE_STUB_DL"},
	{"QUAT_MI2S_RX_Voice Mixer", "Voice Stub", "VOICE_STUB_DL"},
	{"QUAT_MI2S_RX_Voice Mixer", "Voice2 Stub", "VOICE2_STUB_DL"},
	{"QUAT_MI2S_RX_Voice Mixer", "QCHAT", "QCHAT_DL"},
	{"QUAT_MI2S_RX", NULL, "QUAT_MI2S_RX_Voice Mixer"},

	{"TERT_MI2S_RX_Voice Mixer", "CSVoice", "CS-VOICE_DL1"},
	{"TERT_MI2S_RX_Voice Mixer", "Voice2", "VOICE2_DL"},
	{"TERT_MI2S_RX_Voice Mixer", "Voip", "VOIP_DL"},
	{"TERT_MI2S_RX_Voice Mixer", "VoLTE", "VoLTE_DL"},
	{"TERT_MI2S_RX_Voice Mixer", "VoWLAN", "VoWLAN_DL"},
	{"TERT_MI2S_RX_Voice Mixer", "VoLTE Stub", "VOLTE_STUB_DL"},
	{"TERT_MI2S_RX_Voice Mixer", "Voice Stub", "VOICE_STUB_DL"},
	{"TERT_MI2S_RX_Voice Mixer", "Voice2 Stub", "VOICE2_STUB_DL"},
	{"TERT_MI2S_RX_Voice Mixer", "QCHAT", "QCHAT_DL"},
	{"TERT_MI2S_RX", NULL, "TERT_MI2S_RX_Voice Mixer"},

	{"VOC_EXT_EC MUX", "PRI_MI2S_TX" , "PRI_MI2S_TX"},
	{"VOC_EXT_EC MUX", "SEC_MI2S_TX" , "SEC_MI2S_TX"},
	{"VOC_EXT_EC MUX", "TERT_MI2S_TX" , "TERT_MI2S_TX"},
	{"VOC_EXT_EC MUX", "QUAT_MI2S_TX" , "QUAT_MI2S_TX"},
	{"CS-VOICE_UL1", NULL, "VOC_EXT_EC MUX"},
	{"VOIP_UL", NULL, "VOC_EXT_EC MUX"},
	{"VoLTE_UL", NULL, "VOC_EXT_EC MUX"},
	{"VOICE2_UL", NULL, "VOC_EXT_EC MUX"},

	{"AUDIO_REF_EC_UL1 MUX", "PRI_MI2S_TX" , "PRI_MI2S_TX"},
	{"AUDIO_REF_EC_UL1 MUX", "SEC_MI2S_TX" , "SEC_MI2S_TX"},
	{"AUDIO_REF_EC_UL1 MUX", "TERT_MI2S_TX" , "TERT_MI2S_TX"},
	{"AUDIO_REF_EC_UL1 MUX", "QUAT_MI2S_TX" , "QUAT_MI2S_TX"},

	{"AUDIO_REF_EC_UL2 MUX", "PRI_MI2S_TX" , "PRI_MI2S_TX"},
	{"AUDIO_REF_EC_UL2 MUX", "SEC_MI2S_TX" , "SEC_MI2S_TX"},
	{"AUDIO_REF_EC_UL2 MUX", "TERT_MI2S_TX" , "TERT_MI2S_TX"},
	{"AUDIO_REF_EC_UL2 MUX", "QUAT_MI2S_TX" , "QUAT_MI2S_TX"},

	{"AUDIO_REF_EC_UL4 MUX", "PRI_MI2S_TX" , "PRI_MI2S_TX"},
	{"AUDIO_REF_EC_UL4 MUX", "SEC_MI2S_TX" , "SEC_MI2S_TX"},
	{"AUDIO_REF_EC_UL4 MUX", "TERT_MI2S_TX" , "TERT_MI2S_TX"},
	{"AUDIO_REF_EC_UL4 MUX", "QUAT_MI2S_TX" , "QUAT_MI2S_TX"},

	{"AUDIO_REF_EC_UL5 MUX", "PRI_MI2S_TX" , "PRI_MI2S_TX"},
	{"AUDIO_REF_EC_UL5 MUX", "SEC_MI2S_TX" , "SEC_MI2S_TX"},
	{"AUDIO_REF_EC_UL5 MUX", "TERT_MI2S_TX" , "TERT_MI2S_TX"},
	{"AUDIO_REF_EC_UL5 MUX", "QUAT_MI2S_TX" , "QUAT_MI2S_TX"},

	{"AUDIO_REF_EC_UL6 MUX", "PRI_MI2S_TX" , "PRI_MI2S_TX"},
	{"AUDIO_REF_EC_UL6 MUX", "SEC_MI2S_TX" , "SEC_MI2S_TX"},
	{"AUDIO_REF_EC_UL6 MUX", "TERT_MI2S_TX" , "TERT_MI2S_TX"},
	{"AUDIO_REF_EC_UL6 MUX", "QUAT_MI2S_TX" , "QUAT_MI2S_TX"},

	{"AUDIO_REF_EC_UL8 MUX", "PRI_MI2S_TX" , "PRI_MI2S_TX"},
	{"AUDIO_REF_EC_UL8 MUX", "SEC_MI2S_TX" , "SEC_MI2S_TX"},
	{"AUDIO_REF_EC_UL8 MUX", "TERT_MI2S_TX" , "TERT_MI2S_TX"},
	{"AUDIO_REF_EC_UL8 MUX", "QUAT_MI2S_TX" , "QUAT_MI2S_TX"},

	{"AUDIO_REF_EC_UL9 MUX", "PRI_MI2S_TX" , "PRI_MI2S_TX"},
	{"AUDIO_REF_EC_UL9 MUX", "SEC_MI2S_TX" , "SEC_MI2S_TX"},
	{"AUDIO_REF_EC_UL9 MUX", "TERT_MI2S_TX" , "TERT_MI2S_TX"},
	{"AUDIO_REF_EC_UL9 MUX", "QUAT_MI2S_TX" , "QUAT_MI2S_TX"},

	{"MM_UL1", NULL, "AUDIO_REF_EC_UL1 MUX"},
	{"MM_UL2", NULL, "AUDIO_REF_EC_UL2 MUX"},
	{"MM_UL4", NULL, "AUDIO_REF_EC_UL4 MUX"},
	{"MM_UL5", NULL, "AUDIO_REF_EC_UL5 MUX"},
	{"MM_UL6", NULL, "AUDIO_REF_EC_UL6 MUX"},
	{"MM_UL8", NULL, "AUDIO_REF_EC_UL8 MUX"},
	{"MM_UL9", NULL, "AUDIO_REF_EC_UL9 MUX"},

	{"Voice_Tx Mixer", "PRI_TX_Voice", "PRI_I2S_TX"},
	{"Voice_Tx Mixer", "PRI_MI2S_TX_Voice", "PRI_MI2S_TX"},
	{"Voice_Tx Mixer", "MI2S_TX_Voice", "MI2S_TX"},
	{"Voice_Tx Mixer", "TERT_MI2S_TX_Voice", "TERT_MI2S_TX"},
	{"Voice_Tx Mixer", "SLIM_0_TX_Voice", "SLIMBUS_0_TX"},
	{"Voice_Tx Mixer", "INTERNAL_BT_SCO_TX_Voice", "INT_BT_SCO_TX"},
	{"Voice_Tx Mixer", "AFE_PCM_TX_Voice", "PCM_TX"},
	{"Voice_Tx Mixer", "AUX_PCM_TX_Voice", "AUX_PCM_TX"},
	{"Voice_Tx Mixer", "SEC_AUX_PCM_TX_Voice", "SEC_AUX_PCM_TX"},
	{"CS-VOICE_UL1", NULL, "Voice_Tx Mixer"},

	{"Voice2_Tx Mixer", "PRI_TX_Voice2", "PRI_I2S_TX"},
	{"Voice2_Tx Mixer", "PRI_MI2S_TX_Voice2", "PRI_MI2S_TX"},
	{"Voice2_Tx Mixer", "MI2S_TX_Voice2", "MI2S_TX"},
	{"Voice2_Tx Mixer", "TERT_MI2S_TX_Voice2", "TERT_MI2S_TX"},
	{"Voice2_Tx Mixer", "SLIM_0_TX_Voice2", "SLIMBUS_0_TX"},
	{"Voice2_Tx Mixer", "INTERNAL_BT_SCO_TX_Voice2", "INT_BT_SCO_TX"},
	{"Voice2_Tx Mixer", "AFE_PCM_TX_Voice2", "PCM_TX"},
	{"Voice2_Tx Mixer", "AUX_PCM_TX_Voice2", "AUX_PCM_TX"},
	{"Voice2_Tx Mixer", "SEC_AUX_PCM_TX_Voice2", "SEC_AUX_PCM_TX"},
	{"VOICE2_UL", NULL, "Voice2_Tx Mixer"},

	{"VoLTE_Tx Mixer", "PRI_TX_VoLTE", "PRI_I2S_TX"},
	{"VoLTE_Tx Mixer", "SLIM_0_TX_VoLTE", "SLIMBUS_0_TX"},
	{"VoLTE_Tx Mixer", "INTERNAL_BT_SCO_TX_VoLTE", "INT_BT_SCO_TX"},
	{"VoLTE_Tx Mixer", "AFE_PCM_TX_VoLTE", "PCM_TX"},
	{"VoLTE_Tx Mixer", "AUX_PCM_TX_VoLTE", "AUX_PCM_TX"},
	{"VoLTE_Tx Mixer", "SEC_AUX_PCM_TX_VoLTE", "SEC_AUX_PCM_TX"},
	{"VoLTE_Tx Mixer", "MI2S_TX_VoLTE", "MI2S_TX"},
	{"VoLTE_Tx Mixer", "PRI_MI2S_TX_VoLTE", "PRI_MI2S_TX"},
	{"VoLTE_Tx Mixer", "TERT_MI2S_TX_VoLTE", "TERT_MI2S_TX"},
	{"VoLTE_UL", NULL, "VoLTE_Tx Mixer"},

	{"VoWLAN_Tx Mixer", "PRI_TX_VoWLAN", "PRI_I2S_TX"},
	{"VoWLAN_Tx Mixer", "SLIM_0_TX_VoWLAN", "SLIMBUS_0_TX"},
	{"VoWLAN_Tx Mixer", "INTERNAL_BT_SCO_TX_VoWLAN", "INT_BT_SCO_TX"},
	{"VoWLAN_Tx Mixer", "AFE_PCM_TX_VoWLAN", "PCM_TX"},
	{"VoWLAN_Tx Mixer", "AUX_PCM_TX_VoWLAN", "AUX_PCM_TX"},
	{"VoWLAN_Tx Mixer", "SEC_AUX_PCM_TX_VoWLAN", "SEC_AUX_PCM_TX"},
	{"VoWLAN_Tx Mixer", "MI2S_TX_VoWLAN", "MI2S_TX"},
	{"VoWLAN_Tx Mixer", "PRI_MI2S_TX_VoWLAN", "PRI_MI2S_TX"},
	{"VoWLAN_Tx Mixer", "TERT_MI2S_TX_VoWLAN", "TERT_MI2S_TX"},
	{"VoWLAN_UL", NULL, "VoWLAN_Tx Mixer"},

	{"Voip_Tx Mixer", "PRI_TX_Voip", "PRI_I2S_TX"},
	{"Voip_Tx Mixer", "MI2S_TX_Voip", "MI2S_TX"},
	{"Voip_Tx Mixer", "TERT_MI2S_TX_Voip", "TERT_MI2S_TX"},
	{"Voip_Tx Mixer", "SLIM_0_TX_Voip", "SLIMBUS_0_TX"},
	{"Voip_Tx Mixer", "INTERNAL_BT_SCO_TX_Voip", "INT_BT_SCO_TX"},
	{"Voip_Tx Mixer", "AFE_PCM_TX_Voip", "PCM_TX"},
	{"Voip_Tx Mixer", "AUX_PCM_TX_Voip", "AUX_PCM_TX"},
	{"Voip_Tx Mixer", "SEC_AUX_PCM_TX_Voip", "SEC_AUX_PCM_TX"},
	{"Voip_Tx Mixer", "PRI_MI2S_TX_Voip", "PRI_MI2S_TX"},
	{"VOIP_UL", NULL, "Voip_Tx Mixer"},

	{"SLIMBUS_DL_HL", "Switch", "SLIM0_DL_HL"},
	{"SLIMBUS_0_RX", NULL, "SLIMBUS_DL_HL"},
	{"SLIMBUS1_DL_HL", "Switch", "SLIM1_DL_HL"},
	{"SLIMBUS_1_RX", NULL, "SLIMBUS1_DL_HL"},
	{"SLIMBUS3_DL_HL", "Switch", "SLIM3_DL_HL"},
	{"SLIMBUS_3_RX", NULL, "SLIMBUS3_DL_HL"},
	{"SLIMBUS4_DL_HL", "Switch", "SLIM4_DL_HL"},
	{"SLIMBUS_4_RX", NULL, "SLIMBUS4_DL_HL"},
	{"SLIM0_UL_HL", NULL, "SLIMBUS_0_TX"},
	{"SLIM1_UL_HL", NULL, "SLIMBUS_1_TX"},
	{"SLIM3_UL_HL", NULL, "SLIMBUS_3_TX"},
	{"SLIM4_UL_HL", NULL, "SLIMBUS_4_TX"},

	{"LSM1 MUX", "SLIMBUS_0_TX", "SLIMBUS_0_TX"},
	{"LSM1 MUX", "SLIMBUS_1_TX", "SLIMBUS_1_TX"},
	{"LSM1 MUX", "SLIMBUS_3_TX", "SLIMBUS_3_TX"},
	{"LSM1 MUX", "SLIMBUS_4_TX", "SLIMBUS_4_TX"},
	{"LSM1 MUX", "SLIMBUS_5_TX", "SLIMBUS_5_TX"},
	{"LSM1 MUX", "TERT_MI2S_TX", "TERT_MI2S_TX"},
	{"LSM1_UL_HL", NULL, "LSM1 MUX"},

	{"LSM2 MUX", "SLIMBUS_0_TX", "SLIMBUS_0_TX"},
	{"LSM2 MUX", "SLIMBUS_1_TX", "SLIMBUS_1_TX"},
	{"LSM2 MUX", "SLIMBUS_3_TX", "SLIMBUS_3_TX"},
	{"LSM2 MUX", "SLIMBUS_4_TX", "SLIMBUS_4_TX"},
	{"LSM2 MUX", "SLIMBUS_5_TX", "SLIMBUS_5_TX"},
	{"LSM2 MUX", "TERT_MI2S_TX", "TERT_MI2S_TX"},
	{"LSM2_UL_HL", NULL, "LSM2 MUX"},


	{"LSM3 MUX", "SLIMBUS_0_TX", "SLIMBUS_0_TX"},
	{"LSM3 MUX", "SLIMBUS_1_TX", "SLIMBUS_1_TX"},
	{"LSM3 MUX", "SLIMBUS_3_TX", "SLIMBUS_3_TX"},
	{"LSM3 MUX", "SLIMBUS_4_TX", "SLIMBUS_4_TX"},
	{"LSM3 MUX", "SLIMBUS_5_TX", "SLIMBUS_5_TX"},
	{"LSM3 MUX", "TERT_MI2S_TX", "TERT_MI2S_TX"},
	{"LSM3_UL_HL", NULL, "LSM3 MUX"},


	{"LSM4 MUX", "SLIMBUS_0_TX", "SLIMBUS_0_TX"},
	{"LSM4 MUX", "SLIMBUS_1_TX", "SLIMBUS_1_TX"},
	{"LSM4 MUX", "SLIMBUS_3_TX", "SLIMBUS_3_TX"},
	{"LSM4 MUX", "SLIMBUS_4_TX", "SLIMBUS_4_TX"},
	{"LSM4 MUX", "SLIMBUS_5_TX", "SLIMBUS_5_TX"},
	{"LSM4 MUX", "TERT_MI2S_TX", "TERT_MI2S_TX"},
	{"LSM4_UL_HL", NULL, "LSM4 MUX"},

	{"LSM5 MUX", "SLIMBUS_0_TX", "SLIMBUS_0_TX"},
	{"LSM5 MUX", "SLIMBUS_1_TX", "SLIMBUS_1_TX"},
	{"LSM5 MUX", "SLIMBUS_3_TX", "SLIMBUS_3_TX"},
	{"LSM5 MUX", "SLIMBUS_4_TX", "SLIMBUS_4_TX"},
	{"LSM5 MUX", "SLIMBUS_5_TX", "SLIMBUS_5_TX"},
	{"LSM5 MUX", "TERT_MI2S_TX", "TERT_MI2S_TX"},
	{"LSM5_UL_HL", NULL, "LSM5 MUX"},

	{"LSM6 MUX", "SLIMBUS_0_TX", "SLIMBUS_0_TX"},
	{"LSM6 MUX", "SLIMBUS_1_TX", "SLIMBUS_1_TX"},
	{"LSM6 MUX", "SLIMBUS_3_TX", "SLIMBUS_3_TX"},
	{"LSM6 MUX", "SLIMBUS_4_TX", "SLIMBUS_4_TX"},
	{"LSM6 MUX", "SLIMBUS_5_TX", "SLIMBUS_5_TX"},
	{"LSM6_UL_HL", NULL, "LSM6 MUX"},


	{"LSM7 MUX", "SLIMBUS_0_TX", "SLIMBUS_0_TX"},
	{"LSM7 MUX", "SLIMBUS_1_TX", "SLIMBUS_1_TX"},
	{"LSM7 MUX", "SLIMBUS_3_TX", "SLIMBUS_3_TX"},
	{"LSM7 MUX", "SLIMBUS_4_TX", "SLIMBUS_4_TX"},
	{"LSM7 MUX", "SLIMBUS_5_TX", "SLIMBUS_5_TX"},
	{"LSM7_UL_HL", NULL, "LSM7 MUX"},


	{"LSM8 MUX", "SLIMBUS_0_TX", "SLIMBUS_0_TX"},
	{"LSM8 MUX", "SLIMBUS_1_TX", "SLIMBUS_1_TX"},
	{"LSM8 MUX", "SLIMBUS_3_TX", "SLIMBUS_3_TX"},
	{"LSM8 MUX", "SLIMBUS_4_TX", "SLIMBUS_4_TX"},
	{"LSM8 MUX", "SLIMBUS_5_TX", "SLIMBUS_5_TX"},
	{"LSM8_UL_HL", NULL, "LSM8 MUX"},


	{"CPE_LSM_UL_HL", NULL, "BE_IN"},
	{"QCHAT_Tx Mixer", "PRI_TX_QCHAT", "PRI_I2S_TX"},
	{"QCHAT_Tx Mixer", "SLIM_0_TX_QCHAT", "SLIMBUS_0_TX"},
	{"QCHAT_Tx Mixer", "INTERNAL_BT_SCO_TX_QCHAT", "INT_BT_SCO_TX"},
	{"QCHAT_Tx Mixer", "AFE_PCM_TX_QCHAT", "PCM_TX"},
	{"QCHAT_Tx Mixer", "AUX_PCM_TX_QCHAT", "AUX_PCM_TX"},
	{"QCHAT_Tx Mixer", "SEC_AUX_PCM_TX_QCHAT", "SEC_AUX_PCM_TX"},
	{"QCHAT_Tx Mixer", "MI2S_TX_QCHAT", "MI2S_TX"},
	{"QCHAT_Tx Mixer", "PRI_MI2S_TX_QCHAT", "PRI_MI2S_TX"},
	{"QCHAT_Tx Mixer", "TERT_MI2S_TX_QCHAT", "TERT_MI2S_TX"},
	{"QCHAT_UL", NULL, "QCHAT_Tx Mixer"},

	{"INT_FM_RX", NULL, "INTFM_DL_HL"},
	{"INTFM_UL_HL", NULL, "INT_FM_TX"},
	{"INTHFP_UL_HL", "NULL", "HFP_AUX_UL_HL"},
	{"HFP_AUX_UL_HL", "Switch", "SEC_AUX_PCM_TX"},
	{"INTHFP_UL_HL", "NULL", "HFP_INT_UL_HL"},
	{"HFP_INT_UL_HL", "Switch", "INT_BT_SCO_TX"},
	{"AUX_PCM_RX", NULL, "AUXPCM_DL_HL"},
	{"AUXPCM_UL_HL", NULL, "AUX_PCM_TX"},
	{"MI2S_RX", NULL, "MI2S_DL_HL"},
	{"MI2S_UL_HL", NULL, "MI2S_TX"},
	{"PCM_RX_DL_HL", "Switch", "SLIM0_DL_HL"},
	{"PCM_RX", NULL, "PCM_RX_DL_HL"},
	{"PRI_MI2S_RX_DL_HL", "Switch", "PRI_MI2S_DL_HL"},
	{"PRI_MI2S_RX", NULL, "PRI_MI2S_RX_DL_HL"},

	{"QUAT_MI2S_RX_DL_HL", "Switch", "QUAT_MI2S_DL_HL"},
	{"QUAT_MI2S_RX", NULL, "QUAT_MI2S_RX_DL_HL"},
	{"MI2S_UL_HL", NULL, "TERT_MI2S_TX"},
	{"TERT_MI2S_UL_HL", NULL, "TERT_MI2S_TX"},
	{"SEC_I2S_RX", NULL, "SEC_I2S_DL_HL"},
	{"PRI_MI2S_UL_HL", NULL, "PRI_MI2S_TX"},
	{"SEC_MI2S_RX", NULL, "SEC_MI2S_DL_HL"},
	{"PRI_MI2S_RX", NULL, "PRI_MI2S_DL_HL"},
	{"QUAT_MI2S_UL_HL", NULL, "QUAT_MI2S_TX"},
	{"QUAT_MI2S_RX", NULL, "QUAT_MI2S_DL_HL"},
	{"TERT_MI2S_RX", NULL, "TERT_MI2S_DL_HL"},

	{"SLIMBUS_0_RX Port Mixer", "INTERNAL_FM_TX", "INT_FM_TX"},
	{"SLIMBUS_0_RX Port Mixer", "SLIM_0_TX", "SLIMBUS_0_TX"},
	{"SLIMBUS_0_RX Port Mixer", "SLIM_1_TX", "SLIMBUS_1_TX"},
	{"SLIMBUS_0_RX Port Mixer", "AUX_PCM_UL_TX", "AUX_PCM_TX"},
	{"SLIMBUS_0_RX Port Mixer", "SEC_AUX_PCM_UL_TX", "SEC_AUX_PCM_TX"},
	{"SLIMBUS_0_RX Port Mixer", "MI2S_TX", "MI2S_TX"},
	{"SLIMBUS_0_RX Port Mixer", "PRI_MI2S_TX", "PRI_MI2S_TX"},
	{"SLIMBUS_0_RX Port Mixer", "QUAT_MI2S_TX", "QUAT_MI2S_TX"},
	{"SLIMBUS_0_RX Port Mixer", "INTERNAL_BT_SCO_TX", "INT_BT_SCO_TX"},
	{"SLIMBUS_0_RX Port Mixer", "PRI_MI2S_RX", "PRI_MI2S_RX"},
	{"SLIMBUS_0_RX Port Mixer", "SEC_MI2S_RX", "SEC_MI2S_RX"},
	{"SLIMBUS_0_RX Port Mixer", "TERT_MI2S_RX", "TERT_MI2S_RX"},
	{"SLIMBUS_0_RX Port Mixer", "QUAT_MI2S_RX", "QUAT_MI2S_RX"},
	{"SLIMBUS_0_RX", NULL, "SLIMBUS_0_RX Port Mixer"},
	{"AFE_PCM_RX Port Mixer", "INTERNAL_FM_TX", "INT_FM_TX"},
	{"AFE_PCM_RX Port Mixer", "SLIM_1_TX", "SLIMBUS_1_TX"},
	{"PCM_RX", NULL, "AFE_PCM_RX Port Mixer"},

	{"AUX_PCM_RX Port Mixer", "AUX_PCM_UL_TX", "AUX_PCM_TX"},
	{"AUX_PCM_RX Port Mixer", "SLIM_0_TX", "SLIMBUS_0_TX"},
	{"AUX_PCM_RX Port Mixer", "SLIM_1_TX", "SLIMBUS_1_TX"},
	{"AUX_PCM_RX Port Mixer", "SEC_AUX_PCM_UL_TX", "SEC_AUX_PCM_TX"},
	{"AUX_PCM_RX", NULL, "AUX_PCM_RX Port Mixer"},

	{"SEC_AUXPCM_RX Port Mixer", "AUX_PCM_UL_TX", "AUX_PCM_TX"},
	{"SEC_AUXPCM_RX Port Mixer", "SEC_AUX_PCM_UL_TX", "SEC_AUX_PCM_TX"},
	{"SEC_AUXPCM_RX Port Mixer", "SLIM_0_TX", "SLIMBUS_0_TX"},
	{"SEC_AUX_PCM_RX", NULL, "SEC_AUXPCM_RX Port Mixer"},

	{"Voice Stub Tx Mixer", "STUB_TX_HL", "STUB_TX"},
	{"Voice Stub Tx Mixer", "SLIM_1_TX", "SLIMBUS_1_TX"},
	{"Voice Stub Tx Mixer", "INTERNAL_BT_SCO_TX", "INT_BT_SCO_TX"},
	{"Voice Stub Tx Mixer", "STUB_1_TX_HL", "STUB_1_TX"},
	{"Voice Stub Tx Mixer", "AUX_PCM_UL_TX", "AUX_PCM_TX"},
	{"Voice Stub Tx Mixer", "SEC_AUX_PCM_UL_TX", "SEC_AUX_PCM_TX"},
	{"Voice Stub Tx Mixer", "MI2S_TX", "MI2S_TX"},
	{"Voice Stub Tx Mixer", "PRI_MI2S_TX", "PRI_MI2S_TX"},
	{"Voice Stub Tx Mixer", "QUAT_MI2S_TX", "QUAT_MI2S_TX"},
	{"Voice Stub Tx Mixer", "SLIM_0_TX", "SLIMBUS_0_TX"},
	{"Voice Stub Tx Mixer", "SLIM_3_TX", "SLIMBUS_3_TX"},
	{"Voice Stub Tx Mixer", "AFE_PCM_TX", "PCM_TX"},
	{"VOICE_STUB_UL", NULL, "Voice Stub Tx Mixer"},

	{"VoLTE Stub Tx Mixer", "STUB_TX_HL", "STUB_TX"},
	{"VoLTE Stub Tx Mixer", "SLIM_1_TX", "SLIMBUS_1_TX"},
	{"VoLTE Stub Tx Mixer", "STUB_1_TX_HL", "STUB_1_TX"},
	{"VoLTE Stub Tx Mixer", "AUX_PCM_UL_TX", "AUX_PCM_TX"},
	{"VoLTE Stub Tx Mixer", "SLIM_0_TX", "SLIMBUS_0_TX"},
	{"VoLTE Stub Tx Mixer", "SLIM_3_TX", "SLIMBUS_3_TX"},
	{"VoLTE Stub Tx Mixer", "AFE_PCM_TX", "PCM_TX"},
	{"VoLTE Stub Tx Mixer", "PRI_MI2S_TX", "PRI_MI2S_TX"},
	{"VoLTE Stub Tx Mixer", "QUAT_MI2S_TX", "QUAT_MI2S_TX"},
	{"VOLTE_STUB_UL", NULL, "VoLTE Stub Tx Mixer"},

	{"Voice2 Stub Tx Mixer", "STUB_TX_HL", "STUB_TX"},
	{"Voice2 Stub Tx Mixer", "SLIM_1_TX", "SLIMBUS_1_TX"},
	{"Voice2 Stub Tx Mixer", "STUB_1_TX_HL", "STUB_1_TX"},
	{"Voice2 Stub Tx Mixer", "AUX_PCM_UL_TX", "AUX_PCM_TX"},
	{"Voice2 Stub Tx Mixer", "SLIM_0_TX", "SLIMBUS_0_TX"},
	{"Voice2 Stub Tx Mixer", "SLIM_3_TX", "SLIMBUS_3_TX"},
	{"Voice2 Stub Tx Mixer", "AFE_PCM_TX", "PCM_TX"},
	{"Voice2 Stub Tx Mixer", "PRI_MI2S_TX", "PRI_MI2S_TX"},
	{"Voice2 Stub Tx Mixer", "QUAT_MI2S_TX", "QUAT_MI2S_TX"},
	{"VOICE2_STUB_UL", NULL, "Voice2 Stub Tx Mixer"},

	{"STUB_RX Mixer", "Voice Stub", "VOICE_STUB_DL"},
	{"STUB_RX Mixer", "Voice2 Stub", "VOICE2_STUB_DL"},
	{"STUB_RX Mixer", "VoLTE Stub", "VOLTE_STUB_DL"},
	{"STUB_RX", NULL, "STUB_RX Mixer"},
	{"SLIMBUS_1_RX Mixer", "Voice Stub", "VOICE_STUB_DL"},
	{"SLIMBUS_1_RX Mixer", "Voice2 Stub", "VOICE2_STUB_DL"},
	{"SLIMBUS_1_RX Mixer", "VoLTE Stub", "VOLTE_STUB_DL"},
	{"SLIMBUS_1_RX", NULL, "SLIMBUS_1_RX Mixer"},
	{"INTERNAL_BT_SCO_RX_Voice Mixer", "Voice Stub", "VOICE_STUB_DL"},
	{"INTERNAL_BT_SCO_RX_Voice Mixer", "Voice2 Stub", "VOICE2_STUB_DL"},
	{"AFE_PCM_RX_Voice Mixer", "Voice Stub", "VOICE_STUB_DL"},
	{"AFE_PCM_RX_Voice Mixer", "Voice2 Stub", "VOICE2_STUB_DL"},
	{"AFE_PCM_RX_Voice Mixer", "VoLTE Stub", "VOLTE_STUB_DL"},
	{"SLIMBUS_3_RX_Voice Mixer", "Voice Stub", "VOICE_STUB_DL"},
	{"SLIMBUS_3_RX_Voice Mixer", "Voice2 Stub", "VOICE2_STUB_DL"},
	{"SLIMBUS_3_RX_Voice Mixer", "VoLTE Stub", "VOLTE_STUB_DL"},
	{"SLIMBUS_3_RX", NULL, "SLIMBUS_3_RX_Voice Mixer"},

	{"SLIMBUS_1_RX Port Mixer", "INTERNAL_BT_SCO_TX", "INT_BT_SCO_TX"},
	{"SLIMBUS_1_RX Port Mixer", "AFE_PCM_TX", "PCM_TX"},
	{"SLIMBUS_1_RX Port Mixer", "AUX_PCM_UL_TX", "AUX_PCM_TX"},
	{"SLIMBUS_1_RX", NULL, "SLIMBUS_1_RX Port Mixer"},
	{"INTERNAL_BT_SCO_RX Port Mixer", "SLIM_1_TX", "SLIMBUS_1_TX"},
	{"INTERNAL_BT_SCO_RX Port Mixer", "SLIM_0_TX", "SLIMBUS_0_TX"},
	{"INT_BT_SCO_RX", NULL, "INTERNAL_BT_SCO_RX Port Mixer"},
	{"SLIMBUS_3_RX Port Mixer", "INTERNAL_BT_SCO_RX", "INT_BT_SCO_RX"},
	{"SLIMBUS_3_RX Port Mixer", "MI2S_TX", "MI2S_TX"},
	{"SLIMBUS_3_RX Port Mixer", "AFE_PCM_RX", "PCM_RX"},
	{"SLIMBUS_3_RX Port Mixer", "AUX_PCM_RX", "AUX_PCM_RX"},
	{"SLIMBUS_3_RX Port Mixer", "SLIM_0_RX", "SLIMBUS_0_RX"},
	{"SLIMBUS_3_RX", NULL, "SLIMBUS_3_RX Port Mixer"},


	{"HDMI_RX Port Mixer", "MI2S_TX", "MI2S_TX"},
	{"HDMI", NULL, "HDMI_RX Port Mixer"},

	{"SEC_I2S_RX Port Mixer", "MI2S_TX", "MI2S_TX"},
	{"SEC_I2S_RX", NULL, "SEC_I2S_RX Port Mixer"},

	{"MI2S_RX Port Mixer", "SLIM_1_TX", "SLIMBUS_1_TX"},
	{"MI2S_RX Port Mixer", "MI2S_TX", "MI2S_TX"},
	{"MI2S_RX", NULL, "MI2S_RX Port Mixer"},

	{"PRI_MI2S_RX Port Mixer", "PRI_MI2S_TX", "PRI_MI2S_TX"},
	{"PRI_MI2S_RX Port Mixer", "SEC_MI2S_TX", "SEC_MI2S_TX"},
	{"PRI_MI2S_RX Port Mixer", "QUAT_MI2S_TX", "QUAT_MI2S_TX"},
	{"PRI_MI2S_RX Port Mixer", "TERT_MI2S_TX", "TERT_MI2S_TX"},
	{"PRI_MI2S_RX Port Mixer", "INTERNAL_FM_TX", "INT_FM_TX"},
	{"PRI_MI2S_RX Port Mixer", "INTERNAL_BT_SCO_TX", "INT_BT_SCO_TX"},
	{"PRI_MI2S_RX Port Mixer", "SLIM_0_TX", "SLIMBUS_0_TX"},
	{"PRI_MI2S_RX", NULL, "PRI_MI2S_RX Port Mixer"},

	{"QUAT_MI2S_RX Port Mixer", "PRI_MI2S_TX", "PRI_MI2S_TX"},
	{"QUAT_MI2S_RX Port Mixer", "INTERNAL_FM_TX", "INT_FM_TX"},
	{"QUAT_MI2S_RX Port Mixer", "TERT_MI2S_TX", "TERT_MI2S_TX"},
	{"QUAT_MI2S_RX Port Mixer", "QUAT_MI2S_TX", "QUAT_MI2S_TX"},
	{"QUAT_MI2S_RX Port Mixer", "SLIM_0_TX", "SLIMBUS_0_TX"},
	{"QUAT_MI2S_RX", NULL, "QUAT_MI2S_RX Port Mixer"},

	{"TERT_MI2S_RX Port Mixer", "PRI_MI2S_TX", "PRI_MI2S_TX"},
	{"TERT_MI2S_RX Port Mixer", "TERT_MI2S_TX", "TERT_MI2S_TX"},
	{"TERT_MI2S_RX Port Mixer", "QUAT_MI2S_TX", "QUAT_MI2S_TX"},
	{"TERT_MI2S_RX Port Mixer", "SLIM_0_TX", "SLIMBUS_0_TX"},
	{"TERT_MI2S_RX", NULL, "TERT_MI2S_RX Port Mixer"},


	/* Backend Enablement */

	{"BE_OUT", NULL, "PRI_I2S_RX"},
	{"BE_OUT", NULL, "SEC_I2S_RX"},
	{"BE_OUT", NULL, "SLIMBUS_0_RX"},
	{"BE_OUT", NULL, "SLIMBUS_1_RX"},
	{"BE_OUT", NULL, "SLIMBUS_3_RX"},
	{"BE_OUT", NULL, "SLIMBUS_4_RX"},
	{"BE_OUT", NULL, "SLIMBUS_5_RX"},
	{"BE_OUT", NULL, "SLIMBUS_6_RX"},
	{"BE_OUT", NULL, "HDMI"},
	{"BE_OUT", NULL, "SPDIF_RX"},
	{"BE_OUT", NULL, "MI2S_RX"},
	{"BE_OUT", NULL, "QUAT_MI2S_RX"},
	{"BE_OUT", NULL, "TERT_MI2S_RX"},
	{"BE_OUT", NULL, "SEC_MI2S_RX"},
	{"BE_OUT", NULL, "SEC_MI2S_RX_SD1"},
	{"BE_OUT", NULL, "PRI_MI2S_RX"},
	{"BE_OUT", NULL, "INT_BT_SCO_RX"},
	{"BE_OUT", NULL, "INT_FM_RX"},
	{"BE_OUT", NULL, "PCM_RX"},
	{"BE_OUT", NULL, "SLIMBUS_3_RX"},
	{"BE_OUT", NULL, "AUX_PCM_RX"},
	{"BE_OUT", NULL, "SEC_AUX_PCM_RX"},
	{"BE_OUT", NULL, "INT_BT_SCO_RX"},
	{"BE_OUT", NULL, "INT_FM_RX"},
	{"BE_OUT", NULL, "PCM_RX"},
	{"BE_OUT", NULL, "SLIMBUS_3_RX"},
	{"BE_OUT", NULL, "AUX_PCM_RX"},
	{"BE_OUT", NULL, "SEC_AUX_PCM_RX"},
	{"BE_OUT", NULL, "VOICE_PLAYBACK_TX"},
	{"BE_OUT", NULL, "VOICE2_PLAYBACK_TX"},

	{"PRI_I2S_TX", NULL, "BE_IN"},
	{"MI2S_TX", NULL, "BE_IN"},
	{"QUAT_MI2S_TX", NULL, "BE_IN"},
	{"PRI_MI2S_TX", NULL, "BE_IN"},
	{"TERT_MI2S_TX", NULL, "BE_IN"},
	{"SEC_MI2S_TX", NULL, "BE_IN"},
	{"SLIMBUS_0_TX", NULL, "BE_IN" },
	{"SLIMBUS_1_TX", NULL, "BE_IN" },
	{"SLIMBUS_3_TX", NULL, "BE_IN" },
	{"SLIMBUS_4_TX", NULL, "BE_IN" },
	{"SLIMBUS_5_TX", NULL, "BE_IN" },
	{"SLIMBUS_6_TX", NULL, "BE_IN" },
	{"INT_BT_SCO_TX", NULL, "BE_IN"},
	{"INT_FM_TX", NULL, "BE_IN"},
	{"PCM_TX", NULL, "BE_IN"},
	{"BE_OUT", NULL, "SLIMBUS_3_RX"},
	{"BE_OUT", NULL, "STUB_RX"},
	{"STUB_TX", NULL, "BE_IN"},
	{"STUB_1_TX", NULL, "BE_IN"},
	{"BE_OUT", NULL, "AUX_PCM_RX"},
	{"AUX_PCM_TX", NULL, "BE_IN"},
	{"SEC_AUX_PCM_TX", NULL, "BE_IN"},
	{"INCALL_RECORD_TX", NULL, "BE_IN"},
	{"INCALL_RECORD_RX", NULL, "BE_IN"},
	{"SLIM0_RX_VI_FB_LCH_MUX", "SLIM4_TX", "SLIMBUS_4_TX"},
	{"SLIM0_RX_VI_FB_RCH_MUX", "SLIM4_TX", "SLIMBUS_4_TX"},
	{"SLIMBUS_0_RX", NULL, "SLIM0_RX_VI_FB_LCH_MUX"},
	{"SLIMBUS_0_RX", NULL, "SLIM0_RX_VI_FB_RCH_MUX"},
};

static int msm_pcm_routing_hw_params(struct snd_pcm_substream *substream,
				struct snd_pcm_hw_params *params)
{
	struct snd_soc_pcm_runtime *rtd = substream->private_data;
	unsigned int be_id = rtd->dai_link->be_id;

	if (be_id >= MSM_BACKEND_DAI_MAX) {
		pr_err("%s: unexpected be_id %d\n", __func__, be_id);
		return -EINVAL;
	}

	mutex_lock(&routing_lock);
	msm_bedais[be_id].sample_rate = params_rate(params);
	msm_bedais[be_id].channel = params_channels(params);
	msm_bedais[be_id].format = params_format(params);
	mutex_unlock(&routing_lock);
	return 0;
}

static int msm_pcm_routing_close(struct snd_pcm_substream *substream)
{
	struct snd_soc_pcm_runtime *rtd = substream->private_data;
	unsigned int be_id = rtd->dai_link->be_id;
	int i, session_type, path_type, topology;
	struct msm_pcm_routing_bdai_data *bedai;
	struct msm_pcm_routing_fdai_data *fdai;

	if (be_id >= MSM_BACKEND_DAI_MAX) {
		pr_err("%s: unexpected be_id %d\n", __func__, be_id);
		return -EINVAL;
	}

	bedai = &msm_bedais[be_id];
	session_type = (substream->stream == SNDRV_PCM_STREAM_PLAYBACK ?
		0 : 1);
	if (substream->stream == SNDRV_PCM_STREAM_PLAYBACK)
		path_type = ADM_PATH_PLAYBACK;
	else
		path_type = ADM_PATH_LIVE_REC;

	mutex_lock(&routing_lock);
	for_each_set_bit(i, &bedai->fe_sessions, MSM_FRONTEND_DAI_MM_SIZE) {
		fdai = &fe_dai_map[i][session_type];
		if (fdai->strm_id != INVALID_SESSION) {
			int idx;
			int port_id;
			unsigned long copp =
				session_copp_map[i][session_type][be_id];
			for (idx = 0; idx < MAX_COPPS_PER_PORT; idx++)
				if (test_bit(idx, &copp))
					break;
			fdai->be_srate = bedai->sample_rate;
			port_id = bedai->port_id;
			topology = adm_get_topology_for_port_copp_idx(port_id,
								     idx);
			adm_close(bedai->port_id, fdai->perf_mode, idx);
			pr_debug("%s: copp:%ld,idx bit fe:%d, type:%d,be:%d topology=0x%x\n",
				 __func__, copp, i, session_type, be_id,
				 topology);
			clear_bit(idx,
				  &session_copp_map[i][session_type][be_id]);
			if ((fdai->perf_mode == LEGACY_PCM_MODE) &&
				(bedai->compr_passthr_mode == LEGACY_PCM))
				msm_pcm_routing_deinit_pp(bedai->port_id,
							  topology);
		}
	}

	bedai->compr_passthr_mode = LEGACY_PCM;
	bedai->active = 0;
	bedai->sample_rate = 0;
	bedai->channel = 0;
	mutex_unlock(&routing_lock);

	return 0;
}

static int msm_pcm_routing_prepare(struct snd_pcm_substream *substream)
{
	struct snd_soc_pcm_runtime *rtd = substream->private_data;
	unsigned int be_id = rtd->dai_link->be_id;
	int i, path_type, session_type, topology;
	struct msm_pcm_routing_bdai_data *bedai;
	u32 channels, sample_rate;
	bool playback, capture;
	uint16_t bits_per_sample = 16;
	struct msm_pcm_routing_fdai_data *fdai;

	if (be_id >= MSM_BACKEND_DAI_MAX) {
		pr_err("%s: unexpected be_id %d\n", __func__, be_id);
		return -EINVAL;
	}

	bedai = &msm_bedais[be_id];

	if (substream->stream == SNDRV_PCM_STREAM_PLAYBACK) {
		if (bedai->compr_passthr_mode != LEGACY_PCM)
			path_type = ADM_PATH_COMPRESSED_RX;
		else
			path_type = ADM_PATH_PLAYBACK;
		session_type = SESSION_TYPE_RX;
	} else {
		path_type = ADM_PATH_LIVE_REC;
		session_type = SESSION_TYPE_TX;
	}

	mutex_lock(&routing_lock);
	if (bedai->active == 1)
		goto done; /* Ignore prepare if back-end already active */

	/* AFE port is not active at this point. However, still
	 * go ahead setting active flag under the notion that
	 * QDSP6 is able to handle ADM starting before AFE port
	 * is started.
	 */
	bedai->active = 1;
	playback = substream->stream == SNDRV_PCM_STREAM_PLAYBACK;
	capture = substream->stream == SNDRV_PCM_STREAM_CAPTURE;

	for_each_set_bit(i, &bedai->fe_sessions, MSM_FRONTEND_DAI_MM_SIZE) {
		fdai = &fe_dai_map[i][session_type];
		if (fdai->strm_id != INVALID_SESSION) {
			int app_type, app_type_idx, copp_idx, acdb_dev_id;
			if (session_type == SESSION_TYPE_TX &&
			    fdai->be_srate &&
			    (fdai->be_srate != bedai->sample_rate)) {
				pr_debug("%s: flush strm %d diff BE rates\n",
					__func__,
					fdai->strm_id);

				if (fdai->event_info.event_func)
					fdai->event_info.event_func(
						MSM_PCM_RT_EVT_BUF_RECFG,
						fdai->event_info.priv_data);
				fdai->be_srate = 0; /* might not need it */
			}
			if (bedai->format == SNDRV_PCM_FORMAT_S24_LE)
				bits_per_sample = 24;

			app_type = playback ?
				   fe_dai_app_type_cfg[i].app_type : 0;
			if (app_type) {
				app_type_idx =
				msm_pcm_routing_get_app_type_idx(app_type);
				sample_rate =
					fe_dai_app_type_cfg[i].sample_rate;
				bits_per_sample =
					app_type_cfg[app_type_idx].bit_width;
			} else
				sample_rate = bedai->sample_rate;
			channels = bedai->channel;
			acdb_dev_id = fe_dai_app_type_cfg[i].acdb_dev_id;
			topology = msm_routing_get_adm_topology(path_type, i);
			copp_idx = adm_open(bedai->port_id, path_type,
					    sample_rate, channels, topology,
					    fdai->perf_mode, bits_per_sample,
					    app_type, acdb_dev_id);
			if ((copp_idx < 0) ||
				(copp_idx >= MAX_COPPS_PER_PORT)) {
				pr_err("%s: adm open failed\n", __func__);
				mutex_unlock(&routing_lock);
				return -EINVAL;
			}
			pr_debug("%s: setting idx bit of fe:%d, type: %d, be:%d\n",
				 __func__, i, session_type, be_id);
			set_bit(copp_idx,
				&session_copp_map[i][session_type][be_id]);

			msm_pcm_routing_build_matrix(i, session_type, path_type,
						     fdai->perf_mode);
			if ((fdai->perf_mode == LEGACY_PCM_MODE) &&
				(bedai->compr_passthr_mode ==
					LEGACY_PCM))
				msm_pcm_routing_cfg_pp(bedai->port_id, copp_idx,
						       topology, channels);
		}
	}

done:
	mutex_unlock(&routing_lock);

	return 0;
}

static int msm_routing_send_device_pp_params(int port_id, int copp_idx)
{
	int index, topo_id, be_idx;
	unsigned long pp_config = 0;
	bool mute_on;
	int latency;

	pr_debug("%s: port_id %d, copp_idx %d\n", __func__, port_id, copp_idx);

	if (port_id != HDMI_RX) {
		pr_err("%s: Device pp params on invalid port %d\n",
			__func__, port_id);
		return  -EINVAL;
	}

	for (be_idx = 0; be_idx < MSM_BACKEND_DAI_MAX; be_idx++) {
		if (port_id == msm_bedais[be_idx].port_id)
			break;
	}

	if (be_idx >= MSM_BACKEND_DAI_MAX) {
		pr_debug("%s: Invalid be id %d\n", __func__, be_idx);
		return  -EINVAL;
	}

	for (index = 0; index < MSM_BACKEND_DAI_PP_PARAMS_REQ_MAX; index++) {
		if (msm_bedais_pp_params[index].port_id == port_id)
			break;
	}
	if (index >= MSM_BACKEND_DAI_PP_PARAMS_REQ_MAX) {
		pr_err("%s: Invalid backend pp params index %d\n",
			__func__, index);
		return -EINVAL;
	}

	topo_id = adm_get_topology_for_port_copp_idx(port_id, copp_idx);
	if (topo_id != COMPRESSED_PASSTHROUGH_DEFAULT_TOPOLOGY) {
		pr_err("%s: Invalid passthrough topology 0x%x\n",
			__func__, topo_id);
		return -EINVAL;
	}

	pp_config = msm_bedais_pp_params[index].pp_params_config;
	if (test_bit(ADM_PP_PARAM_MUTE_BIT, &pp_config)) {
		pr_debug("%s: ADM_PP_PARAM_MUTE\n", __func__);
		clear_bit(ADM_PP_PARAM_MUTE_BIT, &pp_config);
		mute_on = msm_bedais_pp_params[index].mute_on;
		if ((msm_bedais[be_idx].active) &&
			(msm_bedais[be_idx].compr_passthr_mode !=
			 LEGACY_PCM))
			adm_send_compressed_device_mute(port_id,
								copp_idx,
								mute_on);
	}
	if (test_bit(ADM_PP_PARAM_LATENCY_BIT, &pp_config)) {
		pr_debug("%s: ADM_PP_PARAM_LATENCY\n", __func__);
		clear_bit(ADM_PP_PARAM_LATENCY_BIT,
			  &pp_config);
		latency = msm_bedais_pp_params[index].latency;
		if ((msm_bedais[be_idx].active) &&
			(msm_bedais[be_idx].compr_passthr_mode !=
			 LEGACY_PCM))
			adm_send_compressed_device_latency(port_id,
							   copp_idx,
							   latency);
	}
	return 0;
}

static int msm_routing_put_device_pp_params_mixer(struct snd_kcontrol *kcontrol,
					struct snd_ctl_elem_value *ucontrol)
{
	int pp_id = ucontrol->value.integer.value[0];
	int port_id = 0;
	int index, be_idx, i, topo_id, idx;
	bool mute;
	int latency;

	pr_debug("%s: pp_id: 0x%x\n", __func__, pp_id);

	for (be_idx = 0; be_idx < MSM_BACKEND_DAI_MAX; be_idx++) {
		port_id = msm_bedais[be_idx].port_id;
		if (port_id == HDMI_RX)
			break;
	}

	if (be_idx >= MSM_BACKEND_DAI_MAX) {
		pr_debug("%s: Invalid be id %d\n", __func__, be_idx);
		return  -EINVAL;
	}

	for (index = 0; index < MSM_BACKEND_DAI_PP_PARAMS_REQ_MAX; index++) {
		if (msm_bedais_pp_params[index].port_id == port_id)
			break;
	}
	if (index >= MSM_BACKEND_DAI_PP_PARAMS_REQ_MAX) {
		pr_err("%s: Invalid pp params backend index %d\n",
			__func__, index);
		return -EINVAL;
	}

	for_each_set_bit(i, &msm_bedais[be_idx].fe_sessions,
				MSM_FRONTEND_DAI_MM_SIZE) {
		for (idx = 0; idx < MAX_COPPS_PER_PORT; idx++) {
			unsigned long copp =
				session_copp_map[i]
				[SESSION_TYPE_RX][be_idx];
			if (!test_bit(idx, &copp))
				continue;
			topo_id = adm_get_topology_for_port_copp_idx(port_id,
								     idx);
			if (topo_id != COMPRESSED_PASSTHROUGH_DEFAULT_TOPOLOGY)
				continue;
		pr_debug("%s: port: 0x%x, copp %ld, be active: %d, passt: %d\n",
			 __func__, port_id, copp, msm_bedais[be_idx].active,
			 msm_bedais[be_idx].compr_passthr_mode);
		switch (pp_id) {
		case ADM_PP_PARAM_MUTE_ID:
			pr_debug("%s: ADM_PP_PARAM_MUTE\n", __func__);
			mute = ucontrol->value.integer.value[1] ? true : false;
			msm_bedais_pp_params[index].mute_on = mute;
			set_bit(ADM_PP_PARAM_MUTE_BIT,
				&msm_bedais_pp_params[index].pp_params_config);
			if ((msm_bedais[be_idx].active) &&
				(msm_bedais[be_idx].compr_passthr_mode !=
				LEGACY_PCM))
				adm_send_compressed_device_mute(port_id,
					copp, mute);
			break;
		case ADM_PP_PARAM_LATENCY_ID:
			pr_debug("%s: ADM_PP_PARAM_LATENCY\n", __func__);
			msm_bedais_pp_params[index].latency =
				ucontrol->value.integer.value[1];
			set_bit(ADM_PP_PARAM_LATENCY_BIT,
				&msm_bedais_pp_params[index].pp_params_config);
			latency = msm_bedais_pp_params[index].latency =
				ucontrol->value.integer.value[1];
			if ((msm_bedais[be_idx].active) &&
				(msm_bedais[be_idx].compr_passthr_mode !=
				LEGACY_PCM))
				adm_send_compressed_device_latency(port_id,
					copp, latency);
			break;
		default:
			pr_info("%s, device pp param %d not supported\n",
				__func__, pp_id);
			break;
		}
		}
	}
	return 0;
}

static int msm_routing_get_device_pp_params_mixer(struct snd_kcontrol *kcontrol,
					struct snd_ctl_elem_value *ucontrol)
{
	pr_debug("%s:msm_routing_get_device_pp_params_mixer", __func__);
	return 0;
}

static const struct snd_kcontrol_new device_pp_params_mixer_controls[] = {
	SOC_SINGLE_MULTI_EXT("Device PP Params", SND_SOC_NOPM, 0, 0xFFFFFFFF,
	0, 3, msm_routing_get_device_pp_params_mixer,
	msm_routing_put_device_pp_params_mixer),
};

static struct snd_pcm_ops msm_routing_pcm_ops = {
	.hw_params	= msm_pcm_routing_hw_params,
	.close          = msm_pcm_routing_close,
	.prepare        = msm_pcm_routing_prepare,
};

static unsigned int msm_routing_read(struct snd_soc_platform *platform,
				unsigned int reg)
{
	dev_dbg(platform->dev, "reg %x\n", reg);
	return 0;
}

/* Not used but frame seems to require it */
static int msm_routing_write(struct snd_soc_platform *platform,
	unsigned int reg, unsigned int val)
{
	dev_dbg(platform->dev, "reg %x val %x\n", reg, val);
	return 0;
}

/* Not used but frame seems to require it */
static int msm_routing_probe(struct snd_soc_platform *platform)
{
	snd_soc_dapm_new_controls(&platform->dapm, msm_qdsp6_widgets,
			   ARRAY_SIZE(msm_qdsp6_widgets));
	snd_soc_dapm_add_routes(&platform->dapm, intercon,
		ARRAY_SIZE(intercon));

	snd_soc_dapm_new_widgets(&platform->dapm);

	snd_soc_add_platform_controls(platform, lsm_function,
				      ARRAY_SIZE(lsm_function));

	snd_soc_add_platform_controls(platform,
			afe_quat_mi2s_vol_mixer_controls,
			ARRAY_SIZE(afe_quat_mi2s_vol_mixer_controls));

	snd_soc_add_platform_controls(platform,
			afe_tert_mi2s_vol_mixer_controls,
			ARRAY_SIZE(afe_tert_mi2s_vol_mixer_controls));


	snd_soc_add_platform_controls(platform,
				aanc_slim_0_rx_mux,
				ARRAY_SIZE(aanc_slim_0_rx_mux));

	snd_soc_add_platform_controls(platform, msm_voc_session_controls,
				      ARRAY_SIZE(msm_voc_session_controls));

	snd_soc_add_platform_controls(platform, app_type_cfg_controls,
				      ARRAY_SIZE(app_type_cfg_controls));

	snd_soc_add_platform_controls(platform,
				stereo_to_custom_stereo_controls,
			ARRAY_SIZE(stereo_to_custom_stereo_controls));

	msm_qti_pp_add_controls(platform);

	msm_dts_srs_tm_add_controls(platform);

	msm_dolby_dap_add_controls(platform);

	snd_soc_add_platform_controls(platform,
			use_ds1_or_ds2_controls,
			ARRAY_SIZE(use_ds1_or_ds2_controls));

	snd_soc_add_platform_controls(platform,
				device_pp_params_mixer_controls,
				ARRAY_SIZE(device_pp_params_mixer_controls));

	msm_dts_eagle_add_controls(platform);
	return 0;
}

int msm_routing_pcm_new(struct snd_soc_pcm_runtime *runtime)
{
	return msm_pcm_routing_hwdep_new(runtime, msm_bedais);
}

void msm_routing_pcm_free(struct snd_pcm *pcm)
{
	msm_pcm_routing_hwdep_free(pcm);
}

static struct snd_soc_platform_driver msm_soc_routing_platform = {
	.ops		= &msm_routing_pcm_ops,
	.probe		= msm_routing_probe,
	.read		= msm_routing_read,
	.write		= msm_routing_write,
	.pcm_new	= msm_routing_pcm_new,
	.pcm_free	= msm_routing_pcm_free,
};

static int msm_routing_pcm_probe(struct platform_device *pdev)
{

	dev_dbg(&pdev->dev, "dev name %s\n", dev_name(&pdev->dev));
	return snd_soc_register_platform(&pdev->dev,
				  &msm_soc_routing_platform);
}

static int msm_routing_pcm_remove(struct platform_device *pdev)
{
	snd_soc_unregister_platform(&pdev->dev);
	return 0;
}

static const struct of_device_id msm_pcm_routing_dt_match[] = {
	{.compatible = "qcom,msm-pcm-routing"},
	{}
};
MODULE_DEVICE_TABLE(of, msm_pcm_routing_dt_match);

static struct platform_driver msm_routing_pcm_driver = {
	.driver = {
		.name = "msm-pcm-routing",
		.owner = THIS_MODULE,
		.of_match_table = msm_pcm_routing_dt_match,
	},
	.probe = msm_routing_pcm_probe,
	.remove = msm_routing_pcm_remove,
};

int msm_routing_check_backend_enabled(int fedai_id)
{
	int i;
	if (fedai_id >= MSM_FRONTEND_DAI_MM_MAX_ID) {
		/* bad ID assigned in machine driver */
		pr_err("%s: bad MM ID\n", __func__);
		return 0;
	}
	for (i = 0; i < MSM_BACKEND_DAI_MAX; i++) {
		if (test_bit(fedai_id, &msm_bedais[i].fe_sessions))
			return msm_bedais[i].active;
	}
	return 0;
}

static int get_cal_path(int path_type)
{
	if (path_type == ADM_PATH_PLAYBACK ||
	    path_type == ADM_PATH_COMPRESSED_RX)
		return RX_DEVICE;
	else
		return TX_DEVICE;
}

static int msm_routing_set_cal(int32_t cal_type,
					size_t data_size, void *data)
{
	int				ret = 0;
	pr_debug("%s\n", __func__);

	ret = cal_utils_set_cal(data_size, data, cal_data, 0, NULL);
	if (ret < 0) {
		pr_err("%s: cal_utils_set_cal failed, ret = %d, cal type = %d!\n",
			__func__, ret, cal_type);
		ret = -EINVAL;
		goto done;
	}
done:
	return ret;
}

static void msm_routing_delete_cal_data(void)
{
	pr_debug("%s\n", __func__);

	cal_utils_destroy_cal_types(1, &cal_data);

	return;
}

static int msm_routing_init_cal_data(void)
{
	int				ret = 0;
	struct cal_type_info		cal_type_info = {
		{ADM_TOPOLOGY_CAL_TYPE,
		{NULL, NULL, NULL,
		msm_routing_set_cal, NULL, NULL} },
		{NULL, NULL, cal_utils_match_buf_num}
	};
	pr_debug("%s\n", __func__);

	ret = cal_utils_create_cal_types(1, &cal_data,
		&cal_type_info);
	if (ret < 0) {
		pr_err("%s: could not create cal type!\n",
			__func__);
		ret = -EINVAL;
		goto err;
	}

	return ret;
err:
	msm_routing_delete_cal_data();
	return ret;
}

static int __init msm_soc_routing_platform_init(void)
{
	mutex_init(&routing_lock);
	if (msm_routing_init_cal_data())
		pr_err("%s: could not init cal data!\n", __func__);

	return platform_driver_register(&msm_routing_pcm_driver);
}
module_init(msm_soc_routing_platform_init);

static void __exit msm_soc_routing_platform_exit(void)
{
	msm_routing_delete_cal_data();
	platform_driver_unregister(&msm_routing_pcm_driver);
}
module_exit(msm_soc_routing_platform_exit);

MODULE_DESCRIPTION("MSM routing platform driver");
MODULE_LICENSE("GPL v2");<|MERGE_RESOLUTION|>--- conflicted
+++ resolved
@@ -1601,7 +1601,9 @@
 		msm_route_ec_ref_rx = 7;
 		ec_ref_port_id = AFE_PORT_ID_SECONDARY_MI2S_RX;
 		break;
-<<<<<<< HEAD
+	case 8:
+		msm_route_ec_ref_rx = 8;
+		ec_ref_port_id = SLIMBUS_5_RX;
 	case 9:
 		msm_route_ec_ref_rx = 11;
 		ec_ref_port_id = AFE_PORT_ID_TERTIARY_MI2S_RX;
@@ -1610,11 +1612,6 @@
 		msm_route_ec_ref_rx = 12;
 		ec_ref_port_id = AFE_PORT_ID_QUATERNARY_MI2S_RX;
 		break;
-=======
-	case 8:
-		msm_route_ec_ref_rx = 8;
-		ec_ref_port_id = SLIMBUS_5_RX;
->>>>>>> 8174c7d1
 	default:
 		msm_route_ec_ref_rx = 0; /* NONE */
 		pr_err("%s EC ref rx %ld not valid\n",
@@ -1633,11 +1630,8 @@
 static const char *const ec_ref_rx[] = { "None", "SLIM_RX", "I2S_RX",
 	"PRI_MI2S_TX", "SEC_MI2S_TX",
 	"TERT_MI2S_TX", "QUAT_MI2S_TX", "SEC_I2S_RX", "PROXY_RX",
-<<<<<<< HEAD
-	"TERT_MI2S_RX", "QUAT_MI2S_RX"};
-=======
-	"SLIM_5_RX"};
->>>>>>> 8174c7d1
+	"SLIM_5_RX","TERT_MI2S_RX", "QUAT_MI2S_RX"};
+
 static const struct soc_enum msm_route_ec_ref_rx_enum[] = {
 	SOC_ENUM_SINGLE_EXT(11, ec_ref_rx),
 };
