--- conflicted
+++ resolved
@@ -184,18 +184,9 @@
 	if (q6core_lcl.core_handle_q == NULL)
 		q6core_lcl.core_handle_q = apr_register("ADSP", "CORE",
 					aprv2_core_fn_q, 0xFFFFFFFF, NULL);
-<<<<<<< HEAD
-	pr_debug("%s: Open_q %p\n", __func__, q6core_lcl.core_handle_q);
-	if (q6core_lcl.core_handle_q == NULL) {
-			if (__ratelimit(&rl))
-				pr_err("%s: Unable to register CORE\n",
-					__func__);
-	}
-=======
 	pr_debug("%s: Open_q %pK\n", __func__, q6core_lcl.core_handle_q);
 	if (q6core_lcl.core_handle_q == NULL)
 		pr_err("%s: Unable to register CORE\n", __func__);
->>>>>>> cbf66a61
 }
 
 int32_t core_set_license(uint32_t key, uint32_t module_id)
