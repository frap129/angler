/*
 * Packet matching code for ARP packets.
 *
 * Based heavily, if not almost entirely, upon ip_tables.c framework.
 *
 * Some ARP specific bits are:
 *
 * Copyright (C) 2002 David S. Miller (davem@redhat.com)
 * Copyright (C) 2006-2009 Patrick McHardy <kaber@trash.net>
 *
 */
#define pr_fmt(fmt) KBUILD_MODNAME ": " fmt
#include <linux/kernel.h>
#include <linux/skbuff.h>
#include <linux/netdevice.h>
#include <linux/capability.h>
#include <linux/if_arp.h>
#include <linux/kmod.h>
#include <linux/vmalloc.h>
#include <linux/proc_fs.h>
#include <linux/module.h>
#include <linux/init.h>
#include <linux/mutex.h>
#include <linux/err.h>
#include <net/compat.h>
#include <net/sock.h>
#include <asm/uaccess.h>

#include <linux/netfilter/x_tables.h>
#include <linux/netfilter_arp/arp_tables.h>
#include "../../netfilter/xt_repldata.h"

MODULE_LICENSE("GPL");
MODULE_AUTHOR("David S. Miller <davem@redhat.com>");
MODULE_DESCRIPTION("arptables core");

/*#define DEBUG_ARP_TABLES*/
/*#define DEBUG_ARP_TABLES_USER*/

#ifdef DEBUG_ARP_TABLES
#define dprintf(format, args...)  printk(format , ## args)
#else
#define dprintf(format, args...)
#endif

#ifdef DEBUG_ARP_TABLES_USER
#define duprintf(format, args...) printk(format , ## args)
#else
#define duprintf(format, args...)
#endif

#ifdef CONFIG_NETFILTER_DEBUG
#define ARP_NF_ASSERT(x)	WARN_ON(!(x))
#else
#define ARP_NF_ASSERT(x)
#endif

void *arpt_alloc_initial_table(const struct xt_table *info)
{
	return xt_alloc_initial_table(arpt, ARPT);
}
EXPORT_SYMBOL_GPL(arpt_alloc_initial_table);

static inline int arp_devaddr_compare(const struct arpt_devaddr_info *ap,
				      const char *hdr_addr, int len)
{
	int i, ret;

	if (len > ARPT_DEV_ADDR_LEN_MAX)
		len = ARPT_DEV_ADDR_LEN_MAX;

	ret = 0;
	for (i = 0; i < len; i++)
		ret |= (hdr_addr[i] ^ ap->addr[i]) & ap->mask[i];

	return ret != 0;
}

/*
 * Unfortunately, _b and _mask are not aligned to an int (or long int)
 * Some arches dont care, unrolling the loop is a win on them.
 * For other arches, we only have a 16bit alignement.
 */
static unsigned long ifname_compare(const char *_a, const char *_b, const char *_mask)
{
#ifdef CONFIG_HAVE_EFFICIENT_UNALIGNED_ACCESS
	unsigned long ret = ifname_compare_aligned(_a, _b, _mask);
#else
	unsigned long ret = 0;
	const u16 *a = (const u16 *)_a;
	const u16 *b = (const u16 *)_b;
	const u16 *mask = (const u16 *)_mask;
	int i;

	for (i = 0; i < IFNAMSIZ/sizeof(u16); i++)
		ret |= (a[i] ^ b[i]) & mask[i];
#endif
	return ret;
}

/* Returns whether packet matches rule or not. */
static inline int arp_packet_match(const struct arphdr *arphdr,
				   struct net_device *dev,
				   const char *indev,
				   const char *outdev,
				   const struct arpt_arp *arpinfo)
{
	const char *arpptr = (char *)(arphdr + 1);
	const char *src_devaddr, *tgt_devaddr;
	__be32 src_ipaddr, tgt_ipaddr;
	long ret;

#define FWINV(bool, invflg) ((bool) ^ !!(arpinfo->invflags & (invflg)))

	if (FWINV((arphdr->ar_op & arpinfo->arpop_mask) != arpinfo->arpop,
		  ARPT_INV_ARPOP)) {
		dprintf("ARP operation field mismatch.\n");
		dprintf("ar_op: %04x info->arpop: %04x info->arpop_mask: %04x\n",
			arphdr->ar_op, arpinfo->arpop, arpinfo->arpop_mask);
		return 0;
	}

	if (FWINV((arphdr->ar_hrd & arpinfo->arhrd_mask) != arpinfo->arhrd,
		  ARPT_INV_ARPHRD)) {
		dprintf("ARP hardware address format mismatch.\n");
		dprintf("ar_hrd: %04x info->arhrd: %04x info->arhrd_mask: %04x\n",
			arphdr->ar_hrd, arpinfo->arhrd, arpinfo->arhrd_mask);
		return 0;
	}

	if (FWINV((arphdr->ar_pro & arpinfo->arpro_mask) != arpinfo->arpro,
		  ARPT_INV_ARPPRO)) {
		dprintf("ARP protocol address format mismatch.\n");
		dprintf("ar_pro: %04x info->arpro: %04x info->arpro_mask: %04x\n",
			arphdr->ar_pro, arpinfo->arpro, arpinfo->arpro_mask);
		return 0;
	}

	if (FWINV((arphdr->ar_hln & arpinfo->arhln_mask) != arpinfo->arhln,
		  ARPT_INV_ARPHLN)) {
		dprintf("ARP hardware address length mismatch.\n");
		dprintf("ar_hln: %02x info->arhln: %02x info->arhln_mask: %02x\n",
			arphdr->ar_hln, arpinfo->arhln, arpinfo->arhln_mask);
		return 0;
	}

	src_devaddr = arpptr;
	arpptr += dev->addr_len;
	memcpy(&src_ipaddr, arpptr, sizeof(u32));
	arpptr += sizeof(u32);
	tgt_devaddr = arpptr;
	arpptr += dev->addr_len;
	memcpy(&tgt_ipaddr, arpptr, sizeof(u32));

	if (FWINV(arp_devaddr_compare(&arpinfo->src_devaddr, src_devaddr, dev->addr_len),
		  ARPT_INV_SRCDEVADDR) ||
	    FWINV(arp_devaddr_compare(&arpinfo->tgt_devaddr, tgt_devaddr, dev->addr_len),
		  ARPT_INV_TGTDEVADDR)) {
		dprintf("Source or target device address mismatch.\n");

		return 0;
	}

	if (FWINV((src_ipaddr & arpinfo->smsk.s_addr) != arpinfo->src.s_addr,
		  ARPT_INV_SRCIP) ||
	    FWINV(((tgt_ipaddr & arpinfo->tmsk.s_addr) != arpinfo->tgt.s_addr),
		  ARPT_INV_TGTIP)) {
		dprintf("Source or target IP address mismatch.\n");

		dprintf("SRC: %pI4. Mask: %pI4. Target: %pI4.%s\n",
			&src_ipaddr,
			&arpinfo->smsk.s_addr,
			&arpinfo->src.s_addr,
			arpinfo->invflags & ARPT_INV_SRCIP ? " (INV)" : "");
		dprintf("TGT: %pI4 Mask: %pI4 Target: %pI4.%s\n",
			&tgt_ipaddr,
			&arpinfo->tmsk.s_addr,
			&arpinfo->tgt.s_addr,
			arpinfo->invflags & ARPT_INV_TGTIP ? " (INV)" : "");
		return 0;
	}

	/* Look for ifname matches.  */
	ret = ifname_compare(indev, arpinfo->iniface, arpinfo->iniface_mask);

	if (FWINV(ret != 0, ARPT_INV_VIA_IN)) {
		dprintf("VIA in mismatch (%s vs %s).%s\n",
			indev, arpinfo->iniface,
			arpinfo->invflags&ARPT_INV_VIA_IN ?" (INV)":"");
		return 0;
	}

	ret = ifname_compare(outdev, arpinfo->outiface, arpinfo->outiface_mask);

	if (FWINV(ret != 0, ARPT_INV_VIA_OUT)) {
		dprintf("VIA out mismatch (%s vs %s).%s\n",
			outdev, arpinfo->outiface,
			arpinfo->invflags&ARPT_INV_VIA_OUT ?" (INV)":"");
		return 0;
	}

	return 1;
#undef FWINV
}

static inline int arp_checkentry(const struct arpt_arp *arp)
{
	if (arp->flags & ~ARPT_F_MASK) {
		duprintf("Unknown flag bits set: %08X\n",
			 arp->flags & ~ARPT_F_MASK);
		return 0;
	}
	if (arp->invflags & ~ARPT_INV_MASK) {
		duprintf("Unknown invflag bits set: %08X\n",
			 arp->invflags & ~ARPT_INV_MASK);
		return 0;
	}

	return 1;
}

static unsigned int
arpt_error(struct sk_buff *skb, const struct xt_action_param *par)
{
	net_err_ratelimited("arp_tables: error: '%s'\n",
			    (const char *)par->targinfo);

	return NF_DROP;
}

static inline const struct xt_entry_target *
arpt_get_target_c(const struct arpt_entry *e)
{
	return arpt_get_target((struct arpt_entry *)e);
}

static inline struct arpt_entry *
get_entry(const void *base, unsigned int offset)
{
	return (struct arpt_entry *)(base + offset);
}

static inline __pure
struct arpt_entry *arpt_next_entry(const struct arpt_entry *entry)
{
	return (void *)entry + entry->next_offset;
}

unsigned int arpt_do_table(struct sk_buff *skb,
			   unsigned int hook,
			   const struct net_device *in,
			   const struct net_device *out,
			   struct xt_table *table)
{
	static const char nulldevname[IFNAMSIZ] __attribute__((aligned(sizeof(long))));
	unsigned int verdict = NF_DROP;
	const struct arphdr *arp;
	struct arpt_entry *e, *back;
	const char *indev, *outdev;
	void *table_base;
	const struct xt_table_info *private;
	struct xt_action_param acpar;
	unsigned int addend;

	if (!pskb_may_pull(skb, arp_hdr_len(skb->dev)))
		return NF_DROP;

	indev = in ? in->name : nulldevname;
	outdev = out ? out->name : nulldevname;

	local_bh_disable();
	addend = xt_write_recseq_begin();
	private = table->private;
	/*
	 * Ensure we load private-> members after we've fetched the base
	 * pointer.
	 */
	smp_read_barrier_depends();
	table_base = private->entries[smp_processor_id()];

	e = get_entry(table_base, private->hook_entry[hook]);
	back = get_entry(table_base, private->underflow[hook]);

	acpar.in      = in;
	acpar.out     = out;
	acpar.hooknum = hook;
	acpar.family  = NFPROTO_ARP;
	acpar.hotdrop = false;

	arp = arp_hdr(skb);
	do {
		const struct xt_entry_target *t;

		if (!arp_packet_match(arp, skb->dev, indev, outdev, &e->arp)) {
			e = arpt_next_entry(e);
			continue;
		}

		ADD_COUNTER(e->counters, arp_hdr_len(skb->dev), 1);

		t = arpt_get_target_c(e);

		/* Standard target? */
		if (!t->u.kernel.target->target) {
			int v;

			v = ((struct xt_standard_target *)t)->verdict;
			if (v < 0) {
				/* Pop from stack? */
				if (v != XT_RETURN) {
					verdict = (unsigned int)(-v) - 1;
					break;
				}
				e = back;
				back = get_entry(table_base, back->comefrom);
				continue;
			}
			if (table_base + v
			    != arpt_next_entry(e)) {
				/* Save old back ptr in next entry */
				struct arpt_entry *next = arpt_next_entry(e);
				next->comefrom = (void *)back - table_base;

				/* set back pointer to next entry */
				back = next;
			}

			e = get_entry(table_base, v);
			continue;
		}

		/* Targets which reenter must return
		 * abs. verdicts
		 */
		acpar.target   = t->u.kernel.target;
		acpar.targinfo = t->data;
		verdict = t->u.kernel.target->target(skb, &acpar);

		/* Target might have changed stuff. */
		arp = arp_hdr(skb);

		if (verdict == XT_CONTINUE)
			e = arpt_next_entry(e);
		else
			/* Verdict */
			break;
	} while (!acpar.hotdrop);
	xt_write_recseq_end(addend);
	local_bh_enable();

	if (acpar.hotdrop)
		return NF_DROP;
	else
		return verdict;
}

/* All zeroes == unconditional rule. */
static inline bool unconditional(const struct arpt_entry *e)
{
	static const struct arpt_arp uncond;

	return e->target_offset == sizeof(struct arpt_entry) &&
	       memcmp(&e->arp, &uncond, sizeof(uncond)) == 0;
}

/* Figures out from what hook each rule can be called: returns 0 if
 * there are loops.  Puts hook bitmask in comefrom.
 */
static int mark_source_chains(const struct xt_table_info *newinfo,
			      unsigned int valid_hooks, void *entry0)
{
	unsigned int hook;

	/* No recursion; use packet counter to save back ptrs (reset
	 * to 0 as we leave), and comefrom to save source hook bitmask.
	 */
	for (hook = 0; hook < NF_ARP_NUMHOOKS; hook++) {
		unsigned int pos = newinfo->hook_entry[hook];
		struct arpt_entry *e
			= (struct arpt_entry *)(entry0 + pos);

		if (!(valid_hooks & (1 << hook)))
			continue;

		/* Set initial back pointer. */
		e->counters.pcnt = pos;

		for (;;) {
			const struct xt_standard_target *t
				= (void *)arpt_get_target_c(e);
			int visited = e->comefrom & (1 << hook);

			if (e->comefrom & (1 << NF_ARP_NUMHOOKS)) {
				pr_notice("arptables: loop hook %u pos %u %08X.\n",
				       hook, pos, e->comefrom);
				return 0;
			}
			e->comefrom
				|= ((1 << hook) | (1 << NF_ARP_NUMHOOKS));

			/* Unconditional return/END. */
			if ((unconditional(e) &&
			     (strcmp(t->target.u.user.name,
				     XT_STANDARD_TARGET) == 0) &&
			     t->verdict < 0) || visited) {
				unsigned int oldpos, size;

				if ((strcmp(t->target.u.user.name,
					    XT_STANDARD_TARGET) == 0) &&
				    t->verdict < -NF_MAX_VERDICT - 1) {
					duprintf("mark_source_chains: bad "
						"negative verdict (%i)\n",
								t->verdict);
					return 0;
				}

				/* Return: backtrack through the last
				 * big jump.
				 */
				do {
					e->comefrom ^= (1<<NF_ARP_NUMHOOKS);
					oldpos = pos;
					pos = e->counters.pcnt;
					e->counters.pcnt = 0;

					/* We're at the start. */
					if (pos == oldpos)
						goto next;

					e = (struct arpt_entry *)
						(entry0 + pos);
				} while (oldpos == pos + e->next_offset);

				/* Move along one */
				size = e->next_offset;
				e = (struct arpt_entry *)
					(entry0 + pos + size);
				if (pos + size >= newinfo->size)
					return 0;
				e->counters.pcnt = pos;
				pos += size;
			} else {
				int newpos = t->verdict;

				if (strcmp(t->target.u.user.name,
					   XT_STANDARD_TARGET) == 0 &&
				    newpos >= 0) {
					if (newpos > newinfo->size -
						sizeof(struct arpt_entry)) {
						duprintf("mark_source_chains: "
							"bad verdict (%i)\n",
								newpos);
						return 0;
					}

					/* This a jump; chase it. */
					duprintf("Jump rule %u -> %u\n",
						 pos, newpos);
				} else {
					/* ... this is a fallthru */
					newpos = pos + e->next_offset;
					if (newpos >= newinfo->size)
						return 0;
				}
				e = (struct arpt_entry *)
					(entry0 + newpos);
				e->counters.pcnt = pos;
				pos = newpos;
			}
		}
		next:
		duprintf("Finished chain %u\n", hook);
	}
	return 1;
}

<<<<<<< HEAD
=======
static inline int check_entry(const struct arpt_entry *e)
{
	const struct xt_entry_target *t;

	if (!arp_checkentry(&e->arp))
		return -EINVAL;

	if (e->target_offset + sizeof(struct xt_entry_target) > e->next_offset)
		return -EINVAL;

	t = arpt_get_target_c(e);
	if (e->target_offset + t->u.target_size > e->next_offset)
		return -EINVAL;

	return 0;
}

>>>>>>> de1f2005
static inline int check_target(struct arpt_entry *e, const char *name)
{
	struct xt_entry_target *t = arpt_get_target(e);
	int ret;
	struct xt_tgchk_param par = {
		.table     = name,
		.entryinfo = e,
		.target    = t->u.kernel.target,
		.targinfo  = t->data,
		.hook_mask = e->comefrom,
		.family    = NFPROTO_ARP,
	};

	ret = xt_check_target(&par, t->u.target_size - sizeof(*t), 0, false);
	if (ret < 0) {
		duprintf("arp_tables: check failed for `%s'.\n",
			 t->u.kernel.target->name);
		return ret;
	}
	return 0;
}

static inline int
find_check_entry(struct arpt_entry *e, const char *name, unsigned int size)
{
	struct xt_entry_target *t;
	struct xt_target *target;
	int ret;

	t = arpt_get_target(e);
	target = xt_request_find_target(NFPROTO_ARP, t->u.user.name,
					t->u.user.revision);
	if (IS_ERR(target)) {
		duprintf("find_check_entry: `%s' not found\n", t->u.user.name);
		ret = PTR_ERR(target);
		goto out;
	}
	t->u.kernel.target = target;

	ret = check_target(e, name);
	if (ret)
		goto err;
	return 0;
err:
	module_put(t->u.kernel.target->me);
out:
	return ret;
}

static bool check_underflow(const struct arpt_entry *e)
{
	const struct xt_entry_target *t;
	unsigned int verdict;

	if (!unconditional(e))
		return false;
	t = arpt_get_target_c(e);
	if (strcmp(t->u.user.name, XT_STANDARD_TARGET) != 0)
		return false;
	verdict = ((struct xt_standard_target *)t)->verdict;
	verdict = -verdict - 1;
	return verdict == NF_DROP || verdict == NF_ACCEPT;
}

static inline int check_entry_size_and_hooks(struct arpt_entry *e,
					     struct xt_table_info *newinfo,
					     const unsigned char *base,
					     const unsigned char *limit,
					     const unsigned int *hook_entries,
					     const unsigned int *underflows,
					     unsigned int valid_hooks)
{
	unsigned int h;
	int err;

	if ((unsigned long)e % __alignof__(struct arpt_entry) != 0 ||
	    (unsigned char *)e + sizeof(struct arpt_entry) >= limit ||
	    (unsigned char *)e + e->next_offset > limit) {
		duprintf("Bad offset %p\n", e);
		return -EINVAL;
	}

	if (e->next_offset
	    < sizeof(struct arpt_entry) + sizeof(struct xt_entry_target)) {
		duprintf("checking: element %p size %u\n",
			 e, e->next_offset);
		return -EINVAL;
	}

<<<<<<< HEAD
	if (!arp_checkentry(&e->arp))
		return -EINVAL;

	err = xt_check_entry_offsets(e, e->elems, e->target_offset,
				     e->next_offset);
=======
	err = check_entry(e);
>>>>>>> de1f2005
	if (err)
		return err;

	/* Check hooks & underflows */
	for (h = 0; h < NF_ARP_NUMHOOKS; h++) {
		if (!(valid_hooks & (1 << h)))
			continue;
		if ((unsigned char *)e - base == hook_entries[h])
			newinfo->hook_entry[h] = hook_entries[h];
		if ((unsigned char *)e - base == underflows[h]) {
			if (!check_underflow(e)) {
				pr_debug("Underflows must be unconditional and "
					 "use the STANDARD target with "
					 "ACCEPT/DROP\n");
				return -EINVAL;
			}
			newinfo->underflow[h] = underflows[h];
		}
	}

	/* Clear counters and comefrom */
	e->counters = ((struct xt_counters) { 0, 0 });
	e->comefrom = 0;
	return 0;
}

static inline void cleanup_entry(struct arpt_entry *e)
{
	struct xt_tgdtor_param par;
	struct xt_entry_target *t;

	t = arpt_get_target(e);
	par.target   = t->u.kernel.target;
	par.targinfo = t->data;
	par.family   = NFPROTO_ARP;
	if (par.target->destroy != NULL)
		par.target->destroy(&par);
	module_put(par.target->me);
}

/* Checks and translates the user-supplied table segment (held in
 * newinfo).
 */
static int translate_table(struct xt_table_info *newinfo, void *entry0,
                           const struct arpt_replace *repl)
{
	struct arpt_entry *iter;
	unsigned int i;
	int ret = 0;

	newinfo->size = repl->size;
	newinfo->number = repl->num_entries;

	/* Init all hooks to impossible value. */
	for (i = 0; i < NF_ARP_NUMHOOKS; i++) {
		newinfo->hook_entry[i] = 0xFFFFFFFF;
		newinfo->underflow[i] = 0xFFFFFFFF;
	}

	duprintf("translate_table: size %u\n", newinfo->size);
	i = 0;

	/* Walk through entries, checking offsets. */
	xt_entry_foreach(iter, entry0, newinfo->size) {
		ret = check_entry_size_and_hooks(iter, newinfo, entry0,
						 entry0 + repl->size,
						 repl->hook_entry,
						 repl->underflow,
						 repl->valid_hooks);
		if (ret != 0)
			break;
		++i;
		if (strcmp(arpt_get_target(iter)->u.user.name,
		    XT_ERROR_TARGET) == 0)
			++newinfo->stacksize;
	}
	duprintf("translate_table: ARPT_ENTRY_ITERATE gives %d\n", ret);
	if (ret != 0)
		return ret;

	if (i != repl->num_entries) {
		duprintf("translate_table: %u not %u entries\n",
			 i, repl->num_entries);
		return -EINVAL;
	}

	/* Check hooks all assigned */
	for (i = 0; i < NF_ARP_NUMHOOKS; i++) {
		/* Only hooks which are valid */
		if (!(repl->valid_hooks & (1 << i)))
			continue;
		if (newinfo->hook_entry[i] == 0xFFFFFFFF) {
			duprintf("Invalid hook entry %u %u\n",
				 i, repl->hook_entry[i]);
			return -EINVAL;
		}
		if (newinfo->underflow[i] == 0xFFFFFFFF) {
			duprintf("Invalid underflow %u %u\n",
				 i, repl->underflow[i]);
			return -EINVAL;
		}
	}

	if (!mark_source_chains(newinfo, repl->valid_hooks, entry0))
		return -ELOOP;

	/* Finally, each sanity check must pass */
	i = 0;
	xt_entry_foreach(iter, entry0, newinfo->size) {
		ret = find_check_entry(iter, repl->name, repl->size);
		if (ret != 0)
			break;
		++i;
	}

	if (ret != 0) {
		xt_entry_foreach(iter, entry0, newinfo->size) {
			if (i-- == 0)
				break;
			cleanup_entry(iter);
		}
		return ret;
	}

	/* And one copy for every other CPU */
	for_each_possible_cpu(i) {
		if (newinfo->entries[i] && newinfo->entries[i] != entry0)
			memcpy(newinfo->entries[i], entry0, newinfo->size);
	}

	return ret;
}

static void get_counters(const struct xt_table_info *t,
			 struct xt_counters counters[])
{
	struct arpt_entry *iter;
	unsigned int cpu;
	unsigned int i;

	for_each_possible_cpu(cpu) {
		seqcount_t *s = &per_cpu(xt_recseq, cpu);

		i = 0;
		xt_entry_foreach(iter, t->entries[cpu], t->size) {
			u64 bcnt, pcnt;
			unsigned int start;

			do {
				start = read_seqcount_begin(s);
				bcnt = iter->counters.bcnt;
				pcnt = iter->counters.pcnt;
			} while (read_seqcount_retry(s, start));

			ADD_COUNTER(counters[i], bcnt, pcnt);
			++i;
		}
	}
}

static struct xt_counters *alloc_counters(const struct xt_table *table)
{
	unsigned int countersize;
	struct xt_counters *counters;
	const struct xt_table_info *private = table->private;

	/* We need atomic snapshot of counters: rest doesn't change
	 * (other than comefrom, which userspace doesn't care
	 * about).
	 */
	countersize = sizeof(struct xt_counters) * private->number;
	counters = vzalloc(countersize);

	if (counters == NULL)
		return ERR_PTR(-ENOMEM);

	get_counters(private, counters);

	return counters;
}

static int copy_entries_to_user(unsigned int total_size,
				const struct xt_table *table,
				void __user *userptr)
{
	unsigned int off, num;
	const struct arpt_entry *e;
	struct xt_counters *counters;
	struct xt_table_info *private = table->private;
	int ret = 0;
	void *loc_cpu_entry;

	counters = alloc_counters(table);
	if (IS_ERR(counters))
		return PTR_ERR(counters);

	loc_cpu_entry = private->entries[raw_smp_processor_id()];
	/* ... then copy entire thing ... */
	if (copy_to_user(userptr, loc_cpu_entry, total_size) != 0) {
		ret = -EFAULT;
		goto free_counters;
	}

	/* FIXME: use iterator macros --RR */
	/* ... then go back and fix counters and names */
	for (off = 0, num = 0; off < total_size; off += e->next_offset, num++){
		const struct xt_entry_target *t;

		e = (struct arpt_entry *)(loc_cpu_entry + off);
		if (copy_to_user(userptr + off
				 + offsetof(struct arpt_entry, counters),
				 &counters[num],
				 sizeof(counters[num])) != 0) {
			ret = -EFAULT;
			goto free_counters;
		}

		t = arpt_get_target_c(e);
		if (copy_to_user(userptr + off + e->target_offset
				 + offsetof(struct xt_entry_target,
					    u.user.name),
				 t->u.kernel.target->name,
				 strlen(t->u.kernel.target->name)+1) != 0) {
			ret = -EFAULT;
			goto free_counters;
		}
	}

 free_counters:
	vfree(counters);
	return ret;
}

#ifdef CONFIG_COMPAT
static void compat_standard_from_user(void *dst, const void *src)
{
	int v = *(compat_int_t *)src;

	if (v > 0)
		v += xt_compat_calc_jump(NFPROTO_ARP, v);
	memcpy(dst, &v, sizeof(v));
}

static int compat_standard_to_user(void __user *dst, const void *src)
{
	compat_int_t cv = *(int *)src;

	if (cv > 0)
		cv -= xt_compat_calc_jump(NFPROTO_ARP, cv);
	return copy_to_user(dst, &cv, sizeof(cv)) ? -EFAULT : 0;
}

static int compat_calc_entry(const struct arpt_entry *e,
			     const struct xt_table_info *info,
			     const void *base, struct xt_table_info *newinfo)
{
	const struct xt_entry_target *t;
	unsigned int entry_offset;
	int off, i, ret;

	off = sizeof(struct arpt_entry) - sizeof(struct compat_arpt_entry);
	entry_offset = (void *)e - base;

	t = arpt_get_target_c(e);
	off += xt_compat_target_offset(t->u.kernel.target);
	newinfo->size -= off;
	ret = xt_compat_add_offset(NFPROTO_ARP, entry_offset, off);
	if (ret)
		return ret;

	for (i = 0; i < NF_ARP_NUMHOOKS; i++) {
		if (info->hook_entry[i] &&
		    (e < (struct arpt_entry *)(base + info->hook_entry[i])))
			newinfo->hook_entry[i] -= off;
		if (info->underflow[i] &&
		    (e < (struct arpt_entry *)(base + info->underflow[i])))
			newinfo->underflow[i] -= off;
	}
	return 0;
}

static int compat_table_info(const struct xt_table_info *info,
			     struct xt_table_info *newinfo)
{
	struct arpt_entry *iter;
	void *loc_cpu_entry;
	int ret;

	if (!newinfo || !info)
		return -EINVAL;

	/* we dont care about newinfo->entries[] */
	memcpy(newinfo, info, offsetof(struct xt_table_info, entries));
	newinfo->initial_entries = 0;
	loc_cpu_entry = info->entries[raw_smp_processor_id()];
	xt_compat_init_offsets(NFPROTO_ARP, info->number);
	xt_entry_foreach(iter, loc_cpu_entry, info->size) {
		ret = compat_calc_entry(iter, info, loc_cpu_entry, newinfo);
		if (ret != 0)
			return ret;
	}
	return 0;
}
#endif

static int get_info(struct net *net, void __user *user,
                    const int *len, int compat)
{
	char name[XT_TABLE_MAXNAMELEN];
	struct xt_table *t;
	int ret;

	if (*len != sizeof(struct arpt_getinfo)) {
		duprintf("length %u != %Zu\n", *len,
			 sizeof(struct arpt_getinfo));
		return -EINVAL;
	}

	if (copy_from_user(name, user, sizeof(name)) != 0)
		return -EFAULT;

	name[XT_TABLE_MAXNAMELEN-1] = '\0';
#ifdef CONFIG_COMPAT
	if (compat)
		xt_compat_lock(NFPROTO_ARP);
#endif
	t = try_then_request_module(xt_find_table_lock(net, NFPROTO_ARP, name),
				    "arptable_%s", name);
	if (!IS_ERR_OR_NULL(t)) {
		struct arpt_getinfo info;
		const struct xt_table_info *private = t->private;
#ifdef CONFIG_COMPAT
		struct xt_table_info tmp;

		if (compat) {
			ret = compat_table_info(private, &tmp);
			xt_compat_flush_offsets(NFPROTO_ARP);
			private = &tmp;
		}
#endif
		memset(&info, 0, sizeof(info));
		info.valid_hooks = t->valid_hooks;
		memcpy(info.hook_entry, private->hook_entry,
		       sizeof(info.hook_entry));
		memcpy(info.underflow, private->underflow,
		       sizeof(info.underflow));
		info.num_entries = private->number;
		info.size = private->size;
		strcpy(info.name, name);

		if (copy_to_user(user, &info, *len) != 0)
			ret = -EFAULT;
		else
			ret = 0;
		xt_table_unlock(t);
		module_put(t->me);
	} else
		ret = t ? PTR_ERR(t) : -ENOENT;
#ifdef CONFIG_COMPAT
	if (compat)
		xt_compat_unlock(NFPROTO_ARP);
#endif
	return ret;
}

static int get_entries(struct net *net, struct arpt_get_entries __user *uptr,
		       const int *len)
{
	int ret;
	struct arpt_get_entries get;
	struct xt_table *t;

	if (*len < sizeof(get)) {
		duprintf("get_entries: %u < %Zu\n", *len, sizeof(get));
		return -EINVAL;
	}
	if (copy_from_user(&get, uptr, sizeof(get)) != 0)
		return -EFAULT;
	if (*len != sizeof(struct arpt_get_entries) + get.size) {
		duprintf("get_entries: %u != %Zu\n", *len,
			 sizeof(struct arpt_get_entries) + get.size);
		return -EINVAL;
	}

	t = xt_find_table_lock(net, NFPROTO_ARP, get.name);
	if (!IS_ERR_OR_NULL(t)) {
		const struct xt_table_info *private = t->private;

		duprintf("t->private->number = %u\n",
			 private->number);
		if (get.size == private->size)
			ret = copy_entries_to_user(private->size,
						   t, uptr->entrytable);
		else {
			duprintf("get_entries: I've got %u not %u!\n",
				 private->size, get.size);
			ret = -EAGAIN;
		}
		module_put(t->me);
		xt_table_unlock(t);
	} else
		ret = t ? PTR_ERR(t) : -ENOENT;

	return ret;
}

static int __do_replace(struct net *net, const char *name,
			unsigned int valid_hooks,
			struct xt_table_info *newinfo,
			unsigned int num_counters,
			void __user *counters_ptr)
{
	int ret;
	struct xt_table *t;
	struct xt_table_info *oldinfo;
	struct xt_counters *counters;
	void *loc_cpu_old_entry;
	struct arpt_entry *iter;

	ret = 0;
	counters = vzalloc(num_counters * sizeof(struct xt_counters));
	if (!counters) {
		ret = -ENOMEM;
		goto out;
	}

	t = try_then_request_module(xt_find_table_lock(net, NFPROTO_ARP, name),
				    "arptable_%s", name);
	if (IS_ERR_OR_NULL(t)) {
		ret = t ? PTR_ERR(t) : -ENOENT;
		goto free_newinfo_counters_untrans;
	}

	/* You lied! */
	if (valid_hooks != t->valid_hooks) {
		duprintf("Valid hook crap: %08X vs %08X\n",
			 valid_hooks, t->valid_hooks);
		ret = -EINVAL;
		goto put_module;
	}

	oldinfo = xt_replace_table(t, num_counters, newinfo, &ret);
	if (!oldinfo)
		goto put_module;

	/* Update module usage count based on number of rules */
	duprintf("do_replace: oldnum=%u, initnum=%u, newnum=%u\n",
		oldinfo->number, oldinfo->initial_entries, newinfo->number);
	if ((oldinfo->number > oldinfo->initial_entries) ||
	    (newinfo->number <= oldinfo->initial_entries))
		module_put(t->me);
	if ((oldinfo->number > oldinfo->initial_entries) &&
	    (newinfo->number <= oldinfo->initial_entries))
		module_put(t->me);

	/* Get the old counters, and synchronize with replace */
	get_counters(oldinfo, counters);

	/* Decrease module usage counts and free resource */
	loc_cpu_old_entry = oldinfo->entries[raw_smp_processor_id()];
	xt_entry_foreach(iter, loc_cpu_old_entry, oldinfo->size)
		cleanup_entry(iter);

	xt_free_table_info(oldinfo);
	if (copy_to_user(counters_ptr, counters,
			 sizeof(struct xt_counters) * num_counters) != 0) {
		/* Silent error, can't fail, new table is already in place */
		net_warn_ratelimited("arptables: counters copy to user failed while replacing table\n");
	}
	vfree(counters);
	xt_table_unlock(t);
	return ret;

 put_module:
	module_put(t->me);
	xt_table_unlock(t);
 free_newinfo_counters_untrans:
	vfree(counters);
 out:
	return ret;
}

static int do_replace(struct net *net, const void __user *user,
                      unsigned int len)
{
	int ret;
	struct arpt_replace tmp;
	struct xt_table_info *newinfo;
	void *loc_cpu_entry;
	struct arpt_entry *iter;

	if (copy_from_user(&tmp, user, sizeof(tmp)) != 0)
		return -EFAULT;

	/* overflow check */
	if (tmp.num_counters >= INT_MAX / sizeof(struct xt_counters))
		return -ENOMEM;
	if (tmp.num_counters == 0)
		return -EINVAL;

	tmp.name[sizeof(tmp.name)-1] = 0;

	newinfo = xt_alloc_table_info(tmp.size);
	if (!newinfo)
		return -ENOMEM;

	/* choose the copy that is on our node/cpu */
	loc_cpu_entry = newinfo->entries[raw_smp_processor_id()];
	if (copy_from_user(loc_cpu_entry, user + sizeof(tmp),
			   tmp.size) != 0) {
		ret = -EFAULT;
		goto free_newinfo;
	}

	ret = translate_table(newinfo, loc_cpu_entry, &tmp);
	if (ret != 0)
		goto free_newinfo;

	duprintf("arp_tables: Translated table\n");

	ret = __do_replace(net, tmp.name, tmp.valid_hooks, newinfo,
			   tmp.num_counters, tmp.counters);
	if (ret)
		goto free_newinfo_untrans;
	return 0;

 free_newinfo_untrans:
	xt_entry_foreach(iter, loc_cpu_entry, newinfo->size)
		cleanup_entry(iter);
 free_newinfo:
	xt_free_table_info(newinfo);
	return ret;
}

static int do_add_counters(struct net *net, const void __user *user,
			   unsigned int len, int compat)
{
	unsigned int i, curcpu;
	struct xt_counters_info tmp;
	struct xt_counters *paddc;
	struct xt_table *t;
	const struct xt_table_info *private;
	int ret = 0;
	void *loc_cpu_entry;
	struct arpt_entry *iter;
	unsigned int addend;

	paddc = xt_copy_counters_from_user(user, len, &tmp, compat);
	if (IS_ERR(paddc))
		return PTR_ERR(paddc);

	t = xt_find_table_lock(net, NFPROTO_ARP, tmp.name);
	if (IS_ERR_OR_NULL(t)) {
		ret = t ? PTR_ERR(t) : -ENOENT;
		goto free;
	}

	local_bh_disable();
	private = t->private;
	if (private->number != tmp.num_counters) {
		ret = -EINVAL;
		goto unlock_up_free;
	}

	i = 0;
	/* Choose the copy that is on our node */
	curcpu = smp_processor_id();
	loc_cpu_entry = private->entries[curcpu];
	addend = xt_write_recseq_begin();
	xt_entry_foreach(iter, loc_cpu_entry, private->size) {
		ADD_COUNTER(iter->counters, paddc[i].bcnt, paddc[i].pcnt);
		++i;
	}
	xt_write_recseq_end(addend);
 unlock_up_free:
	local_bh_enable();
	xt_table_unlock(t);
	module_put(t->me);
 free:
	vfree(paddc);

	return ret;
}

#ifdef CONFIG_COMPAT
struct compat_arpt_replace {
	char				name[XT_TABLE_MAXNAMELEN];
	u32				valid_hooks;
	u32				num_entries;
	u32				size;
	u32				hook_entry[NF_ARP_NUMHOOKS];
	u32				underflow[NF_ARP_NUMHOOKS];
	u32				num_counters;
	compat_uptr_t			counters;
	struct compat_arpt_entry	entries[0];
};

static inline void compat_release_entry(struct compat_arpt_entry *e)
{
	struct xt_entry_target *t;

	t = compat_arpt_get_target(e);
	module_put(t->u.kernel.target->me);
}

static int
check_compat_entry_size_and_hooks(struct compat_arpt_entry *e,
				  struct xt_table_info *newinfo,
				  unsigned int *size,
				  const unsigned char *base,
				  const unsigned char *limit)
{
	struct xt_entry_target *t;
	struct xt_target *target;
	unsigned int entry_offset;
	int ret, off;

	duprintf("check_compat_entry_size_and_hooks %p\n", e);
	if ((unsigned long)e % __alignof__(struct compat_arpt_entry) != 0 ||
	    (unsigned char *)e + sizeof(struct compat_arpt_entry) >= limit ||
	    (unsigned char *)e + e->next_offset > limit) {
		duprintf("Bad offset %p, limit = %p\n", e, limit);
		return -EINVAL;
	}

	if (e->next_offset < sizeof(struct compat_arpt_entry) +
			     sizeof(struct compat_xt_entry_target)) {
		duprintf("checking: element %p size %u\n",
			 e, e->next_offset);
		return -EINVAL;
	}

<<<<<<< HEAD
	if (!arp_checkentry(&e->arp))
		return -EINVAL;

	ret = xt_compat_check_entry_offsets(e, e->elems, e->target_offset,
					    e->next_offset);
=======
	/* For purposes of check_entry casting the compat entry is fine */
	ret = check_entry((struct arpt_entry *)e);
>>>>>>> de1f2005
	if (ret)
		return ret;

	off = sizeof(struct arpt_entry) - sizeof(struct compat_arpt_entry);
	entry_offset = (void *)e - (void *)base;

	t = compat_arpt_get_target(e);
	target = xt_request_find_target(NFPROTO_ARP, t->u.user.name,
					t->u.user.revision);
	if (IS_ERR(target)) {
		duprintf("check_compat_entry_size_and_hooks: `%s' not found\n",
			 t->u.user.name);
		ret = PTR_ERR(target);
		goto out;
	}
	t->u.kernel.target = target;

	off += xt_compat_target_offset(target);
	*size += off;
	ret = xt_compat_add_offset(NFPROTO_ARP, entry_offset, off);
	if (ret)
		goto release_target;

	return 0;

release_target:
	module_put(t->u.kernel.target->me);
out:
	return ret;
}

static void
compat_copy_entry_from_user(struct compat_arpt_entry *e, void **dstptr,
			    unsigned int *size,
			    struct xt_table_info *newinfo, unsigned char *base)
{
	struct xt_entry_target *t;
	struct xt_target *target;
	struct arpt_entry *de;
	unsigned int origsize;
	int h;

	origsize = *size;
	de = (struct arpt_entry *)*dstptr;
	memcpy(de, e, sizeof(struct arpt_entry));
	memcpy(&de->counters, &e->counters, sizeof(e->counters));

	*dstptr += sizeof(struct arpt_entry);
	*size += sizeof(struct arpt_entry) - sizeof(struct compat_arpt_entry);

	de->target_offset = e->target_offset - (origsize - *size);
	t = compat_arpt_get_target(e);
	target = t->u.kernel.target;
	xt_compat_target_from_user(t, dstptr, size);

	de->next_offset = e->next_offset - (origsize - *size);
	for (h = 0; h < NF_ARP_NUMHOOKS; h++) {
		if ((unsigned char *)de - base < newinfo->hook_entry[h])
			newinfo->hook_entry[h] -= origsize - *size;
		if ((unsigned char *)de - base < newinfo->underflow[h])
			newinfo->underflow[h] -= origsize - *size;
	}
}

static int translate_compat_table(struct xt_table_info **pinfo,
				  void **pentry0,
				  const struct compat_arpt_replace *compatr)
{
	unsigned int i, j;
	struct xt_table_info *newinfo, *info;
	void *pos, *entry0, *entry1;
	struct compat_arpt_entry *iter0;
	struct arpt_replace repl;
	unsigned int size;
	int ret = 0;

	info = *pinfo;
	entry0 = *pentry0;
	size = compatr->size;
	info->number = compatr->num_entries;

	duprintf("translate_compat_table: size %u\n", info->size);
	j = 0;
	xt_compat_lock(NFPROTO_ARP);
	xt_compat_init_offsets(NFPROTO_ARP, compatr->num_entries);
	/* Walk through entries, checking offsets. */
	xt_entry_foreach(iter0, entry0, compatr->size) {
		ret = check_compat_entry_size_and_hooks(iter0, info, &size,
							entry0,
							entry0 + compatr->size);
		if (ret != 0)
			goto out_unlock;
		++j;
	}

	ret = -EINVAL;
	if (j != compatr->num_entries) {
		duprintf("translate_compat_table: %u not %u entries\n",
			 j, compatr->num_entries);
		goto out_unlock;
	}

	ret = -ENOMEM;
	newinfo = xt_alloc_table_info(size);
	if (!newinfo)
		goto out_unlock;

	newinfo->number = compatr->num_entries;
	for (i = 0; i < NF_ARP_NUMHOOKS; i++) {
		newinfo->hook_entry[i] = info->hook_entry[i];
		newinfo->underflow[i] = info->underflow[i];
	}
	entry1 = newinfo->entries[raw_smp_processor_id()];
	pos = entry1;
	size = compatr->size;
	xt_entry_foreach(iter0, entry0, compatr->size)
		compat_copy_entry_from_user(iter0, &pos, &size,
					    newinfo, entry1);

	/* all module references in entry0 are now gone */

	xt_compat_flush_offsets(NFPROTO_ARP);
	xt_compat_unlock(NFPROTO_ARP);

	memcpy(&repl, compatr, sizeof(*compatr));

	for (i = 0; i < NF_ARP_NUMHOOKS; i++) {
		repl.hook_entry[i] = newinfo->hook_entry[i];
		repl.underflow[i] = newinfo->underflow[i];
	}

	repl.num_counters = 0;
	repl.counters = NULL;
	repl.size = newinfo->size;
	ret = translate_table(newinfo, entry1, &repl);
	if (ret)
		goto free_newinfo;

	*pinfo = newinfo;
	*pentry0 = entry1;
	xt_free_table_info(info);
	return 0;

free_newinfo:
	xt_free_table_info(newinfo);
	return ret;
out_unlock:
	xt_compat_flush_offsets(NFPROTO_ARP);
	xt_compat_unlock(NFPROTO_ARP);
	xt_entry_foreach(iter0, entry0, compatr->size) {
		if (j-- == 0)
			break;
		compat_release_entry(iter0);
	}
	return ret;
}

static int compat_do_replace(struct net *net, void __user *user,
			     unsigned int len)
{
	int ret;
	struct compat_arpt_replace tmp;
	struct xt_table_info *newinfo;
	void *loc_cpu_entry;
	struct arpt_entry *iter;

	if (copy_from_user(&tmp, user, sizeof(tmp)) != 0)
		return -EFAULT;

	/* overflow check */
	if (tmp.size >= INT_MAX / num_possible_cpus())
		return -ENOMEM;
	if (tmp.num_counters >= INT_MAX / sizeof(struct xt_counters))
		return -ENOMEM;
	if (tmp.num_counters == 0)
		return -EINVAL;

	tmp.name[sizeof(tmp.name)-1] = 0;

	newinfo = xt_alloc_table_info(tmp.size);
	if (!newinfo)
		return -ENOMEM;

	/* choose the copy that is on our node/cpu */
	loc_cpu_entry = newinfo->entries[raw_smp_processor_id()];
	if (copy_from_user(loc_cpu_entry, user + sizeof(tmp), tmp.size) != 0) {
		ret = -EFAULT;
		goto free_newinfo;
	}

	ret = translate_compat_table(&newinfo, &loc_cpu_entry, &tmp);
	if (ret != 0)
		goto free_newinfo;

	duprintf("compat_do_replace: Translated table\n");

	ret = __do_replace(net, tmp.name, tmp.valid_hooks, newinfo,
			   tmp.num_counters, compat_ptr(tmp.counters));
	if (ret)
		goto free_newinfo_untrans;
	return 0;

 free_newinfo_untrans:
	xt_entry_foreach(iter, loc_cpu_entry, newinfo->size)
		cleanup_entry(iter);
 free_newinfo:
	xt_free_table_info(newinfo);
	return ret;
}

static int compat_do_arpt_set_ctl(struct sock *sk, int cmd, void __user *user,
				  unsigned int len)
{
	int ret;

	if (!ns_capable(sock_net(sk)->user_ns, CAP_NET_ADMIN))
		return -EPERM;

	switch (cmd) {
	case ARPT_SO_SET_REPLACE:
		ret = compat_do_replace(sock_net(sk), user, len);
		break;

	case ARPT_SO_SET_ADD_COUNTERS:
		ret = do_add_counters(sock_net(sk), user, len, 1);
		break;

	default:
		duprintf("do_arpt_set_ctl:  unknown request %i\n", cmd);
		ret = -EINVAL;
	}

	return ret;
}

static int compat_copy_entry_to_user(struct arpt_entry *e, void __user **dstptr,
				     compat_uint_t *size,
				     struct xt_counters *counters,
				     unsigned int i)
{
	struct xt_entry_target *t;
	struct compat_arpt_entry __user *ce;
	u_int16_t target_offset, next_offset;
	compat_uint_t origsize;
	int ret;

	origsize = *size;
	ce = (struct compat_arpt_entry __user *)*dstptr;
	if (copy_to_user(ce, e, sizeof(struct arpt_entry)) != 0 ||
	    copy_to_user(&ce->counters, &counters[i],
	    sizeof(counters[i])) != 0)
		return -EFAULT;

	*dstptr += sizeof(struct compat_arpt_entry);
	*size -= sizeof(struct arpt_entry) - sizeof(struct compat_arpt_entry);

	target_offset = e->target_offset - (origsize - *size);

	t = arpt_get_target(e);
	ret = xt_compat_target_to_user(t, dstptr, size);
	if (ret)
		return ret;
	next_offset = e->next_offset - (origsize - *size);
	if (put_user(target_offset, &ce->target_offset) != 0 ||
	    put_user(next_offset, &ce->next_offset) != 0)
		return -EFAULT;
	return 0;
}

static int compat_copy_entries_to_user(unsigned int total_size,
				       struct xt_table *table,
				       void __user *userptr)
{
	struct xt_counters *counters;
	const struct xt_table_info *private = table->private;
	void __user *pos;
	unsigned int size;
	int ret = 0;
	void *loc_cpu_entry;
	unsigned int i = 0;
	struct arpt_entry *iter;

	counters = alloc_counters(table);
	if (IS_ERR(counters))
		return PTR_ERR(counters);

	/* choose the copy on our node/cpu */
	loc_cpu_entry = private->entries[raw_smp_processor_id()];
	pos = userptr;
	size = total_size;
	xt_entry_foreach(iter, loc_cpu_entry, total_size) {
		ret = compat_copy_entry_to_user(iter, &pos,
						&size, counters, i++);
		if (ret != 0)
			break;
	}
	vfree(counters);
	return ret;
}

struct compat_arpt_get_entries {
	char name[XT_TABLE_MAXNAMELEN];
	compat_uint_t size;
	struct compat_arpt_entry entrytable[0];
};

static int compat_get_entries(struct net *net,
			      struct compat_arpt_get_entries __user *uptr,
			      int *len)
{
	int ret;
	struct compat_arpt_get_entries get;
	struct xt_table *t;

	if (*len < sizeof(get)) {
		duprintf("compat_get_entries: %u < %zu\n", *len, sizeof(get));
		return -EINVAL;
	}
	if (copy_from_user(&get, uptr, sizeof(get)) != 0)
		return -EFAULT;
	if (*len != sizeof(struct compat_arpt_get_entries) + get.size) {
		duprintf("compat_get_entries: %u != %zu\n",
			 *len, sizeof(get) + get.size);
		return -EINVAL;
	}

	xt_compat_lock(NFPROTO_ARP);
	t = xt_find_table_lock(net, NFPROTO_ARP, get.name);
	if (!IS_ERR_OR_NULL(t)) {
		const struct xt_table_info *private = t->private;
		struct xt_table_info info;

		duprintf("t->private->number = %u\n", private->number);
		ret = compat_table_info(private, &info);
		if (!ret && get.size == info.size) {
			ret = compat_copy_entries_to_user(private->size,
							  t, uptr->entrytable);
		} else if (!ret) {
			duprintf("compat_get_entries: I've got %u not %u!\n",
				 private->size, get.size);
			ret = -EAGAIN;
		}
		xt_compat_flush_offsets(NFPROTO_ARP);
		module_put(t->me);
		xt_table_unlock(t);
	} else
		ret = t ? PTR_ERR(t) : -ENOENT;

	xt_compat_unlock(NFPROTO_ARP);
	return ret;
}

static int do_arpt_get_ctl(struct sock *, int, void __user *, int *);

static int compat_do_arpt_get_ctl(struct sock *sk, int cmd, void __user *user,
				  int *len)
{
	int ret;

	if (!ns_capable(sock_net(sk)->user_ns, CAP_NET_ADMIN))
		return -EPERM;

	switch (cmd) {
	case ARPT_SO_GET_INFO:
		ret = get_info(sock_net(sk), user, len, 1);
		break;
	case ARPT_SO_GET_ENTRIES:
		ret = compat_get_entries(sock_net(sk), user, len);
		break;
	default:
		ret = do_arpt_get_ctl(sk, cmd, user, len);
	}
	return ret;
}
#endif

static int do_arpt_set_ctl(struct sock *sk, int cmd, void __user *user, unsigned int len)
{
	int ret;

	if (!ns_capable(sock_net(sk)->user_ns, CAP_NET_ADMIN))
		return -EPERM;

	switch (cmd) {
	case ARPT_SO_SET_REPLACE:
		ret = do_replace(sock_net(sk), user, len);
		break;

	case ARPT_SO_SET_ADD_COUNTERS:
		ret = do_add_counters(sock_net(sk), user, len, 0);
		break;

	default:
		duprintf("do_arpt_set_ctl:  unknown request %i\n", cmd);
		ret = -EINVAL;
	}

	return ret;
}

static int do_arpt_get_ctl(struct sock *sk, int cmd, void __user *user, int *len)
{
	int ret;

	if (!ns_capable(sock_net(sk)->user_ns, CAP_NET_ADMIN))
		return -EPERM;

	switch (cmd) {
	case ARPT_SO_GET_INFO:
		ret = get_info(sock_net(sk), user, len, 0);
		break;

	case ARPT_SO_GET_ENTRIES:
		ret = get_entries(sock_net(sk), user, len);
		break;

	case ARPT_SO_GET_REVISION_TARGET: {
		struct xt_get_revision rev;

		if (*len != sizeof(rev)) {
			ret = -EINVAL;
			break;
		}
		if (copy_from_user(&rev, user, sizeof(rev)) != 0) {
			ret = -EFAULT;
			break;
		}
		rev.name[sizeof(rev.name)-1] = 0;

		try_then_request_module(xt_find_revision(NFPROTO_ARP, rev.name,
							 rev.revision, 1, &ret),
					"arpt_%s", rev.name);
		break;
	}

	default:
		duprintf("do_arpt_get_ctl: unknown request %i\n", cmd);
		ret = -EINVAL;
	}

	return ret;
}

struct xt_table *arpt_register_table(struct net *net,
				     const struct xt_table *table,
				     const struct arpt_replace *repl)
{
	int ret;
	struct xt_table_info *newinfo;
	struct xt_table_info bootstrap = {0};
	void *loc_cpu_entry;
	struct xt_table *new_table;

	newinfo = xt_alloc_table_info(repl->size);
	if (!newinfo) {
		ret = -ENOMEM;
		goto out;
	}

	/* choose the copy on our node/cpu */
	loc_cpu_entry = newinfo->entries[raw_smp_processor_id()];
	memcpy(loc_cpu_entry, repl->entries, repl->size);

	ret = translate_table(newinfo, loc_cpu_entry, repl);
	duprintf("arpt_register_table: translate table gives %d\n", ret);
	if (ret != 0)
		goto out_free;

	new_table = xt_register_table(net, table, &bootstrap, newinfo);
	if (IS_ERR(new_table)) {
		ret = PTR_ERR(new_table);
		goto out_free;
	}
	return new_table;

out_free:
	xt_free_table_info(newinfo);
out:
	return ERR_PTR(ret);
}

void arpt_unregister_table(struct xt_table *table)
{
	struct xt_table_info *private;
	void *loc_cpu_entry;
	struct module *table_owner = table->me;
	struct arpt_entry *iter;

	private = xt_unregister_table(table);

	/* Decrease module usage counts and free resources */
	loc_cpu_entry = private->entries[raw_smp_processor_id()];
	xt_entry_foreach(iter, loc_cpu_entry, private->size)
		cleanup_entry(iter);
	if (private->number > private->initial_entries)
		module_put(table_owner);
	xt_free_table_info(private);
}

/* The built-in targets: standard (NULL) and error. */
static struct xt_target arpt_builtin_tg[] __read_mostly = {
	{
		.name             = XT_STANDARD_TARGET,
		.targetsize       = sizeof(int),
		.family           = NFPROTO_ARP,
#ifdef CONFIG_COMPAT
		.compatsize       = sizeof(compat_int_t),
		.compat_from_user = compat_standard_from_user,
		.compat_to_user   = compat_standard_to_user,
#endif
	},
	{
		.name             = XT_ERROR_TARGET,
		.target           = arpt_error,
		.targetsize       = XT_FUNCTION_MAXNAMELEN,
		.family           = NFPROTO_ARP,
	},
};

static struct nf_sockopt_ops arpt_sockopts = {
	.pf		= PF_INET,
	.set_optmin	= ARPT_BASE_CTL,
	.set_optmax	= ARPT_SO_SET_MAX+1,
	.set		= do_arpt_set_ctl,
#ifdef CONFIG_COMPAT
	.compat_set	= compat_do_arpt_set_ctl,
#endif
	.get_optmin	= ARPT_BASE_CTL,
	.get_optmax	= ARPT_SO_GET_MAX+1,
	.get		= do_arpt_get_ctl,
#ifdef CONFIG_COMPAT
	.compat_get	= compat_do_arpt_get_ctl,
#endif
	.owner		= THIS_MODULE,
};

static int __net_init arp_tables_net_init(struct net *net)
{
	return xt_proto_init(net, NFPROTO_ARP);
}

static void __net_exit arp_tables_net_exit(struct net *net)
{
	xt_proto_fini(net, NFPROTO_ARP);
}

static struct pernet_operations arp_tables_net_ops = {
	.init = arp_tables_net_init,
	.exit = arp_tables_net_exit,
};

static int __init arp_tables_init(void)
{
	int ret;

	ret = register_pernet_subsys(&arp_tables_net_ops);
	if (ret < 0)
		goto err1;

	/* No one else will be downing sem now, so we won't sleep */
	ret = xt_register_targets(arpt_builtin_tg, ARRAY_SIZE(arpt_builtin_tg));
	if (ret < 0)
		goto err2;

	/* Register setsockopt */
	ret = nf_register_sockopt(&arpt_sockopts);
	if (ret < 0)
		goto err4;

	printk(KERN_INFO "arp_tables: (C) 2002 David S. Miller\n");
	return 0;

err4:
	xt_unregister_targets(arpt_builtin_tg, ARRAY_SIZE(arpt_builtin_tg));
err2:
	unregister_pernet_subsys(&arp_tables_net_ops);
err1:
	return ret;
}

static void __exit arp_tables_fini(void)
{
	nf_unregister_sockopt(&arpt_sockopts);
	xt_unregister_targets(arpt_builtin_tg, ARRAY_SIZE(arpt_builtin_tg));
	unregister_pernet_subsys(&arp_tables_net_ops);
}

EXPORT_SYMBOL(arpt_register_table);
EXPORT_SYMBOL(arpt_unregister_table);
EXPORT_SYMBOL(arpt_do_table);

module_init(arp_tables_init);
module_exit(arp_tables_fini);<|MERGE_RESOLUTION|>--- conflicted
+++ resolved
@@ -474,8 +474,6 @@
 	return 1;
 }
 
-<<<<<<< HEAD
-=======
 static inline int check_entry(const struct arpt_entry *e)
 {
 	const struct xt_entry_target *t;
@@ -493,7 +491,6 @@
 	return 0;
 }
 
->>>>>>> de1f2005
 static inline int check_target(struct arpt_entry *e, const char *name)
 {
 	struct xt_entry_target *t = arpt_get_target(e);
@@ -583,15 +580,7 @@
 		return -EINVAL;
 	}
 
-<<<<<<< HEAD
-	if (!arp_checkentry(&e->arp))
-		return -EINVAL;
-
-	err = xt_check_entry_offsets(e, e->elems, e->target_offset,
-				     e->next_offset);
-=======
 	err = check_entry(e);
->>>>>>> de1f2005
 	if (err)
 		return err;
 
@@ -1224,16 +1213,8 @@
 		return -EINVAL;
 	}
 
-<<<<<<< HEAD
-	if (!arp_checkentry(&e->arp))
-		return -EINVAL;
-
-	ret = xt_compat_check_entry_offsets(e, e->elems, e->target_offset,
-					    e->next_offset);
-=======
 	/* For purposes of check_entry casting the compat entry is fine */
 	ret = check_entry((struct arpt_entry *)e);
->>>>>>> de1f2005
 	if (ret)
 		return ret;
 
