--- conflicted
+++ resolved
@@ -568,8 +568,6 @@
 }
 
 static int
-<<<<<<< HEAD
-=======
 check_entry(const struct ipt_entry *e)
 {
 	const struct xt_entry_target *t;
@@ -589,7 +587,6 @@
 }
 
 static int
->>>>>>> de1f2005
 check_match(struct xt_entry_match *m, struct xt_mtchk_param *par)
 {
 	const struct ipt_ip *ip = par->entryinfo;
@@ -745,15 +742,7 @@
 		return -EINVAL;
 	}
 
-<<<<<<< HEAD
-	if (!ip_checkentry(&e->ip))
-		return -EINVAL;
-
-	err = xt_check_entry_offsets(e, e->elems, e->target_offset,
-				     e->next_offset);
-=======
 	err = check_entry(e);
->>>>>>> de1f2005
 	if (err)
 		return err;
 
@@ -1478,16 +1467,8 @@
 		return -EINVAL;
 	}
 
-<<<<<<< HEAD
-	if (!ip_checkentry(&e->ip))
-		return -EINVAL;
-
-	ret = xt_compat_check_entry_offsets(e, e->elems,
-					    e->target_offset, e->next_offset);
-=======
 	/* For purposes of check_entry casting the compat entry is fine */
 	ret = check_entry((struct ipt_entry *)e);
->>>>>>> de1f2005
 	if (ret)
 		return ret;
 
