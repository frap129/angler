--- conflicted
+++ resolved
@@ -3298,11 +3298,7 @@
 
 		challenge_timestamp = now;
 		ACCESS_ONCE(challenge_count) = half +
-<<<<<<< HEAD
-				  reciprocal_divide(prandom_u32(),
-=======
 				reciprocal_divide(prandom_u32(),
->>>>>>> 4cd47b63
 					sysctl_tcp_challenge_ack_limit);
 	}
 	count = ACCESS_ONCE(challenge_count);
