--- conflicted
+++ resolved
@@ -577,8 +577,6 @@
 	module_put(par.match->me);
 }
 
-<<<<<<< HEAD
-=======
 static int
 check_entry(const struct ip6t_entry *e)
 {
@@ -598,7 +596,6 @@
 	return 0;
 }
 
->>>>>>> de1f2005
 static int check_match(struct xt_entry_match *m, struct xt_mtchk_param *par)
 {
 	const struct ip6t_ip6 *ipv6 = par->entryinfo;
@@ -756,15 +753,7 @@
 		return -EINVAL;
 	}
 
-<<<<<<< HEAD
-	if (!ip6_checkentry(&e->ipv6))
-		return -EINVAL;
-
-	err = xt_check_entry_offsets(e, e->elems, e->target_offset,
-				     e->next_offset);
-=======
 	err = check_entry(e);
->>>>>>> de1f2005
 	if (err)
 		return err;
 
@@ -1489,16 +1478,8 @@
 		return -EINVAL;
 	}
 
-<<<<<<< HEAD
-	if (!ip6_checkentry(&e->ipv6))
-		return -EINVAL;
-
-	ret = xt_compat_check_entry_offsets(e, e->elems,
-					    e->target_offset, e->next_offset);
-=======
 	/* For purposes of check_entry casting the compat entry is fine */
 	ret = check_entry((struct ip6t_entry *)e);
->>>>>>> de1f2005
 	if (ret)
 		return ret;
 
