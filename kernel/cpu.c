--- conflicted
+++ resolved
@@ -212,16 +212,13 @@
 }
 EXPORT_SYMBOL(unregister_cpu_notifier);
 
-<<<<<<< HEAD
 void __ref __unregister_cpu_notifier(struct notifier_block *nb)
 {
 	raw_notifier_chain_unregister(&cpu_chain, nb);
 }
 EXPORT_SYMBOL(__unregister_cpu_notifier);
 
-=======
 #ifdef CONFIG_HOTPLUG_CPU
->>>>>>> a07ea939
 /**
  * clear_tasks_mm_cpumask - Safely clear tasks' mm_cpumask for a CPU
  * @cpu: a CPU id
