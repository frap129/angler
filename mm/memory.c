--- conflicted
+++ resolved
@@ -3536,17 +3536,11 @@
 			- vma->vm_start) >> PAGE_SHIFT) + vma->vm_pgoff;
 
 	pte_unmap(page_table);
-<<<<<<< HEAD
+
 	/* The VMA was not fully populated on mmap() or missing VM_DONTEXPAND */
 	if (!vma->vm_ops->fault)
 		return VM_FAULT_SIGBUS;
-=======
-
-	/* The VMA was not fully populated on mmap() or missing VM_DONTEXPAND */
-	if (!vma->vm_ops->fault)
-		return VM_FAULT_SIGBUS;
-
->>>>>>> cbf66a61
+
 	return __do_fault(mm, vma, address, pmd, pgoff, flags, orig_pte);
 }
 
@@ -3761,10 +3755,7 @@
 			if (vma->vm_ops)
 				return do_linear_fault(mm, vma, address,
 						pte, pmd, flags, entry);
-<<<<<<< HEAD
-=======
-
->>>>>>> cbf66a61
+
 			return do_anonymous_page(mm, vma, address,
 					pte, pmd, flags);
 		}
